pragma solidity ^0.8.13;

import "forge-std/Script.sol";
import "../src/Liquidity.sol";
import "../src/Offers.sol";
import "../src/SigLending.sol";
import "../src/Lending.sol";
<<<<<<< HEAD
import "../src/FlashSell.sol";
=======
import "../src/FlashClaim.sol";
import "../src/FlashPurchase.sol";
>>>>>>> b0c7e295

contract DeployNiftyApesScript is Script {
    function run() external {
        NiftyApesLending lendingAuction;
        NiftyApesOffers offersContract;
        NiftyApesLiquidity liquidityProviders;
        NiftyApesSigLending sigLendingAuction;
<<<<<<< HEAD
        NiftyApesFlashSell flashSell;
=======
        NiftyApesFlashClaim flashClaim;
        NiftyApesFlashPurchase flashPurchase;
>>>>>>> b0c7e295
        address compContractAddress = 0xbbEB7c67fa3cfb40069D19E598713239497A3CA5;
        address seaportContractAddress = 0x00000000006c3852cbEf3e08E8dF289169EdE581;
        address sudoswapFactoryContractAddress = 0xcB1514FE29db064fa595628E0BFFD10cdf998F33;
        address sudoswapRouterContractAddress = 0x9ABDe410D7BA62fA11EF37984c0Faf2782FE39B5;
        vm.startBroadcast();

        flashClaim = new NiftyApesFlashClaim();
        flashClaim.initialize();

        flashPurchase = new NiftyApesFlashPurchase();
        flashPurchase.initialize();

        liquidityProviders = new NiftyApesLiquidity();
        liquidityProviders.initialize(compContractAddress, address(flashPurchase));

        offersContract = new NiftyApesOffers();
        offersContract.initialize(address(liquidityProviders), address(flashPurchase));

        sigLendingAuction = new NiftyApesSigLending();
        sigLendingAuction.initialize(address(offersContract), address(flashPurchase));

        flashSell = new NiftyApesFlashSell();
        flashSell.initialize();

        lendingAuction = new NiftyApesLending();
        lendingAuction.initialize(
            address(liquidityProviders),
            address(offersContract),
            address(sigLendingAuction),
<<<<<<< HEAD
            address(flashSell)
=======
            address(flashClaim),
            address(flashPurchase)
>>>>>>> b0c7e295
        );

        liquidityProviders.updateLendingContractAddress(address(lendingAuction));

        offersContract.updateLendingContractAddress(address(lendingAuction));
        offersContract.updateSigLendingContractAddress(address(sigLendingAuction));

        sigLendingAuction.updateLendingContractAddress(address(lendingAuction));

<<<<<<< HEAD
        flashSell.updateLendingContractAddress(address(lendingAuction));
        flashSell.updateLiquidityContractAddress(address(liquidityProviders));
=======
        flashClaim.updateLendingContractAddress(address(lendingAuction));

        flashPurchase.updateLiquidityContractAddress(address(liquidityProviders));
        flashPurchase.updateOffersContractAddress(address(offersContract));
        flashPurchase.updateLendingContractAddress(address(lendingAuction));
        flashPurchase.updateSigLendingContractAddress(address(sigLendingAuction));
>>>>>>> b0c7e295

        // Rinkeby Addresses
        address daiToken = 0x6B175474E89094C44Da98b954EedeAC495271d0F;
        address cDAIToken = 0x5d3a536E4D6DbD6114cc1Ead35777bAB948E3643;
        address ETH_ADDRESS = 0xEeeeeEeeeEeEeeEeEeEeeEEEeeeeEeeeeeeeEEeE;
        address cEtherToken = 0xd6801a1DfFCd0a410336Ef88DeF4320D6DF1883e;

        // DAI
        liquidityProviders.setCAssetAddress(daiToken, cDAIToken);

        uint256 cDAIAmount = liquidityProviders.assetAmountToCAssetAmount(daiToken, 500000);

        liquidityProviders.setMaxCAssetBalance(cDAIToken, cDAIAmount);

        // ETH
        liquidityProviders.setCAssetAddress(ETH_ADDRESS, cEtherToken);

        uint256 cEtherAmount = liquidityProviders.assetAmountToCAssetAmount(ETH_ADDRESS, 500);

        liquidityProviders.setMaxCAssetBalance(cEtherToken, cEtherAmount);

        // pauseSanctions for Rinkeby as Chainalysis contacts doent exists there
        liquidityProviders.pauseSanctions();
        lendingAuction.pauseSanctions();
<<<<<<< HEAD
        flashSell.pauseSanctions();
=======
        flashClaim.pauseSanctions();
>>>>>>> b0c7e295

        vm.stopBroadcast();
    }
}<|MERGE_RESOLUTION|>--- conflicted
+++ resolved
@@ -5,12 +5,9 @@
 import "../src/Offers.sol";
 import "../src/SigLending.sol";
 import "../src/Lending.sol";
-<<<<<<< HEAD
-import "../src/FlashSell.sol";
-=======
 import "../src/FlashClaim.sol";
 import "../src/FlashPurchase.sol";
->>>>>>> b0c7e295
+import "../src/FlashSell.sol";
 
 contract DeployNiftyApesScript is Script {
     function run() external {
@@ -18,12 +15,9 @@
         NiftyApesOffers offersContract;
         NiftyApesLiquidity liquidityProviders;
         NiftyApesSigLending sigLendingAuction;
-<<<<<<< HEAD
-        NiftyApesFlashSell flashSell;
-=======
         NiftyApesFlashClaim flashClaim;
         NiftyApesFlashPurchase flashPurchase;
->>>>>>> b0c7e295
+        NiftyApesFlashSell flashSell;
         address compContractAddress = 0xbbEB7c67fa3cfb40069D19E598713239497A3CA5;
         address seaportContractAddress = 0x00000000006c3852cbEf3e08E8dF289169EdE581;
         address sudoswapFactoryContractAddress = 0xcB1514FE29db064fa595628E0BFFD10cdf998F33;
@@ -53,12 +47,9 @@
             address(liquidityProviders),
             address(offersContract),
             address(sigLendingAuction),
-<<<<<<< HEAD
+            address(flashClaim),
+            address(flashPurchase),
             address(flashSell)
-=======
-            address(flashClaim),
-            address(flashPurchase)
->>>>>>> b0c7e295
         );
 
         liquidityProviders.updateLendingContractAddress(address(lendingAuction));
@@ -68,17 +59,15 @@
 
         sigLendingAuction.updateLendingContractAddress(address(lendingAuction));
 
-<<<<<<< HEAD
-        flashSell.updateLendingContractAddress(address(lendingAuction));
-        flashSell.updateLiquidityContractAddress(address(liquidityProviders));
-=======
         flashClaim.updateLendingContractAddress(address(lendingAuction));
 
         flashPurchase.updateLiquidityContractAddress(address(liquidityProviders));
         flashPurchase.updateOffersContractAddress(address(offersContract));
         flashPurchase.updateLendingContractAddress(address(lendingAuction));
         flashPurchase.updateSigLendingContractAddress(address(sigLendingAuction));
->>>>>>> b0c7e295
+
+        flashSell.updateLendingContractAddress(address(lendingAuction));
+        flashSell.updateLiquidityContractAddress(address(liquidityProviders));
 
         // Rinkeby Addresses
         address daiToken = 0x6B175474E89094C44Da98b954EedeAC495271d0F;
@@ -103,11 +92,8 @@
         // pauseSanctions for Rinkeby as Chainalysis contacts doent exists there
         liquidityProviders.pauseSanctions();
         lendingAuction.pauseSanctions();
-<<<<<<< HEAD
+        flashClaim.pauseSanctions();
         flashSell.pauseSanctions();
-=======
-        flashClaim.pauseSanctions();
->>>>>>> b0c7e295
 
         vm.stopBroadcast();
     }
