--- conflicted
+++ resolved
@@ -141,8 +141,5 @@
 "00063" == "seaport listed order not yet filled"
 "00064" == "invalid seaport listing orderHash"
 "00065" == "order cancel failed on Seaport contract"
-<<<<<<< HEAD
-"00070" == "ERC1155 tokenId is fungible"
-=======
 "00069" == "invalid index provided"
->>>>>>> 27788abb
+"00070" == "ERC1155 tokenId is fungible"