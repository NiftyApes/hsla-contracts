--- conflicted
+++ resolved
@@ -61,9 +61,11 @@
    d. Then run:
    `forge script script/Goerli_Deploy_NiftyApes.s.sol:DeployNiftyApesScript --optimize --rpc-url $GOERLI_RPC_URL --private-key $GOERLI_PRIVATE_KEY --slow --broadcast`
 
-<<<<<<< HEAD
 6. For deployment to Mainnet:
    a. `forge script script/Mainnet_Deploy_NiftyApes.s.sol:DeployNiftyApesScript --optimize --rpc-url $MAINNET_RPC_URL --private-key $MAINNET_BURNER_PRIVATE_KEY --slow --broadcast`
+
+7. For deploying a modified compound fork and bwxDai on Gnosis Chain:
+   `forge script script/Gnosis_Deploy_CompoundAndBwxDai.s.sol:CompoundDeploymentScript --optimize --slow --rpc-url $GNOSIS_RPC_URL --private-key $GNOSIS_PRIVATE_KEY --broadcast`
 
 ## Pause
 
@@ -74,10 +76,6 @@
 
 4. To unpause Mainnet protocol:
    a.
-=======
-6. For deploying a modified compound fork and bwxDai on Gnosis Chain:
-   `forge script script/Gnosis_Deploy_CompoundAndBwxDai.s.sol:CompoundDeploymentScript --optimize --slow --rpc-url $GNOSIS_RPC_URL --private-key $GNOSIS_PRIVATE_KEY --broadcast`
->>>>>>> af3c55d2
 
 ## NiftyApes Error Messages
 
