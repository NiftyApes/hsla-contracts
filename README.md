--- conflicted
+++ resolved
@@ -122,7 +122,6 @@
 "00044" == "max casset"
 "00045" == "amount 0"
 "00046" == "offer already exists"
-<<<<<<< HEAD
 "00047" == "not enough value"
 "00048" == "seaport fulfillBasicOrder failed"
 "00049" == "not a basic seaport order"
@@ -133,7 +132,4 @@
 "00054" == "invalid initiator"
 "00055" == "PurchaseWithFinancingContract: cannot be address(0)"
 "00056" == "multiple NFT purchase not allowed for non floor offer"
-=======
-"00051" == "cannot exceed floor offer limit count"
-"00058" == "flashClaim operation failed"
->>>>>>> 9eda6f33
+"00058" == "flashClaim operation failed"