--- conflicted
+++ resolved
@@ -141,10 +141,7 @@
 "00063" == "seaport listed order not yet filled"
 "00064" == "invalid seaport listing orderHash"
 "00065" == "order cancel failed on Seaport contract"
-<<<<<<< HEAD
 "00066" == "NFT Sale value insufficient to close the loan"
 "00067" == "invalid seaport purchase order"
 "00068" == "WETH withdraw failed"
-=======
-"00069" == "invalid index provided"
->>>>>>> 83231af2
+"00069" == "invalid index provided"