--- conflicted
+++ resolved
@@ -16,8 +16,6 @@
 import "./interfaces/sanctions/SanctionsList.sol";
 import "./flashSell/interfaces/IFlashSellReceiver.sol";
 
-import "forge-std/Test.sol";
-
 /// @notice Extension of NiftApes lending contract to allow sale of NFTs on Seaport for closure of loans
 /// @title SellOnSeaport
 /// @custom:version 1.0
@@ -52,20 +50,16 @@
     address public lendingContractAddress;
 
     /// @inheritdoc ISellOnSeaport
+    address public flashSellContractAddress;
+
+    /// @inheritdoc ISellOnSeaport
+    address public wethContractAddress;
+
+    /// @inheritdoc ISellOnSeaport
     address public seaportContractAddress;
 
     /// @inheritdoc ISellOnSeaport
-<<<<<<< HEAD
-    address public flashSellContractAddress;
-
-    /// @inheritdoc ISellOnSeaport
-    address public wethContractAddress;
-
-    /// @inheritdoc ISellOnSeaport
-    address public openSeaZone;
-=======
     address public seaportZone;
->>>>>>> 612ae03a
 
     /// @inheritdoc ISellOnSeaport
     address public seaportFeeRecepient;
@@ -93,22 +87,13 @@
         OwnableUpgradeable.__Ownable_init();
         PausableUpgradeable.__Pausable_init();
         ReentrancyGuardUpgradeable.__ReentrancyGuard_init();
-<<<<<<< HEAD
         ERC721HolderUpgradeable.__ERC721Holder_init();
 
-        openSeaZone = 0x004C00500000aD104D7DBd00e3ae0A5C00560C00;
-        openSeaFeeRecepient = 0x0000a26b00c1F0DF003000390027140000fAa719;
-        openSeaZoneHash = bytes32(0x0000000000000000000000000000000000000000000000000000000000000000);
-        openSeaConduitKey = bytes32(0x0000007b02230091a7ed01230072f7006a004d60a8d4e71d599b8104250f0000);
-        openSeaConduit = 0x1E0049783F008A0085193E00003D00cd54003c71;
-=======
-        
         seaportZone = 0x004C00500000aD104D7DBd00e3ae0A5C00560C00;
         seaportFeeRecepient = 0x0000a26b00c1F0DF003000390027140000fAa719;
         seaportZoneHash = bytes32(0x0000000000000000000000000000000000000000000000000000000000000000);
         seaportConduitKey = bytes32(0x0000007b02230091a7ed01230072f7006a004d60a8d4e71d599b8104250f0000);
         seaportConduit = 0x1E0049783F008A0085193E00003D00cd54003c71;
->>>>>>> 612ae03a
     }
 
     /// @inheritdoc ISellOnSeaportAdmin
@@ -135,6 +120,20 @@
     }
 
     /// @inheritdoc ISellOnSeaportAdmin
+    function updateFlashSellContractAddress(address newFlashSellContractAddress) external onlyOwner {
+        require(address(newFlashSellContractAddress) != address(0), "00035");
+        emit SellOnSeaportXFlashSellContractAddressUpdated(flashSellContractAddress, newFlashSellContractAddress);
+        flashSellContractAddress = newFlashSellContractAddress;
+    }
+
+    /// @inheritdoc ISellOnSeaportAdmin
+    function updateWethContractAddress(address newWethContractAddress) external onlyOwner {
+        require(address(newWethContractAddress) != address(0), "00035");
+        emit SellOnSeaportXWethContractAddressUpdated(wethContractAddress, newWethContractAddress);
+        wethContractAddress = newWethContractAddress;
+    }
+
+    /// @inheritdoc ISellOnSeaportAdmin
     function updateSeaportContractAddress(address newSeaportContractAddress) external onlyOwner {
         require(address(newSeaportContractAddress) != address(0), "00035");
         emit SellOnSeaportXSeaportContractAddressUpdated(seaportContractAddress, newSeaportContractAddress);
@@ -142,31 +141,10 @@
     }
 
     /// @inheritdoc ISellOnSeaportAdmin
-<<<<<<< HEAD
-    function updateFlashSellContractAddress(address newFlashSellContractAddress) external onlyOwner {
-        require(address(newFlashSellContractAddress) != address(0), "00035");
-        emit SellOnSeaportXFlashSellContractAddressUpdated(flashSellContractAddress, newFlashSellContractAddress);
-        flashSellContractAddress = newFlashSellContractAddress;
-    }
-
-    /// @inheritdoc ISellOnSeaportAdmin
-    function updateWethContractAddress(address newWethContractAddress) external onlyOwner {
-        require(address(newWethContractAddress) != address(0), "00035");
-        emit SellOnSeaportXWethContractAddressUpdated(wethContractAddress, newWethContractAddress);
-        wethContractAddress = newWethContractAddress;
-    }
-
-    /// @inheritdoc ISellOnSeaportAdmin
-    function updateOpenSeaZone(address newOpenSeaZone) external onlyOwner {
-        require(address(newOpenSeaZone) != address(0), "00035");
-        emit OpenSeaZoneUpdated(openSeaZone, newOpenSeaZone);
-        openSeaZone = newOpenSeaZone;
-=======
     function updateSeaportZone(address newSeaportZone) external onlyOwner {
         require(address(newSeaportZone) != address(0), "00035");
         emit SeaportZoneUpdated(seaportZone, newSeaportZone);
         seaportZone = newSeaportZone;
->>>>>>> 612ae03a
     }
 
     /// @inheritdoc ISellOnSeaportAdmin
@@ -232,7 +210,7 @@
         _requireNftOwner(loanAuction);
         _requireIsNotSanctioned(msg.sender);
         _requireOpenLoan(loanAuction);
-        _requireListingValueGreaterThanLoanRepaymentAmountUntilListingExpiry(loanAuction, listingPrice, seaportFeeAmount, listingEndTime);        
+        _requireListingValueGreaterThanLoanRepaymentAmountUntilListingExpiry(loanAuction, listingPrice, seaportFeeAmount, listingEndTime);
         
         // construct Seaport Order
         ISeaport.Order[] memory order  = _constructOrder(
