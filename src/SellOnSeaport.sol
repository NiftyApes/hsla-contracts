--- conflicted
+++ resolved
@@ -55,17 +55,13 @@
     address public seaportContractAddress;
 
     /// @inheritdoc ISellOnSeaport
-<<<<<<< HEAD
     address public flashSellContractAddress;
 
     /// @inheritdoc ISellOnSeaport
     address public wethContractAddress;
 
     /// @inheritdoc ISellOnSeaport
-    address public openseaZone;
-=======
     address public openSeaZone;
->>>>>>> 1febab0f
 
     /// @inheritdoc ISellOnSeaport
     address public openSeaFeeRecepient;
@@ -94,7 +90,7 @@
         PausableUpgradeable.__Pausable_init();
         ReentrancyGuardUpgradeable.__ReentrancyGuard_init();
         ERC721HolderUpgradeable.__ERC721Holder_init();
-        
+
         openSeaZone = 0x004C00500000aD104D7DBd00e3ae0A5C00560C00;
         openSeaFeeRecepient = 0x0000a26b00c1F0DF003000390027140000fAa719;
         openSeaZoneHash = bytes32(0x0000000000000000000000000000000000000000000000000000000000000000);
@@ -133,7 +129,6 @@
     }
 
     /// @inheritdoc ISellOnSeaportAdmin
-<<<<<<< HEAD
     function updateFlashSellContractAddress(address newFlashSellContractAddress) external onlyOwner {
         require(address(newFlashSellContractAddress) != address(0), "00035");
         emit SellOnSeaportXFlashSellContractAddressUpdated(flashSellContractAddress, newFlashSellContractAddress);
@@ -148,16 +143,10 @@
     }
 
     /// @inheritdoc ISellOnSeaportAdmin
-    function updateOpenseaZone(address newOpenseaZone) external onlyOwner {
-        require(address(newOpenseaZone) != address(0), "00035");
-        emit OpenseaZoneUpdated(openseaZone, newOpenseaZone);
-        openseaZone = newOpenseaZone;
-=======
     function updateOpenSeaZone(address newOpenSeaZone) external onlyOwner {
         require(address(newOpenSeaZone) != address(0), "00035");
         emit OpenSeaZoneUpdated(openSeaZone, newOpenSeaZone);
         openSeaZone = newOpenSeaZone;
->>>>>>> 1febab0f
     }
 
     /// @inheritdoc ISellOnSeaportAdmin
@@ -353,7 +342,7 @@
         }
 
         uint256 assetBalanceBefore = _getAssetBalance(address(asset));
-        
+
         uint256 allowance = asset.allowance(address(this), seaportContractAddress);
         if (allowance > 0) {
             asset.safeDecreaseAllowance(seaportContractAddress, allowance);
@@ -568,7 +557,7 @@
             return address(this).balance;
         } else {
             return IERC20Upgradeable(asset).balanceOf(address(this));
-        }   
+        }
     }
 
     function _requireFlashSellContract() internal view {
