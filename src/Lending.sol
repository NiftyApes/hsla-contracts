--- conflicted
+++ resolved
@@ -547,12 +547,6 @@
                     MAX_BPS;
             }
 
-<<<<<<< HEAD
-            // calculate fullRefinanceAmount
-            uint256 fullAmount = uint256(interestAndPremiumOwedToCurrentLender) +
-                protocolInterestAndPremium +
-                loanAuction.amountDrawn;
-=======
             uint256 fullCTokenAmountRequired = ILiquidity(liquidityContractAddress)
                 .assetAmountToCAssetAmount(
                     offer.asset,
@@ -560,7 +554,6 @@
                         protocolInterestAndPremium +
                         loanAuction.amount
                 );
->>>>>>> 6446e918
 
             uint256 fullCTokenAmountToWithdraw = ILiquidity(liquidityContractAddress)
                 .assetAmountToCAssetAmount(
@@ -634,7 +627,6 @@
             uint32 duration = (loanAuction.loanEndTimestamp - loanAuction.loanBeginTimestamp);
 
             if (loanAuction.interestRatePerSecond != 0) {
-<<<<<<< HEAD
                 uint256 interestBps = _calculateInterestBps(
                     currentAmountDrawn,
                     loanAuction.interestRatePerSecond,
@@ -644,20 +636,7 @@
                     loanAuction.amountDrawn,
                     interestBps,
                     duration
-=======
-                console.log(
-                    "---loanAuction.interestRatePerSecond",
-                    loanAuction.interestRatePerSecond
                 );
-                console.log("---loanAuction.amountDrawn          ", loanAuction.amountDrawn);
-                console.log("---currentAmountDrawn               ", currentAmountDrawn);
-                uint256 interestRatePerSecond256 = (loanAuction.interestRatePerSecond *
-                    loanAuction.amountDrawn) / currentAmountDrawn;
-                loanAuction.interestRatePerSecond = SafeCastUpgradeable.toUint96(
-                    interestRatePerSecond256
->>>>>>> 6446e918
-                );
-                console.log("---interestRatePerSecond256         ", interestRatePerSecond256);
             }
 
             if (loanAuction.protocolInterestRatePerSecond != 0) {
@@ -797,7 +776,6 @@
             uint32 duration = (loanAuction.loanEndTimestamp - loanAuction.loanBeginTimestamp);
 
             if (loanAuction.interestRatePerSecond != 0) {
-<<<<<<< HEAD
                 uint256 interestBps = _calculateInterestBps(
                     currentAmountDrawn,
                     loanAuction.interestRatePerSecond,
@@ -807,22 +785,7 @@
                     loanAuction.amountDrawn,
                     interestBps,
                     duration
-=======
-                console.log(
-                    "---loanAuction.interestRatePerSecond",
-                    loanAuction.interestRatePerSecond
                 );
-                console.log("---loanAuction.amountDrawn", loanAuction.amountDrawn);
-                console.log("---currentAmountDrawn", currentAmountDrawn);
-
-                uint256 interestRatePerSecond256 = (loanAuction.interestRatePerSecond *
-                    loanAuction.amountDrawn) / currentAmountDrawn;
-                loanAuction.interestRatePerSecond = SafeCastUpgradeable.toUint96(
-                    interestRatePerSecond256
->>>>>>> 6446e918
-                );
-
-                console.log("---interestRatePerSecond256", interestRatePerSecond256);
             }
 
             if (loanAuction.protocolInterestRatePerSecond != 0) {
@@ -892,12 +855,6 @@
                     lenderBalance
                 );
 
-<<<<<<< HEAD
-=======
-                console.log("slashing");
-                console.log("here 6");
-
->>>>>>> 6446e918
                 // This eliminates all accumulated interest for this lender on the loan
                 loanAuction.slashableLenderInterest = 0;
 
