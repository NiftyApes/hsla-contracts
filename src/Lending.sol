//SPDX-License-Identifier: Unlicensed
pragma solidity 0.8.13;

import "@openzeppelin/contracts/access/OwnableUpgradeable.sol";
import "@openzeppelin/contracts/security/PausableUpgradeable.sol";
import "@openzeppelin/contracts/security/ReentrancyGuardUpgradeable.sol";
import "@openzeppelin/contracts/token/ERC721/IERC721Upgradeable.sol";
import "@openzeppelin/contracts/token/ERC721/utils/ERC721HolderUpgradeable.sol";
import "@openzeppelin/contracts/utils/math/SafeCastUpgradeable.sol";
import "@openzeppelin/contracts/utils/AddressUpgradeable.sol";
import "./interfaces/niftyapes/lending/ILending.sol";
import "./interfaces/niftyapes/liquidity/ILiquidity.sol";
import "./interfaces/niftyapes/offers/IOffers.sol";
import "./interfaces/sanctions/SanctionsList.sol";

/// @title Implemention of the ILending interface
contract NiftyApesLending is
    OwnableUpgradeable,
    PausableUpgradeable,
    ReentrancyGuardUpgradeable,
    ERC721HolderUpgradeable,
    ILending
{
    using AddressUpgradeable for address payable;

    /// @dev Internal address used for for ETH in our mappings
    address private constant ETH_ADDRESS = address(0xEeeeeEeeeEeEeeEeEeEeeEEEeeeeEeeeeeeeEEeE);

    /// @dev Internal constant address for the Chinalysis OFAC sanctions oracle
    address private constant SANCTIONS_CONTRACT = 0x40C57923924B5c5c5455c48D93317139ADDaC8fb;

    /// @notice The maximum value that any fee on the protocol can be set to.
    ///         Fees on the protocol are denomimated in parts of 10_000.
    uint256 private constant MAX_FEE = 1_000;

    /// @notice The base value for fees in the protocol.
    uint256 private constant MAX_BPS = 10_000;

    /// @dev A mapping for a NFT to a loan auction.
    ///      The mapping has to be broken into two parts since an NFT is denomiated by its address (first part)
    ///      and its nftId (second part) in our code base.
    mapping(address => mapping(uint256 => LoanAuction)) private _loanAuctions;

    /// @inheritdoc ILending
    address public offersContractAddress;

    /// @inheritdoc ILending
    address public liquidityContractAddress;

    /// @inheritdoc ILending
    uint96 public protocolInterestBps;

    /// @inheritdoc ILending
    uint16 public originationPremiumBps;

    /// @inheritdoc ILending
    uint16 public gasGriefingPremiumBps;

    /// @inheritdoc ILending
    uint16 public gasGriefingProtocolPremiumBps;

    /// @inheritdoc ILending
    uint16 public termGriefingPremiumBps;

    /// @inheritdoc ILending
    uint16 public defaultRefinancePremiumBps;

    /// @dev The status of sanctions checks. Can be set to false if oracle becomes malicious.
    bool internal sanctionsPause;

    /// @dev This empty reserved space is put in place to allow future versions to add new
    /// variables without shifting storage.
    uint256[500] private __gap;

    /// @notice The initializer for the NiftyApes protocol.
    ///         Nifty Apes is intended to be deployed behind a proxy amd thus needs to initialize
    ///         its state outsize of a constructor.
    function initialize() public initializer {
        protocolInterestBps = 0;
        originationPremiumBps = 50;
        gasGriefingPremiumBps = 25;
        gasGriefingProtocolPremiumBps = 0;
        termGriefingPremiumBps = 25;
        defaultRefinancePremiumBps = 25;

        OwnableUpgradeable.__Ownable_init();
        PausableUpgradeable.__Pausable_init();
        ReentrancyGuardUpgradeable.__ReentrancyGuard_init();
    }

    /// @inheritdoc ILendingAdmin
    function updateProtocolInterestBps(uint96 newProtocolInterestBps) external onlyOwner {
        emit ProtocolInterestBpsUpdated(protocolInterestBps, newProtocolInterestBps);
        protocolInterestBps = newProtocolInterestBps;
    }

    /// @inheritdoc ILendingAdmin
    function updateOriginationPremiumLenderBps(uint16 newOriginationPremiumBps) external onlyOwner {
        require(newOriginationPremiumBps <= MAX_FEE, "max fee");
        emit OriginationPremiumBpsUpdated(originationPremiumBps, newOriginationPremiumBps);
        originationPremiumBps = newOriginationPremiumBps;
    }

    /// @inheritdoc ILendingAdmin
    function updateGasGriefingPremiumBps(uint16 newGasGriefingPremiumBps) external onlyOwner {
        require(newGasGriefingPremiumBps <= MAX_FEE, "max fee");
        emit GasGriefingPremiumBpsUpdated(gasGriefingPremiumBps, newGasGriefingPremiumBps);
        gasGriefingPremiumBps = newGasGriefingPremiumBps;
    }

    /// @inheritdoc ILendingAdmin
    function updateGasGriefingProtocolPremiumBps(uint16 newGasGriefingProtocolPremiumBps)
        external
        onlyOwner
    {
        require(newGasGriefingProtocolPremiumBps <= MAX_FEE, "max fee");
        emit GasGriefingProtocolPremiumBpsUpdated(
            gasGriefingProtocolPremiumBps,
            newGasGriefingProtocolPremiumBps
        );
        gasGriefingProtocolPremiumBps = newGasGriefingProtocolPremiumBps;
    }

    /// @inheritdoc ILendingAdmin
    function updateDefaultRefinancePremiumBps(uint16 newDefaultRefinancePremiumBps)
        external
        onlyOwner
    {
        require(newDefaultRefinancePremiumBps <= MAX_FEE, "max fee");
        emit DefaultRefinancePremiumBpsUpdated(
            defaultRefinancePremiumBps,
            newDefaultRefinancePremiumBps
        );
        defaultRefinancePremiumBps = newDefaultRefinancePremiumBps;
    }

    /// @inheritdoc ILendingAdmin
    function updateTermGriefingPremiumBps(uint16 newTermGriefingPremiumBps) external onlyOwner {
        require(newTermGriefingPremiumBps <= MAX_FEE, "max fee");
        emit TermGriefingPremiumBpsUpdated(termGriefingPremiumBps, newTermGriefingPremiumBps);
        termGriefingPremiumBps = newTermGriefingPremiumBps;
    }

    /// @inheritdoc ILendingAdmin
    function updateOffersContractAddress(address newOffersContractAddress) external onlyOwner {
        emit LendingXOffersContractAddressUpdated(offersContractAddress, newOffersContractAddress);
        offersContractAddress = newOffersContractAddress;
    }

    /// @inheritdoc ILendingAdmin
    function updateLiquidityContractAddress(address newLiquidityContractAddress)
        external
        onlyOwner
    {
        emit LendingXLiquidityContractAddressUpdated(
            liquidityContractAddress,
            newLiquidityContractAddress
        );
        liquidityContractAddress = newLiquidityContractAddress;
    }

    /// @inheritdoc ILendingAdmin
    function pauseSanctions() external onlyOwner {
        sanctionsPause = true;
        emit LendingSanctionsPaused();
    }

    /// @inheritdoc ILendingAdmin
    function unpauseSanctions() external onlyOwner {
        sanctionsPause = false;
        emit LendingSanctionsUnpaused();
    }

    /// @inheritdoc ILendingAdmin
    function pause() external onlyOwner {
        _pause();
    }

    /// @inheritdoc ILendingAdmin
    function unpause() external onlyOwner {
        _unpause();
    }

    /// @inheritdoc ILending
    function getLoanAuction(address nftContractAddress, uint256 nftId)
        external
        view
        returns (LoanAuction memory)
    {
        return _getLoanAuctionInternal(nftContractAddress, nftId);
    }

    function _getLoanAuctionInternal(address nftContractAddress, uint256 nftId)
        internal
        view
        returns (LoanAuction storage)
    {
        return _loanAuctions[nftContractAddress][nftId];
    }

    /// @inheritdoc ILending
    function executeLoanByBorrower(
        address nftContractAddress,
        uint256 nftId,
        bytes32 offerHash,
        bool floorTerm
    ) external payable whenNotPaused nonReentrant {
        Offer memory offer = IOffers(offersContractAddress).getOffer(
            nftContractAddress,
            nftId,
            offerHash,
            floorTerm
        );

        _requireLenderOffer(offer);

        // Remove the offer from storage, saving gas
        // We can only do this for non floor offers since
        // a floor offer can be used for multiple nfts
        if (!offer.floorTerm) {
            _requireMatchingNftId(offer, nftId);
            IOffers(offersContractAddress).removeOffer(
                nftContractAddress,
                nftId,
                offerHash,
                floorTerm
            );
        }
        _executeLoanInternal(offer, offer.creator, msg.sender, nftId);
    }

    /// @inheritdoc ILending
    function executeLoanByBorrowerSignature(
        Offer memory offer,
        bytes memory signature,
        uint256 nftId
    ) external payable whenNotPaused nonReentrant {
        address lender = IOffers(offersContractAddress).getOfferSigner(offer, signature);

        _requireOfferCreator(offer, lender);
        IOffers(offersContractAddress).requireAvailableSignature(signature);
        IOffers(offersContractAddress).requireSignature65(signature);
        _requireLenderOffer(offer);

        if (!offer.floorTerm) {
            _requireMatchingNftId(offer, nftId);
            IOffers(offersContractAddress).markSignatureUsed(offer, signature);
        }

        // execute state changes for executeLoanByBid
        _executeLoanInternal(offer, lender, msg.sender, nftId);
    }

    /// @inheritdoc ILending
    function executeLoanByLender(
        address nftContractAddress,
        uint256 nftId,
        bytes32 offerHash,
        bool floorTerm
    ) public payable whenNotPaused nonReentrant {
        Offer memory offer = IOffers(offersContractAddress).getOffer(
            nftContractAddress,
            nftId,
            offerHash,
            floorTerm
        );

        _requireBorrowerOffer(offer);
        _requireNoFloorTerms(offer);

        IOffers(offersContractAddress).removeOffer(nftContractAddress, nftId, offerHash, floorTerm);

        _executeLoanInternal(offer, msg.sender, offer.creator, nftId);
    }

    /// @inheritdoc ILending
    function executeLoanByLenderSignature(Offer memory offer, bytes memory signature)
        external
        payable
        whenNotPaused
        nonReentrant
    {
        address borrower = IOffers(offersContractAddress).getOfferSigner(offer, signature);

        _requireOfferCreator(offer, borrower);
        IOffers(offersContractAddress).requireAvailableSignature(signature);
        IOffers(offersContractAddress).requireSignature65(signature);
        _requireBorrowerOffer(offer);
        _requireNoFloorTerms(offer);

        IOffers(offersContractAddress).markSignatureUsed(offer, signature);

        _executeLoanInternal(offer, msg.sender, borrower, offer.nftId);
    }

    function _executeLoanInternal(
        Offer memory offer,
        address lender,
        address borrower,
        uint256 nftId
    ) internal {
        _requireIsNotSanctioned(lender);
        _requireIsNotSanctioned(borrower);
        _requireOfferPresent(offer);

        address cAsset = ILiquidity(liquidityContractAddress).getCAsset(offer.asset);

        LoanAuction storage loanAuction = _getLoanAuctionInternal(offer.nftContractAddress, nftId);

<<<<<<< HEAD
        _requireNoOpenLoan(loanAuction);
        _requireOfferNotExpired(offer);
        _requireMinDurationForOffer(offer);
        _require721Owner(offer.nftContractAddress, nftId, borrower);
=======
        requireNoOpenLoan(loanAuction);
        IOffers(offersContractAddress).requireOfferNotExpired(offer);
        requireMinDurationForOffer(offer);
        require721Owner(offer.nftContractAddress, nftId, borrower);
>>>>>>> e4b0a99a

        _createLoan(loanAuction, offer, lender, borrower);

        _transferNft(offer.nftContractAddress, nftId, borrower, address(this));

        uint256 cTokensBurned = ILiquidity(liquidityContractAddress).burnCErc20(
            offer.asset,
            offer.amount
        );
        ILiquidity(liquidityContractAddress).withdrawCBalance(lender, cAsset, cTokensBurned);

        ILiquidity(liquidityContractAddress).sendValue(offer.asset, offer.amount, borrower);

        emit LoanExecuted(lender, offer.asset, borrower, offer.nftContractAddress, nftId, offer);

        emit AmountDrawn(borrower, offer.nftContractAddress, nftId, offer.amount, offer.amount);
    }

    /// @inheritdoc ILending
    function refinanceByBorrower(
        address nftContractAddress,
        uint256 nftId,
        bool floorTerm,
        bytes32 offerHash
    ) external whenNotPaused nonReentrant {
        Offer memory offer = IOffers(offersContractAddress).getOffer(
            nftContractAddress,
            nftId,
            offerHash,
            floorTerm
        );

        if (!offer.floorTerm) {
            _requireMatchingNftId(offer, nftId);
            // Only removing the offer if its not a floor term offer
            // Floor term offers can be used for multiple nfts
            IOffers(offersContractAddress).removeOffer(
                nftContractAddress,
                nftId,
                offerHash,
                floorTerm
            );
        }

        _refinanceByBorrower(offer, offer.creator, nftId);
    }

    /// @inheritdoc ILending
    function refinanceByBorrowerSignature(
        Offer memory offer,
        bytes memory signature,
        uint256 nftId
    ) external whenNotPaused nonReentrant {
        address signer = IOffers(offersContractAddress).getOfferSigner(offer, signature);

        _requireOfferCreator(offer, signer);
        IOffers(offersContractAddress).requireAvailableSignature(signature);
        IOffers(offersContractAddress).requireSignature65(signature);

        if (!offer.floorTerm) {
            _requireMatchingNftId(offer, nftId);
            IOffers(offersContractAddress).markSignatureUsed(offer, signature);
        }

        _refinanceByBorrower(offer, offer.creator, nftId);
    }

    function _refinanceByBorrower(
        Offer memory offer,
        address newLender,
        uint256 nftId
    ) internal {
<<<<<<< HEAD
        LoanAuction storage loanAuction = _getLoanAuctionInternal(offer.nftContractAddress, nftId);
        _requireIsNotSanctioned(msg.sender);
        _requireMatchingAsset(offer.asset, loanAuction.asset);
        _requireNftOwner(loanAuction, msg.sender);
        _requireNoFixedTerm(loanAuction);
        _requireOpenLoan(loanAuction);
        _requireOfferNotExpired(offer);
        _requireLenderOffer(offer);
        _requireMinDurationForOffer(offer);
=======
        LoanAuction storage loanAuction = getLoanAuctionInternal(offer.nftContractAddress, nftId);
        requireIsNotSanctioned(msg.sender);
        requireMatchingAsset(offer.asset, loanAuction.asset);
        requireNftOwner(loanAuction, msg.sender);
        requireNoFixedTerm(loanAuction);
        requireOpenLoan(loanAuction);
        IOffers(offersContractAddress).requireOfferNotExpired(offer);
        requireLenderOffer(offer);
        requireMinDurationForOffer(offer);
>>>>>>> e4b0a99a

        address cAsset = ILiquidity(liquidityContractAddress).getCAsset(offer.asset);

        _updateInterest(loanAuction);

        uint256 fullAmount = loanAuction.amountDrawn +
            loanAuction.accumulatedLenderInterest +
            loanAuction.accumulatedProtocolInterest;

        _requireOfferAmount(offer, fullAmount);

        uint256 fullCTokenAmount = ILiquidity(liquidityContractAddress).assetAmountToCAssetAmount(
            offer.asset,
            fullAmount
        );

        ILiquidity(liquidityContractAddress).withdrawCBalance(newLender, cAsset, fullCTokenAmount);
        ILiquidity(liquidityContractAddress).addToCAssetBalance(
            loanAuction.lender,
            cAsset,
            fullCTokenAmount
        );

        // update Loan state
        if (loanAuction.lenderRefi) {
            loanAuction.lenderRefi = false;
        }
        loanAuction.lender = newLender;
        loanAuction.amount = offer.amount;
        loanAuction.interestRatePerSecond = offer.interestRatePerSecond;
        loanAuction.loanEndTimestamp = loanAuction.loanBeginTimestamp + offer.duration;
        loanAuction.amountDrawn = SafeCastUpgradeable.toUint128(fullAmount);
        loanAuction.accumulatedLenderInterest = 0;
        if (offer.fixedTerms) {
            loanAuction.fixedTerms = offer.fixedTerms;
        }

        emit Refinance(
            newLender,
            offer.asset,
            loanAuction.nftOwner,
            offer.nftContractAddress,
            nftId,
            offer
        );

        emit AmountDrawn(
            loanAuction.nftOwner,
            offer.nftContractAddress,
            nftId,
            loanAuction.accumulatedLenderInterest + loanAuction.accumulatedProtocolInterest,
            loanAuction.amountDrawn
        );
    }

    /// @inheritdoc ILending
    function refinanceByLender(Offer memory offer, uint32 expectedLastUpdatedTimestamp)
        external
        whenNotPaused
        nonReentrant
    {
        LoanAuction storage loanAuction = _getLoanAuctionInternal(
            offer.nftContractAddress,
            offer.nftId
        );

<<<<<<< HEAD
        _requireIsNotSanctioned(msg.sender);
        _requireOpenLoan(loanAuction);
        _requireExpectedTermsAreActive(loanAuction, expectedLastUpdatedTimestamp);
        _requireOfferCreator(offer, msg.sender);
        _requireLenderOffer(offer);
        _requireLoanNotExpired(loanAuction);
        _requireOfferNotExpired(offer);
        _requireOfferParity(loanAuction, offer);
        _requireNoFixedTerm(loanAuction);
        _requireNoFloorTerms(offer);
        _requireMatchingAsset(offer.asset, loanAuction.asset);
        _requireNoFixTermOffer(offer);

        address cAsset = ILiquidity(liquidityContractAddress).getCAsset(offer.asset);

        (, uint256 lenderInterest, uint96 interestThreshold) = _checkSufficientInterestAccumulated(
            loanAuction
        );
        bool sufficientTerms = _checkSufficientTerms(
=======
        requireIsNotSanctioned(msg.sender);
        requireOpenLoan(loanAuction);
        requireExpectedLoanIsActive(loanAuction, lastUpdatedTimestamp);
        requireOfferCreator(offer, msg.sender);
        requireLenderOffer(offer);
        requireLoanNotExpired(loanAuction);
        IOffers(offersContractAddress).requireOfferNotExpired(offer);
        requireOfferParity(loanAuction, offer);
        requireNoFixedTerm(loanAuction);
        requireNoFloorTerms(offer);
        requireMatchingAsset(offer.asset, loanAuction.asset);
        requireNoFixTermOffer(offer);

        address cAsset = ILiquidity(liquidityContractAddress).getCAsset(offer.asset);

        (
            bool sufficientInterest,
            uint256 lenderInterest,
            uint96 interestThreshold
        ) = checkSufficientInterestAccumulated(loanAuction);
        bool sufficientTerms = checkSufficientTerms(
>>>>>>> e4b0a99a
            loanAuction,
            offer.amount,
            offer.interestRatePerSecond,
            offer.duration
        );

        (, uint256 protocolInterest) = _updateInterest(loanAuction);

        // update LoanAuction struct
        loanAuction.amount = offer.amount;
        loanAuction.interestRatePerSecond = offer.interestRatePerSecond;
        loanAuction.loanEndTimestamp = loanAuction.loanBeginTimestamp + offer.duration;
        loanAuction.lenderRefi = true;

        if (loanAuction.lender == offer.creator) {
            // If current lender is refinancing the loan they do not need to pay any fees or buy themselves out.
            // require prospective lender has sufficient available balance to refinance loan
            uint256 additionalTokens = ILiquidity(liquidityContractAddress)
                .assetAmountToCAssetAmount(offer.asset, offer.amount - loanAuction.amountDrawn);

            require(
                ILiquidity(liquidityContractAddress).getCAssetBalance(offer.creator, cAsset) >=
                    additionalTokens,
                "lender balance"
            );
        } else {
            // TODO: (captnseagraves) re-examine the lenderPremium here, can a lender lose money here?
            //        if a borrower pays back some and then the lender gets refinanced, do they lose money?
            // calculate interest earned
            uint256 interestAndPremiumOwedToCurrentLender = loanAuction.accumulatedLenderInterest +
                loanAuction.accumulatedProtocolInterest +
                ((loanAuction.amountDrawn * originationPremiumBps) / MAX_BPS);
            uint256 protocolInterestAndPremium = protocolInterest;

            if (interestThreshold > lenderInterest) {
                interestAndPremiumOwedToCurrentLender += interestThreshold - lenderInterest;
                protocolInterestAndPremium +=
                    (lenderInterest * gasGriefingProtocolPremiumBps) /
                    MAX_BPS;
            }
            if (!sufficientTerms) {
                protocolInterestAndPremium +=
                    (loanAuction.amountDrawn * termGriefingPremiumBps) /
                    MAX_BPS;
            }

            if (_currentTimestamp32() > loanAuction.loanEndTimestamp - 1 hours) {
                protocolInterestAndPremium +=
                    (loanAuction.amountDrawn * defaultRefinancePremiumBps) /
                    MAX_BPS;
            }

            // calculate fullRefinanceAmount
            uint256 fullAmount = interestAndPremiumOwedToCurrentLender +
                protocolInterestAndPremium +
                loanAuction.amountDrawn;

            // If refinancing is done by another lender they must buy out the loan and pay fees
            uint256 fullCTokenAmount = ILiquidity(liquidityContractAddress)
                .assetAmountToCAssetAmount(offer.asset, fullAmount);

            // require prospective lender has sufficient available balance to refinance loan
            require(
                ILiquidity(liquidityContractAddress).getCAssetBalance(offer.creator, cAsset) >=
                    fullCTokenAmount,
                "lender balance"
            );

            uint256 protocolPremimuimInCtokens = ILiquidity(liquidityContractAddress)
                .assetAmountToCAssetAmount(offer.asset, protocolInterestAndPremium);

            address currentlender = loanAuction.lender;

            // update LoanAuction lender
            loanAuction.lender = offer.creator;

            ILiquidity(liquidityContractAddress).addToCAssetBalance(
                currentlender,
                cAsset,
                (fullCTokenAmount - protocolPremimuimInCtokens)
            );
            ILiquidity(liquidityContractAddress).withdrawCBalance(
                offer.creator,
                cAsset,
                fullCTokenAmount
            );
            ILiquidity(liquidityContractAddress).addToCAssetBalance(
                owner(),
                cAsset,
                protocolPremimuimInCtokens
            );
        }

        emit Refinance(
            offer.creator,
            offer.asset,
            loanAuction.nftOwner,
            offer.nftContractAddress,
            offer.nftId,
            offer
        );
    }

    /// @inheritdoc ILending
    function drawLoanAmount(
        address nftContractAddress,
        uint256 nftId,
        uint256 drawAmount
    ) external whenNotPaused nonReentrant {
        LoanAuction storage loanAuction = _getLoanAuctionInternal(nftContractAddress, nftId);

        _requireIsNotSanctioned(msg.sender);
        _requireOpenLoan(loanAuction);
        _requireNftOwner(loanAuction, msg.sender);
        _requireDrawableAmount(loanAuction, drawAmount);
        _requireLoanNotExpired(loanAuction);

        address cAsset = ILiquidity(liquidityContractAddress).getCAsset(loanAuction.asset);

        uint256 slashedDrawAmount = _slashUnsupportedAmount(loanAuction, drawAmount, cAsset);

        if (slashedDrawAmount != 0) {
            uint256 currentAmountDrawn = loanAuction.amountDrawn;
            loanAuction.amountDrawn += SafeCastUpgradeable.toUint128(slashedDrawAmount);

<<<<<<< HEAD
            if (loanAuction.interestRatePerSecond != 0) {
                uint256 interestRatePerSecond256 = (loanAuction.interestRatePerSecond *
                    loanAuction.amountDrawn) / currentAmountDrawn;
                loanAuction.interestRatePerSecond = SafeCastUpgradeable.toUint96(
                    interestRatePerSecond256
                );
            }

            if (loanAuction.protocolInterestRatePerSecond != 0) {
                uint256 protocolInterestPerSecond256 = (loanAuction.protocolInterestRatePerSecond *
                    loanAuction.amountDrawn) / currentAmountDrawn;
                loanAuction.protocolInterestRatePerSecond = SafeCastUpgradeable.toUint96(
                    protocolInterestPerSecond256
                );
=======
            if (loanAuction.interestRatePerSecond > 0) {
                uint256 interestPerSecond = currentAmountDrawn / loanAuction.interestRatePerSecond;
                loanAuction.interestRatePerSecond =
                    SafeCastUpgradeable.toUint96(loanAuction.amountDrawn) /
                    SafeCastUpgradeable.toUint96(interestPerSecond);
            }

            if (loanAuction.protocolInterestRatePerSecond > 0) {
                uint256 protocolInterestPerSecond = currentAmountDrawn /
                    loanAuction.protocolInterestRatePerSecond;
                loanAuction.protocolInterestRatePerSecond =
                    SafeCastUpgradeable.toUint96(loanAuction.amountDrawn) /
                    SafeCastUpgradeable.toUint96(protocolInterestPerSecond);
>>>>>>> e4b0a99a
            }

            uint256 cTokensBurnt = ILiquidity(liquidityContractAddress).burnCErc20(
                loanAuction.asset,
                slashedDrawAmount
            );

            ILiquidity(liquidityContractAddress).withdrawCBalance(
                loanAuction.lender,
                cAsset,
                cTokensBurnt
            );

            ILiquidity(liquidityContractAddress).sendValue(
                loanAuction.asset,
                slashedDrawAmount,
                loanAuction.nftOwner
            );
        }

        emit AmountDrawn(
            msg.sender,
            nftContractAddress,
            nftId,
            slashedDrawAmount,
            loanAuction.amountDrawn
        );
    }

<<<<<<< HEAD
=======
    /// @dev Struct exists since we ran out of stack space in _repayLoan
    struct RepayLoanStruct {
        address nftContractAddress;
        uint256 nftId;
        bool repayFull;
        uint256 paymentAmount;
        bool checkMsgSender;
    }

>>>>>>> e4b0a99a
    /// @inheritdoc ILending
    function repayLoan(address nftContractAddress, uint256 nftId)
        external
        payable
        override
        whenNotPaused
        nonReentrant
    {
        RepayLoanStruct memory rls = RepayLoanStruct({
            nftContractAddress: nftContractAddress,
            nftId: nftId,
            repayFull: true,
            paymentAmount: 0,
            checkMsgSender: true
        });
        _repayLoanAmount(rls);
    }

    /// @inheritdoc ILending
    function repayLoanForAccount(
        address nftContractAddress,
        uint256 nftId,
        uint32 expectedLoanBeginTimestamp
    ) external payable override whenNotPaused nonReentrant {
        RepayLoanStruct memory rls = RepayLoanStruct({
            nftContractAddress: nftContractAddress,
            nftId: nftId,
            repayFull: true,
            paymentAmount: 0,
            checkMsgSender: false
        });

        _requireIsNotSanctioned(msg.sender);

        LoanAuction memory loanAuction = _getLoanAuctionInternal(nftContractAddress, nftId);
        _requireExpectedLoanIsActive(loanAuction, expectedLoanBeginTimestamp);

        _repayLoanAmount(rls);
    }

    /// @inheritdoc ILending
    function partialRepayLoan(
        address nftContractAddress,
        uint256 nftId,
        uint256 amount
    ) external payable whenNotPaused nonReentrant {
        RepayLoanStruct memory rls = RepayLoanStruct({
            nftContractAddress: nftContractAddress,
            nftId: nftId,
            repayFull: false,
            paymentAmount: amount,
            checkMsgSender: true
        });

        _repayLoanAmount(rls);
    }

    function _repayLoanAmount(RepayLoanStruct memory rls) internal {
        LoanAuction storage loanAuction = _getLoanAuctionInternal(
            rls.nftContractAddress,
            rls.nftId
        );

        _requireIsNotSanctioned(msg.sender);
        _requireOpenLoan(loanAuction);

        if (rls.checkMsgSender) {
            require(msg.sender == loanAuction.nftOwner, "msg.sender is not the borrower");
        }

        _updateInterest(loanAuction);

        if (rls.repayFull) {
            rls.paymentAmount =
                loanAuction.accumulatedLenderInterest +
                loanAuction.accumulatedProtocolInterest +
                loanAuction.amountDrawn;
        } else {
            require(rls.paymentAmount < loanAuction.amountDrawn, "use repayLoan");
        }
        if (loanAuction.asset == ETH_ADDRESS) {
            require(msg.value >= rls.paymentAmount, "msg.value too low");
            // If the caller has overpaid we send the extra ETH back
            if (msg.value > rls.paymentAmount) {
                unchecked {
                    payable(msg.sender).sendValue(msg.value - rls.paymentAmount);
                }
            }
        }

        uint256 cTokensMinted = _handleLoanPayment(loanAuction.asset, rls.paymentAmount);

        address cAsset = ILiquidity(liquidityContractAddress).getCAsset(loanAuction.asset);

        _payoutCTokenBalances(loanAuction, cAsset, cTokensMinted, rls.paymentAmount);

        if (rls.repayFull) {
            _transferNft(rls.nftContractAddress, rls.nftId, address(this), loanAuction.nftOwner);

            emit LoanRepaid(
                loanAuction.lender,
                loanAuction.nftOwner,
                rls.nftContractAddress,
                rls.nftId,
                loanAuction.asset,
                rls.paymentAmount
            );

            delete _loanAuctions[rls.nftContractAddress][rls.nftId];
        } else {
            if (loanAuction.lenderRefi) {
                loanAuction.lenderRefi = false;
            }
<<<<<<< HEAD
            uint256 currentAmountDrawn = loanAuction.amountDrawn;
            loanAuction.amountDrawn -= SafeCastUpgradeable.toUint128(rls.paymentAmount);

            if (loanAuction.interestRatePerSecond != 0) {
                uint256 interestRatePerSecond256 = (loanAuction.interestRatePerSecond *
                    loanAuction.amountDrawn) / currentAmountDrawn;
                loanAuction.interestRatePerSecond = SafeCastUpgradeable.toUint96(
                    interestRatePerSecond256
                );
            }

            if (loanAuction.protocolInterestRatePerSecond != 0) {
                uint256 protocolInterestPerSecond256 = (loanAuction.protocolInterestRatePerSecond *
                    loanAuction.amountDrawn) / currentAmountDrawn;
                loanAuction.protocolInterestRatePerSecond = SafeCastUpgradeable.toUint96(
                    protocolInterestPerSecond256
                );
            }

=======
            uint128 currentAmountDrawn = loanAuction.amountDrawn;
            loanAuction.amountDrawn -= SafeCastUpgradeable.toUint128(payment);

            if (loanAuction.interestRatePerSecond > 0) {
                uint256 interestPerSecond = currentAmountDrawn / loanAuction.interestRatePerSecond;
                loanAuction.interestRatePerSecond =
                    SafeCastUpgradeable.toUint96(loanAuction.amountDrawn) /
                    SafeCastUpgradeable.toUint96(interestPerSecond);
            }

            if (loanAuction.protocolInterestRatePerSecond > 0) {
                uint256 protocolInterestPerSecond = currentAmountDrawn /
                    loanAuction.protocolInterestRatePerSecond;
                loanAuction.protocolInterestRatePerSecond =
                    SafeCastUpgradeable.toUint96(loanAuction.amountDrawn) /
                    SafeCastUpgradeable.toUint96(protocolInterestPerSecond);
            }

>>>>>>> e4b0a99a
            emit PartialRepayment(
                loanAuction.lender,
                loanAuction.nftOwner,
                rls.nftContractAddress,
                rls.nftId,
                loanAuction.asset,
                rls.paymentAmount
            );
        }
    }

    /// @inheritdoc ILending
    function seizeAsset(address nftContractAddress, uint256 nftId)
        external
        whenNotPaused
        nonReentrant
    {
        LoanAuction storage loanAuction = _getLoanAuctionInternal(nftContractAddress, nftId);
        ILiquidity(liquidityContractAddress).getCAsset(loanAuction.asset); // Ensure asset mapping exists

        _requireIsNotSanctioned(msg.sender);
        _requireOpenLoan(loanAuction);
        _requireLoanExpired(loanAuction);

        address currentLender = loanAuction.lender;
        address currentBorrower = loanAuction.nftOwner;

        delete _loanAuctions[nftContractAddress][nftId];

        _transferNft(nftContractAddress, nftId, address(this), currentLender);

        emit AssetSeized(currentLender, currentBorrower, nftContractAddress, nftId);
    }

    function _slashUnsupportedAmount(
        LoanAuction storage loanAuction,
        uint256 drawAmount,
        address cAsset
    ) internal returns (uint256) {
        if (loanAuction.lenderRefi) {
            loanAuction.lenderRefi = false;

            uint256 lenderBalance = ILiquidity(liquidityContractAddress).getCAssetBalance(
                loanAuction.lender,
                cAsset
            );

            uint256 drawTokens = ILiquidity(liquidityContractAddress).assetAmountToCAssetAmount(
                loanAuction.asset,
                drawAmount
            );

            if (lenderBalance < drawTokens) {
                uint256 lenderBalanceUnderlying = ILiquidity(liquidityContractAddress)
                    .cAssetAmountToAssetAmount(cAsset, lenderBalance);
                drawAmount = lenderBalanceUnderlying;

<<<<<<< HEAD
                // update interest only for protocol. This eliminates lender interest for the current interest period
                (, uint256 protocolInterest) = _calculateInterestAccrued(loanAuction);

                loanAuction.accumulatedProtocolInterest += SafeCastUpgradeable.toUint128(
                    protocolInterest
                );

                loanAuction.lastUpdatedTimestamp = _currentTimestamp32();
=======
                // setting lastUpdatedTimestamp to currentTimestamp eliminates lender profit for the latest period
                loanAuction.lastUpdatedTimestamp = currentTimestamp();
>>>>>>> e4b0a99a
                loanAuction.amount =
                    loanAuction.amountDrawn +
                    SafeCastUpgradeable.toUint128(drawAmount);
            }
        }

        return drawAmount;
    }

    /// @inheritdoc ILending
    function ownerOf(address nftContractAddress, uint256 nftId) public view returns (address) {
        return _loanAuctions[nftContractAddress][nftId].nftOwner;
    }

    function _updateInterest(LoanAuction storage loanAuction)
        internal
        returns (uint256 lenderInterest, uint256 protocolInterest)
    {
        (lenderInterest, protocolInterest) = _calculateInterestAccrued(loanAuction);

        loanAuction.accumulatedLenderInterest += SafeCastUpgradeable.toUint128(lenderInterest);
        loanAuction.accumulatedProtocolInterest += SafeCastUpgradeable.toUint128(protocolInterest);
        loanAuction.lastUpdatedTimestamp = _currentTimestamp32();
    }

    /// @inheritdoc ILending
    function calculateInterestAccrued(address nftContractAddress, uint256 nftId)
        public
        view
        returns (uint256, uint256)
    {
        return _calculateInterestAccrued(_getLoanAuctionInternal(nftContractAddress, nftId));
    }

    function _calculateInterestAccrued(LoanAuction storage loanAuction)
        internal
        view
        returns (uint256 lenderInterest, uint256 protocolInterest)
    {
        uint256 timePassed = _currentTimestamp32() - loanAuction.lastUpdatedTimestamp;

        lenderInterest = (timePassed * loanAuction.interestRatePerSecond);
        protocolInterest = (timePassed * loanAuction.protocolInterestRatePerSecond);
    }

    /// @inheritdoc ILending
    function calculateLenderInterestPerSecond(
        uint256 amount,
        uint256 interestRateBps,
        uint256 duration
    ) public pure returns (uint96) {
        return SafeCastUpgradeable.toUint96((amount * interestRateBps) / MAX_BPS / duration);
    }

    /// @inheritdoc ILending
    function calculateProtocolInterestPerSecond(uint256 amount, uint256 duration)
        public
        view
        returns (uint96)
    {
        return SafeCastUpgradeable.toUint96((amount * protocolInterestBps) / MAX_BPS / duration);
    }

    /// @inheritdoc ILending
    function checkSufficientInterestAccumulated(address nftContractAddress, uint256 nftId)
        public
        view
        returns (
            bool,
            uint256,
            uint96
        )
    {
        return
            _checkSufficientInterestAccumulated(_getLoanAuctionInternal(nftContractAddress, nftId));
    }

    function _checkSufficientInterestAccumulated(LoanAuction storage loanAuction)
        internal
        view
        returns (
            bool,
            uint256,
            uint96
        )
    {
        (uint256 lenderInterest, ) = _calculateInterestAccrued(loanAuction);

        uint96 interestThreshold = (SafeCastUpgradeable.toUint96(loanAuction.amountDrawn) *
            SafeCastUpgradeable.toUint96(gasGriefingPremiumBps)) /
            SafeCastUpgradeable.toUint96(MAX_BPS);

<<<<<<< HEAD
        return (lenderInterest > interestThreshold, lenderInterest, interestThreshold);
=======
        return (
            lenderInterest > interestThreshold ? true : false,
            lenderInterest,
            interestThreshold
        );
>>>>>>> e4b0a99a
    }

    /// @inheritdoc ILending
    function checkSufficientTerms(
        address nftContractAddress,
        uint256 nftId,
        uint128 amount,
        uint96 interestRatePerSecond,
        uint32 duration
    ) public view returns (bool) {
        return
            _checkSufficientTerms(
                _getLoanAuctionInternal(nftContractAddress, nftId),
                amount,
                interestRatePerSecond,
                duration
            );
    }

    function _checkSufficientTerms(
        LoanAuction storage loanAuction,
        uint128 amount,
        uint96 interestRatePerSecond,
        uint32 duration
    ) internal view returns (bool) {
        uint256 loanDuration = loanAuction.loanEndTimestamp - loanAuction.loanBeginTimestamp;

        // calculate the Bps improvement of each offer term
        uint256 amountImprovement = ((amount - loanAuction.amount) * MAX_BPS) / loanAuction.amount;
        uint256 interestImprovement = ((loanAuction.interestRatePerSecond - interestRatePerSecond) *
            MAX_BPS) / loanAuction.interestRatePerSecond;
        uint256 durationImprovement = ((duration - loanDuration) * MAX_BPS) / loanDuration;

        // sum improvements
        uint256 improvementSum = amountImprovement + interestImprovement + durationImprovement;

        // check and return if improvements are greater than 25 bps total
        return improvementSum > termGriefingPremiumBps;
    }

    function _requireOfferPresent(Offer memory offer) internal pure {
        require(offer.asset != address(0), "no offer");
    }

    function _requireOfferAmount(Offer memory offer, uint256 amount) internal pure {
        require(offer.amount >= amount, "offer amount");
    }

    function _requireNoOpenLoan(LoanAuction storage loanAuction) internal view {
        require(loanAuction.lastUpdatedTimestamp == 0, "Loan already open");
    }

    function _requireOpenLoan(LoanAuction storage loanAuction) internal view {
        require(loanAuction.lastUpdatedTimestamp != 0, "loan not active");
    }

    function _requireLoanExpired(LoanAuction storage loanAuction) internal view {
        require(_currentTimestamp32() >= loanAuction.loanEndTimestamp, "loan not expired");
    }

    function _requireLoanNotExpired(LoanAuction storage loanAuction) internal view {
        require(_currentTimestamp32() < loanAuction.loanEndTimestamp, "loan expired");
    }

<<<<<<< HEAD
    function _requireOfferNotExpired(Offer memory offer) internal view {
        require(offer.expiration > _currentTimestamp32(), "offer expired");
    }

    function _requireMinDurationForOffer(Offer memory offer) internal pure {
=======
    function requireMinDurationForOffer(Offer memory offer) internal pure {
>>>>>>> e4b0a99a
        require(offer.duration >= 1 days, "offer duration");
    }

    function _requireLenderOffer(Offer memory offer) internal pure {
        require(offer.lenderOffer, "lender offer");
    }

    function _requireBorrowerOffer(Offer memory offer) internal pure {
        require(!offer.lenderOffer, "borrower offer");
    }

    function _requireNoFloorTerms(Offer memory offer) internal pure {
        require(!offer.floorTerm, "floor term");
    }

    function _requireNoFixedTerm(LoanAuction storage loanAuction) internal view {
        require(!loanAuction.fixedTerms, "fixed term loan");
    }

    function _requireNoFixTermOffer(Offer memory offer) internal pure {
        require(!offer.fixedTerms, "fixed term offer");
    }

    function _requireIsNotSanctioned(address addressToCheck) internal view {
        if (!sanctionsPause) {
            SanctionsList sanctionsList = SanctionsList(SANCTIONS_CONTRACT);
            bool isToSanctioned = sanctionsList.isSanctioned(addressToCheck);
            require(!isToSanctioned, "sanctioned address");
        }
    }

    function _require721Owner(
        address nftContractAddress,
        uint256 nftId,
        address owner
    ) internal view {
        require(IERC721Upgradeable(nftContractAddress).ownerOf(nftId) == owner, "nft owner");
    }

    function _requireMatchingAsset(address asset1, address asset2) internal pure {
        require(asset1 == asset2, "asset mismatch");
    }

    function _requireDrawableAmount(LoanAuction storage loanAuction, uint256 drawAmount)
        internal
        view
    {
        require((drawAmount + loanAuction.amountDrawn) <= loanAuction.amount, "funds overdrawn");
    }

    function _requireNftOwner(LoanAuction storage loanAuction, address nftOwner) internal view {
        require(nftOwner == loanAuction.nftOwner, "nft owner");
    }

    function _requireMatchingNftId(Offer memory offer, uint256 nftId) internal pure {
        require(nftId == offer.nftId, "offer nftId mismatch");
    }

    function _requireMsgValue(uint256 amount) internal view {
        require(amount == msg.value, "msg value");
    }

    function _requireOfferCreator(Offer memory offer, address creator) internal pure {
        require(creator == offer.creator, "offer creator mismatch");
    }

    function _requireExpectedTermsAreActive(
        LoanAuction storage loanAuction,
        uint32 expectedLastUpdatedTimestamp
    ) internal view {
        if (expectedLastUpdatedTimestamp != 0) {
            require(
                loanAuction.lastUpdatedTimestamp == expectedLastUpdatedTimestamp,
                "unexpected terms"
            );
        }
    }

    function _requireExpectedLoanIsActive(
        LoanAuction memory loanAuction,
        uint32 expectedLoanBeginTimestamp
    ) internal view {
        require(loanAuction.loanBeginTimestamp == expectedLoanBeginTimestamp, "unexpected loan");
    }

    function _requireOfferParity(LoanAuction storage loanAuction, Offer memory offer)
        internal
        view
    {
        // Caching fields here for gas usage
        uint128 amount = loanAuction.amount;
        uint96 interestRatePerSecond = loanAuction.interestRatePerSecond;
        uint32 loanEndTime = loanAuction.loanEndTimestamp;
        uint32 offerEndTime = loanAuction.loanBeginTimestamp + offer.duration;

        // Better amount
        if (
            offer.amount > amount &&
            offer.interestRatePerSecond <= interestRatePerSecond &&
            offerEndTime >= loanEndTime
        ) {
            return;
        }

        // Lower interest rate
        if (
            offer.amount >= amount &&
            offer.interestRatePerSecond < interestRatePerSecond &&
            offerEndTime >= loanEndTime
        ) {
            return;
        }

        // Longer duration
        if (
            offer.amount >= amount &&
            offer.interestRatePerSecond <= interestRatePerSecond &&
            offerEndTime > loanEndTime
        ) {
            return;
        }

        revert("not an improvement");
    }

<<<<<<< HEAD
    function _createLoan(
=======
    function requireExpectedLoanIsActive(
        LoanAuction storage loanAuction,
        uint32 lastUpdatedTimestamp
    ) internal view {
        require(
            loanAuction.lastUpdatedTimestamp == lastUpdatedTimestamp,
            "active loan is not as expected"
        );
    }

    function createLoan(
>>>>>>> e4b0a99a
        LoanAuction storage loanAuction,
        Offer memory offer,
        address lender,
        address borrower
    ) internal {
        loanAuction.nftOwner = borrower;
        loanAuction.lender = lender;
        loanAuction.asset = offer.asset;
        loanAuction.amount = offer.amount;
        loanAuction.loanEndTimestamp = _currentTimestamp32() + offer.duration;
        loanAuction.loanBeginTimestamp = _currentTimestamp32();
        loanAuction.lastUpdatedTimestamp = _currentTimestamp32();
        loanAuction.amountDrawn = offer.amount;
        loanAuction.fixedTerms = offer.fixedTerms;
        loanAuction.lenderRefi = false;
        loanAuction.accumulatedLenderInterest = 0;
        loanAuction.accumulatedProtocolInterest = 0;
        loanAuction.interestRatePerSecond = offer.interestRatePerSecond;

        uint96 protocolInterestRatePerSecond = calculateProtocolInterestPerSecond(
            offer.amount,
            offer.duration
        );

        loanAuction.protocolInterestRatePerSecond = protocolInterestRatePerSecond;
    }

    function _transferNft(
        address nftContractAddress,
        uint256 nftId,
        address from,
        address to
    ) internal {
        IERC721Upgradeable(nftContractAddress).safeTransferFrom(from, to, nftId);
    }

    function _payoutCTokenBalances(
        LoanAuction storage loanAuction,
        address cAsset,
        uint256 totalCTokens,
        uint256 totalPayment
    ) internal {
        uint256 cTokensToLender = (totalCTokens *
            (loanAuction.amountDrawn + loanAuction.accumulatedLenderInterest)) / totalPayment;
        uint256 cTokensToProtocol = (totalCTokens * loanAuction.accumulatedProtocolInterest) /
            totalPayment;

        ILiquidity(liquidityContractAddress).addToCAssetBalance(
            loanAuction.lender,
            cAsset,
            cTokensToLender
        );
        ILiquidity(liquidityContractAddress).addToCAssetBalance(owner(), cAsset, cTokensToProtocol);
    }

    function _handleLoanPayment(address asset, uint256 payment) internal returns (uint256) {
        if (asset == ETH_ADDRESS) {
            payable(address(liquidityContractAddress)).sendValue(payment);
            return ILiquidity(liquidityContractAddress).mintCEth(payment);
        } else {
            require(msg.value == 0, "msg.value");
            return ILiquidity(liquidityContractAddress).mintCErc20(msg.sender, asset, payment);
        }
    }

    function _currentTimestamp32() internal view returns (uint32) {
        return SafeCastUpgradeable.toUint32(block.timestamp);
    }

    // solhint-disable-next-line no-empty-blocks
    function renounceOwnership() public override onlyOwner {}
}<|MERGE_RESOLUTION|>--- conflicted
+++ resolved
@@ -307,17 +307,10 @@
 
         LoanAuction storage loanAuction = _getLoanAuctionInternal(offer.nftContractAddress, nftId);
 
-<<<<<<< HEAD
         _requireNoOpenLoan(loanAuction);
-        _requireOfferNotExpired(offer);
+        IOffers(offersContractAddress).requireOfferNotExpired(offer);
         _requireMinDurationForOffer(offer);
         _require721Owner(offer.nftContractAddress, nftId, borrower);
-=======
-        requireNoOpenLoan(loanAuction);
-        IOffers(offersContractAddress).requireOfferNotExpired(offer);
-        requireMinDurationForOffer(offer);
-        require721Owner(offer.nftContractAddress, nftId, borrower);
->>>>>>> e4b0a99a
 
         _createLoan(loanAuction, offer, lender, borrower);
 
@@ -390,27 +383,15 @@
         address newLender,
         uint256 nftId
     ) internal {
-<<<<<<< HEAD
         LoanAuction storage loanAuction = _getLoanAuctionInternal(offer.nftContractAddress, nftId);
         _requireIsNotSanctioned(msg.sender);
         _requireMatchingAsset(offer.asset, loanAuction.asset);
         _requireNftOwner(loanAuction, msg.sender);
         _requireNoFixedTerm(loanAuction);
         _requireOpenLoan(loanAuction);
-        _requireOfferNotExpired(offer);
+        IOffers(offersContractAddress).requireOfferNotExpired(offer);
         _requireLenderOffer(offer);
         _requireMinDurationForOffer(offer);
-=======
-        LoanAuction storage loanAuction = getLoanAuctionInternal(offer.nftContractAddress, nftId);
-        requireIsNotSanctioned(msg.sender);
-        requireMatchingAsset(offer.asset, loanAuction.asset);
-        requireNftOwner(loanAuction, msg.sender);
-        requireNoFixedTerm(loanAuction);
-        requireOpenLoan(loanAuction);
-        IOffers(offersContractAddress).requireOfferNotExpired(offer);
-        requireLenderOffer(offer);
-        requireMinDurationForOffer(offer);
->>>>>>> e4b0a99a
 
         address cAsset = ILiquidity(liquidityContractAddress).getCAsset(offer.asset);
 
@@ -477,14 +458,13 @@
             offer.nftId
         );
 
-<<<<<<< HEAD
         _requireIsNotSanctioned(msg.sender);
         _requireOpenLoan(loanAuction);
         _requireExpectedTermsAreActive(loanAuction, expectedLastUpdatedTimestamp);
         _requireOfferCreator(offer, msg.sender);
         _requireLenderOffer(offer);
         _requireLoanNotExpired(loanAuction);
-        _requireOfferNotExpired(offer);
+        IOffers(offersContractAddress).requireOfferNotExpired(offer);
         _requireOfferParity(loanAuction, offer);
         _requireNoFixedTerm(loanAuction);
         _requireNoFloorTerms(offer);
@@ -497,29 +477,6 @@
             loanAuction
         );
         bool sufficientTerms = _checkSufficientTerms(
-=======
-        requireIsNotSanctioned(msg.sender);
-        requireOpenLoan(loanAuction);
-        requireExpectedLoanIsActive(loanAuction, lastUpdatedTimestamp);
-        requireOfferCreator(offer, msg.sender);
-        requireLenderOffer(offer);
-        requireLoanNotExpired(loanAuction);
-        IOffers(offersContractAddress).requireOfferNotExpired(offer);
-        requireOfferParity(loanAuction, offer);
-        requireNoFixedTerm(loanAuction);
-        requireNoFloorTerms(offer);
-        requireMatchingAsset(offer.asset, loanAuction.asset);
-        requireNoFixTermOffer(offer);
-
-        address cAsset = ILiquidity(liquidityContractAddress).getCAsset(offer.asset);
-
-        (
-            bool sufficientInterest,
-            uint256 lenderInterest,
-            uint96 interestThreshold
-        ) = checkSufficientInterestAccumulated(loanAuction);
-        bool sufficientTerms = checkSufficientTerms(
->>>>>>> e4b0a99a
             loanAuction,
             offer.amount,
             offer.interestRatePerSecond,
@@ -645,7 +602,6 @@
             uint256 currentAmountDrawn = loanAuction.amountDrawn;
             loanAuction.amountDrawn += SafeCastUpgradeable.toUint128(slashedDrawAmount);
 
-<<<<<<< HEAD
             if (loanAuction.interestRatePerSecond != 0) {
                 uint256 interestRatePerSecond256 = (loanAuction.interestRatePerSecond *
                     loanAuction.amountDrawn) / currentAmountDrawn;
@@ -660,21 +616,6 @@
                 loanAuction.protocolInterestRatePerSecond = SafeCastUpgradeable.toUint96(
                     protocolInterestPerSecond256
                 );
-=======
-            if (loanAuction.interestRatePerSecond > 0) {
-                uint256 interestPerSecond = currentAmountDrawn / loanAuction.interestRatePerSecond;
-                loanAuction.interestRatePerSecond =
-                    SafeCastUpgradeable.toUint96(loanAuction.amountDrawn) /
-                    SafeCastUpgradeable.toUint96(interestPerSecond);
-            }
-
-            if (loanAuction.protocolInterestRatePerSecond > 0) {
-                uint256 protocolInterestPerSecond = currentAmountDrawn /
-                    loanAuction.protocolInterestRatePerSecond;
-                loanAuction.protocolInterestRatePerSecond =
-                    SafeCastUpgradeable.toUint96(loanAuction.amountDrawn) /
-                    SafeCastUpgradeable.toUint96(protocolInterestPerSecond);
->>>>>>> e4b0a99a
             }
 
             uint256 cTokensBurnt = ILiquidity(liquidityContractAddress).burnCErc20(
@@ -704,18 +645,6 @@
         );
     }
 
-<<<<<<< HEAD
-=======
-    /// @dev Struct exists since we ran out of stack space in _repayLoan
-    struct RepayLoanStruct {
-        address nftContractAddress;
-        uint256 nftId;
-        bool repayFull;
-        uint256 paymentAmount;
-        bool checkMsgSender;
-    }
-
->>>>>>> e4b0a99a
     /// @inheritdoc ILending
     function repayLoan(address nftContractAddress, uint256 nftId)
         external
@@ -829,7 +758,6 @@
             if (loanAuction.lenderRefi) {
                 loanAuction.lenderRefi = false;
             }
-<<<<<<< HEAD
             uint256 currentAmountDrawn = loanAuction.amountDrawn;
             loanAuction.amountDrawn -= SafeCastUpgradeable.toUint128(rls.paymentAmount);
 
@@ -849,26 +777,6 @@
                 );
             }
 
-=======
-            uint128 currentAmountDrawn = loanAuction.amountDrawn;
-            loanAuction.amountDrawn -= SafeCastUpgradeable.toUint128(payment);
-
-            if (loanAuction.interestRatePerSecond > 0) {
-                uint256 interestPerSecond = currentAmountDrawn / loanAuction.interestRatePerSecond;
-                loanAuction.interestRatePerSecond =
-                    SafeCastUpgradeable.toUint96(loanAuction.amountDrawn) /
-                    SafeCastUpgradeable.toUint96(interestPerSecond);
-            }
-
-            if (loanAuction.protocolInterestRatePerSecond > 0) {
-                uint256 protocolInterestPerSecond = currentAmountDrawn /
-                    loanAuction.protocolInterestRatePerSecond;
-                loanAuction.protocolInterestRatePerSecond =
-                    SafeCastUpgradeable.toUint96(loanAuction.amountDrawn) /
-                    SafeCastUpgradeable.toUint96(protocolInterestPerSecond);
-            }
-
->>>>>>> e4b0a99a
             emit PartialRepayment(
                 loanAuction.lender,
                 loanAuction.nftOwner,
@@ -926,7 +834,6 @@
                     .cAssetAmountToAssetAmount(cAsset, lenderBalance);
                 drawAmount = lenderBalanceUnderlying;
 
-<<<<<<< HEAD
                 // update interest only for protocol. This eliminates lender interest for the current interest period
                 (, uint256 protocolInterest) = _calculateInterestAccrued(loanAuction);
 
@@ -935,10 +842,6 @@
                 );
 
                 loanAuction.lastUpdatedTimestamp = _currentTimestamp32();
-=======
-                // setting lastUpdatedTimestamp to currentTimestamp eliminates lender profit for the latest period
-                loanAuction.lastUpdatedTimestamp = currentTimestamp();
->>>>>>> e4b0a99a
                 loanAuction.amount =
                     loanAuction.amountDrawn +
                     SafeCastUpgradeable.toUint128(drawAmount);
@@ -1031,15 +934,7 @@
             SafeCastUpgradeable.toUint96(gasGriefingPremiumBps)) /
             SafeCastUpgradeable.toUint96(MAX_BPS);
 
-<<<<<<< HEAD
         return (lenderInterest > interestThreshold, lenderInterest, interestThreshold);
-=======
-        return (
-            lenderInterest > interestThreshold ? true : false,
-            lenderInterest,
-            interestThreshold
-        );
->>>>>>> e4b0a99a
     }
 
     /// @inheritdoc ILending
@@ -1104,15 +999,7 @@
         require(_currentTimestamp32() < loanAuction.loanEndTimestamp, "loan expired");
     }
 
-<<<<<<< HEAD
-    function _requireOfferNotExpired(Offer memory offer) internal view {
-        require(offer.expiration > _currentTimestamp32(), "offer expired");
-    }
-
     function _requireMinDurationForOffer(Offer memory offer) internal pure {
-=======
-    function requireMinDurationForOffer(Offer memory offer) internal pure {
->>>>>>> e4b0a99a
         require(offer.duration >= 1 days, "offer duration");
     }
 
@@ -1238,21 +1125,7 @@
         revert("not an improvement");
     }
 
-<<<<<<< HEAD
     function _createLoan(
-=======
-    function requireExpectedLoanIsActive(
-        LoanAuction storage loanAuction,
-        uint32 lastUpdatedTimestamp
-    ) internal view {
-        require(
-            loanAuction.lastUpdatedTimestamp == lastUpdatedTimestamp,
-            "active loan is not as expected"
-        );
-    }
-
-    function createLoan(
->>>>>>> e4b0a99a
         LoanAuction storage loanAuction,
         Offer memory offer,
         address lender,
