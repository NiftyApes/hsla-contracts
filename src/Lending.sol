--- conflicted
+++ resolved
@@ -63,18 +63,6 @@
     address public sigLendingContractAddress;
 
     /// @inheritdoc ILending
-    address public flashClaimContractAddress;
-
-    /// @inheritdoc ILending
-    address public flashPurchaseContractAddress;
-
-    /// @inheritdoc ILending
-    address public flashSellContractAddress;
-
-    /// @inheritdoc ILending
-    address public sellOnSeaportContractAddress;
-
-    /// @inheritdoc ILending
     uint16 public protocolInterestBps;
 
     /// @inheritdoc ILending
@@ -92,6 +80,18 @@
     /// @dev The status of sanctions checks. Can be set to false if oracle becomes malicious.
     bool internal _sanctionsPause;
 
+    /// @inheritdoc ILending
+    address public flashClaimContractAddress;
+
+    /// @inheritdoc ILending
+    address public flashPurchaseContractAddress;
+
+    /// @inheritdoc ILending
+    address public flashSellContractAddress;
+
+    /// @inheritdoc ILending
+    address public sellOnSeaportContractAddress;
+
     // Mapping owner to nftContractAddress to token count
     mapping(address => mapping(address => uint256)) private _balances;
 
@@ -106,7 +106,7 @@
 
     /// @dev This empty reserved space is put in place to allow future versions to add new
     /// variables without shifting storage.
-    uint256[496] private __gap;
+    uint256[492] private __gap;
 
     /// @notice The initializer for the NiftyApes protocol.
     ///         Nifty Apes is intended to be deployed behind a proxy amd thus needs to initialize
@@ -334,301 +334,6 @@
         emit LoanExecuted(offer.nftContractAddress, nftId, loanAuction);
     }
 
-<<<<<<< HEAD
-=======
-    function refinanceByBorrower(
-        address nftContractAddress,
-        uint256 nftId,
-        bool floorTerm,
-        bytes32 offerHash,
-        uint32 expectedLastUpdatedTimestamp
-    ) external whenNotPaused nonReentrant {
-        Offer memory offer = _offerNftIdAndCountChecks(
-            nftContractAddress,
-            nftId,
-            floorTerm,
-            offerHash
-        );
-
-        _doRefinanceByBorrower(offer, nftId, msg.sender, expectedLastUpdatedTimestamp);
-    }
-
-    function doRefinanceByBorrower(
-        Offer memory offer,
-        uint256 nftId,
-        address nftOwner,
-        uint32 expectedLastUpdatedTimestamp
-    ) external whenNotPaused nonReentrant {
-        _requireSigLendingContract();
-        _doRefinanceByBorrower(offer, nftId, nftOwner, expectedLastUpdatedTimestamp);
-    }
-
-    function _doRefinanceByBorrower(
-        Offer memory offer,
-        uint256 nftId,
-        address nftOwner,
-        uint32 expectedLastUpdatedTimestamp
-    ) internal {
-        LoanAuction storage loanAuction = _getLoanAuctionInternal(offer.nftContractAddress, nftId);
-
-        _requireIsNotSanctioned(nftOwner);
-        _requireIsNotSanctioned(offer.creator);
-        _requireMatchingAsset(offer.asset, loanAuction.asset);
-        _requireNftOwner(loanAuction, nftOwner);
-        _requireNoFixedTerm(loanAuction);
-        // requireExpectedTermsAreActive
-        if (expectedLastUpdatedTimestamp != 0) {
-            require(loanAuction.lastUpdatedTimestamp == expectedLastUpdatedTimestamp, "00026");
-        }
-        _requireOpenLoan(loanAuction);
-        _requireLoanNotExpired(loanAuction);
-        _requireOfferNotExpired(offer);
-        _requireLenderOffer(offer);
-        _requireMinDurationForOffer(offer);
-
-        address cAsset = ILiquidity(liquidityContractAddress).getCAsset(offer.asset);
-
-        uint256 interestThresholdDelta = _checkSufficientInterestAccumulated(loanAuction);
-
-        if (interestThresholdDelta > 0) {
-            loanAuction.accumulatedLenderInterest += SafeCastUpgradeable.toUint128(
-                interestThresholdDelta
-            );
-        }
-
-        _updateInterest(loanAuction);
-
-        uint256 toLenderUnderlying = loanAuction.amountDrawn +
-            loanAuction.accumulatedLenderInterest +
-            loanAuction.slashableLenderInterest +
-            ((uint256(loanAuction.amountDrawn) * originationPremiumBps) / MAX_BPS);
-
-        uint256 toProtocolUnderlying = loanAuction.unpaidProtocolInterest;
-
-        require(offer.amount >= toLenderUnderlying + toProtocolUnderlying, "00005");
-
-        uint256 toLenderCToken = ILiquidity(liquidityContractAddress).assetAmountToCAssetAmount(
-            offer.asset,
-            toLenderUnderlying
-        );
-
-        uint256 toProtocolCToken = ILiquidity(liquidityContractAddress).assetAmountToCAssetAmount(
-            offer.asset,
-            toProtocolUnderlying
-        );
-
-        ILiquidity(liquidityContractAddress).withdrawCBalance(
-            offer.creator,
-            cAsset,
-            toLenderCToken + toProtocolCToken
-        );
-        ILiquidity(liquidityContractAddress).addToCAssetBalance(
-            loanAuction.lender,
-            cAsset,
-            toLenderCToken
-        );
-        ILiquidity(liquidityContractAddress).addToCAssetBalance(owner(), cAsset, toProtocolCToken);
-
-        uint128 currentAmountDrawn = loanAuction.amountDrawn;
-
-        // update Loan state
-        if (loanAuction.lenderRefi) {
-            loanAuction.lenderRefi = false;
-        }
-        loanAuction.lender = offer.creator;
-        loanAuction.amount = offer.amount;
-        loanAuction.interestRatePerSecond = offer.interestRatePerSecond;
-        loanAuction.loanEndTimestamp = _currentTimestamp32() + offer.duration;
-        loanAuction.loanBeginTimestamp = _currentTimestamp32();
-        loanAuction.amountDrawn = SafeCastUpgradeable.toUint128(
-            toLenderUnderlying + toProtocolUnderlying
-        );
-        loanAuction.accumulatedLenderInterest = 0;
-        loanAuction.accumulatedPaidProtocolInterest = 0;
-        loanAuction.unpaidProtocolInterest = 0;
-        if (offer.fixedTerms) {
-            loanAuction.fixedTerms = offer.fixedTerms;
-        }
-        if (loanAuction.slashableLenderInterest > 0) {
-            loanAuction.slashableLenderInterest = 0;
-        }
-
-        emit Refinance(offer.nftContractAddress, nftId, loanAuction);
-
-        emit AmountDrawn(
-            offer.nftContractAddress,
-            nftId,
-            loanAuction.amountDrawn - currentAmountDrawn,
-            loanAuction
-        );
-    }
-
-    /// @inheritdoc ILending
-    function refinanceByLender(Offer memory offer, uint32 expectedLastUpdatedTimestamp)
-        external
-        whenNotPaused
-        nonReentrant
-    {
-        LoanAuction storage loanAuction = _getLoanAuctionInternal(
-            offer.nftContractAddress,
-            offer.nftId
-        );
-
-        _requireIsNotSanctioned(msg.sender);
-        _requireOpenLoan(loanAuction);
-        // requireExpectedTermsAreActive
-        if (expectedLastUpdatedTimestamp != 0) {
-            require(loanAuction.lastUpdatedTimestamp == expectedLastUpdatedTimestamp, "00026");
-        }
-        _requireOfferCreator(offer, msg.sender);
-        _requireLenderOffer(offer);
-        _requireLoanNotExpired(loanAuction);
-        _requireOfferNotExpired(offer);
-        _requireOfferParity(loanAuction, offer);
-        _requireNoFixedTerm(loanAuction);
-        _requireNoFloorTerms(offer);
-        _requireMatchingAsset(offer.asset, loanAuction.asset);
-        // requireNoFixTermOffer
-        require(!offer.fixedTerms, "00016");
-
-        address cAsset = ILiquidity(liquidityContractAddress).getCAsset(offer.asset);
-
-        // check how much, if any, gasGriefing premium should be applied
-        uint256 interestThresholdDelta = _checkSufficientInterestAccumulated(loanAuction);
-
-        // check whether a termGriefing premium should apply
-        bool sufficientTerms = _checkSufficientTerms(
-            loanAuction,
-            offer.amount,
-            offer.interestRatePerSecond,
-            offer.duration
-        );
-
-        _updateInterest(loanAuction);
-
-        // set lenderRefi to true to signify the last action to occur in the loan was a lenderRefinance
-        loanAuction.lenderRefi = true;
-
-        uint256 protocolInterestAndPremium;
-        uint256 protocolPremiumInCtokens;
-
-        if (!sufficientTerms) {
-            protocolInterestAndPremium +=
-                (uint256(loanAuction.amountDrawn) * termGriefingPremiumBps) /
-                MAX_BPS;
-        }
-
-        // update LoanAuction struct
-        loanAuction.amount = offer.amount;
-        loanAuction.interestRatePerSecond = offer.interestRatePerSecond;
-        loanAuction.loanEndTimestamp = loanAuction.loanBeginTimestamp + offer.duration;
-
-        if (loanAuction.lender == offer.creator) {
-            uint256 additionalTokens = ILiquidity(liquidityContractAddress)
-                .assetAmountToCAssetAmount(offer.asset, offer.amount - loanAuction.amountDrawn);
-
-            // This value is only a termGriefing if applicable
-            protocolPremiumInCtokens = ILiquidity(liquidityContractAddress)
-                .assetAmountToCAssetAmount(offer.asset, protocolInterestAndPremium);
-
-            _requireSufficientBalance(
-                offer.creator,
-                cAsset,
-                additionalTokens + protocolPremiumInCtokens
-            );
-
-            ILiquidity(liquidityContractAddress).withdrawCBalance(
-                offer.creator,
-                cAsset,
-                protocolPremiumInCtokens
-            );
-            ILiquidity(liquidityContractAddress).addToCAssetBalance(
-                owner(),
-                cAsset,
-                protocolPremiumInCtokens
-            );
-        } else {
-            // If refinance is done by a new lender and refinacneByLender was the last action to occur, add slashableInterest to accumulated interest
-            if (loanAuction.slashableLenderInterest > 0) {
-                loanAuction.accumulatedLenderInterest += loanAuction.slashableLenderInterest;
-                loanAuction.slashableLenderInterest = 0;
-            }
-            // calculate the value to pay out to the current lender, this includes the protocolInterest, which is paid out each refinance,
-            // and reimbursed by the borrower at the end of the loan.
-            uint256 interestAndPremiumOwedToCurrentLender = uint256(
-                loanAuction.accumulatedLenderInterest
-            ) +
-                loanAuction.accumulatedPaidProtocolInterest +
-                ((uint256(loanAuction.amountDrawn) * originationPremiumBps) / MAX_BPS);
-
-            // add protocolInterest
-            protocolInterestAndPremium += loanAuction.unpaidProtocolInterest;
-
-            // add gasGriefing premium
-            if (interestThresholdDelta > 0) {
-                interestAndPremiumOwedToCurrentLender += interestThresholdDelta;
-            }
-
-            // add default premium
-            if (_currentTimestamp32() > loanAuction.loanEndTimestamp - 1 hours) {
-                protocolInterestAndPremium +=
-                    (uint256(loanAuction.amountDrawn) * defaultRefinancePremiumBps) /
-                    MAX_BPS;
-            }
-
-            uint256 fullCTokenAmountRequired = ILiquidity(liquidityContractAddress)
-                .assetAmountToCAssetAmount(
-                    offer.asset,
-                    interestAndPremiumOwedToCurrentLender +
-                        protocolInterestAndPremium +
-                        loanAuction.amount
-                );
-
-            uint256 fullCTokenAmountToWithdraw = ILiquidity(liquidityContractAddress)
-                .assetAmountToCAssetAmount(
-                    offer.asset,
-                    interestAndPremiumOwedToCurrentLender +
-                        protocolInterestAndPremium +
-                        loanAuction.amountDrawn
-                );
-
-            // require prospective lender has sufficient available balance to refinance loan
-            _requireSufficientBalance(offer.creator, cAsset, fullCTokenAmountRequired);
-
-            protocolPremiumInCtokens = ILiquidity(liquidityContractAddress)
-                .assetAmountToCAssetAmount(offer.asset, protocolInterestAndPremium);
-
-            address currentlender = loanAuction.lender;
-
-            // update LoanAuction lender
-            loanAuction.lender = offer.creator;
-
-            ILiquidity(liquidityContractAddress).withdrawCBalance(
-                offer.creator,
-                cAsset,
-                fullCTokenAmountToWithdraw
-            );
-
-            ILiquidity(liquidityContractAddress).addToCAssetBalance(
-                currentlender,
-                cAsset,
-                (fullCTokenAmountToWithdraw - protocolPremiumInCtokens)
-            );
-
-            ILiquidity(liquidityContractAddress).addToCAssetBalance(
-                owner(),
-                cAsset,
-                protocolPremiumInCtokens
-            );
-
-            loanAuction.accumulatedPaidProtocolInterest += loanAuction.unpaidProtocolInterest;
-            loanAuction.unpaidProtocolInterest = 0;
-        }
-
-        emit Refinance(offer.nftContractAddress, offer.nftId, loanAuction);
-    }
-
->>>>>>> af3c55d2
     /// @inheritdoc ILending
     function drawLoanAmount(
         address nftContractAddress,
@@ -867,16 +572,10 @@
         address nftOwner = loanAuction.nftOwner;
         emit AssetSeized(nftContractAddress, nftId, loanAuction);
 
-        emit AssetSeized(nftContractAddress, nftId, loanAuction);
-
         delete _loanAuctions[nftContractAddress][nftId];
 
-<<<<<<< HEAD
         _transferCollateral(nftContractAddress, nftId, address(this), currentLender);
         _removeTokenFromOwnerEnumeration(nftOwner, nftContractAddress, nftId);
-=======
-        _transferNft(nftContractAddress, nftId, address(this), currentLender);
->>>>>>> af3c55d2
     }
 
     /// @inheritdoc ILending
