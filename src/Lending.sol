--- conflicted
+++ resolved
@@ -352,11 +352,7 @@
         uint256 toLenderUnderlying = loanAuction.amountDrawn +
             loanAuction.accumulatedLenderInterest +
             loanAuction.slashableLenderInterest +
-<<<<<<< HEAD
             ((uint256(loanAuction.amountDrawn) * originationPremiumBps) / MAX_BPS);
-=======
-            loanAuction.accumulatedPaidProtocolInterest;
->>>>>>> 2611ae48
 
         uint256 toProtocolUnderlying = loanAuction.unpaidProtocolInterest;
 
