--- conflicted
+++ resolved
@@ -86,27 +86,21 @@
     /// @dev The status of sanctions checks. Can be set to false if oracle becomes malicious.
     bool internal _sanctionsPause;
 
-<<<<<<< HEAD
+    // Mapping owner to nftContractAddress to token count
+    mapping(address => mapping(address => uint256)) private _balances;
+
+    // Mapping from owner to nftContractAddress to list of owned token IDs
+    mapping(address => mapping(address => mapping(uint256 => uint256))) private _ownedTokens;
+
+    // Mapping from nftContractAddress to token ID to index of the owner tokens list
+    mapping(address => mapping(uint256 => uint256)) private _ownedTokensIndex;
+
     /// @inheritdoc ILending
     address public refinanceContractAddress;
 
     /// @dev This empty reserved space is put in place to allow future versions to add new
     /// variables without shifting storage.
-    uint256[499] private __gap;
-=======
-    // Mapping owner to nftContractAddress to token count
-    mapping(address => mapping(address => uint256)) private _balances;
-
-    // Mapping from owner to nftContractAddress to list of owned token IDs
-    mapping(address => mapping(address => mapping(uint256 => uint256))) private _ownedTokens;
-
-    // Mapping from nftContractAddress to token ID to index of the owner tokens list
-    mapping(address => mapping(uint256 => uint256)) private _ownedTokensIndex;
-
-    /// @dev This empty reserved space is put in place to allow future versions to add new
-    /// variables without shifting storage.
-    uint256[497] private __gap;
->>>>>>> 83231af2
+    uint256[496] private __gap;
 
     /// @notice The initializer for the NiftyApes protocol.
     ///         Nifty Apes is intended to be deployed behind a proxy amd thus needs to initialize
