//SPDX-License-Identifier: Unlicensed
pragma solidity 0.8.13;

import "@openzeppelin/contracts/access/OwnableUpgradeable.sol";
import "@openzeppelin/contracts/security/PausableUpgradeable.sol";
import "@openzeppelin/contracts/token/ERC721/IERC721Upgradeable.sol";
import "@openzeppelin/contracts/utils/cryptography/draft-EIP712Upgradeable.sol";
import "@openzeppelin/contracts/utils/math/SafeCastUpgradeable.sol";
import "@openzeppelin/contracts/utils/AddressUpgradeable.sol";
import "./interfaces/niftyapes/offers/IOffers.sol";
import "./interfaces/niftyapes/liquidity/ILiquidity.sol";
import "./lib/ECDSABridge.sol";

/// @title Implemention of the IOffers interface
contract NiftyApesOffers is OwnableUpgradeable, PausableUpgradeable, EIP712Upgradeable, IOffers {
    using AddressUpgradeable for address payable;

    /// @dev A mapping for a NFT to an Offer
    ///      The mapping has to be broken into three parts since an NFT is denomiated by its address (first part)
    ///      and its nftId (second part), offers are reffered to by their hash (see #getEIP712EncodedOffer for details) (third part).
    mapping(address => mapping(uint256 => mapping(bytes32 => Offer))) private _nftOfferBooks;

    /// @dev A mapping for a NFT to a floor offer
    ///      Floor offers are different from offers on a specific NFT since they are valid on any NFT fro the same address.
    ///      Thus this mapping skips the nftId, see _nftOfferBooks above.
    mapping(address => mapping(bytes32 => Offer)) private _floorOfferBooks;

    /// @dev A mapping to mark a signature as used.
    ///      The mapping allows users to withdraw offers that they made by signature.
    mapping(bytes => bool) private _cancelledOrFinalized;

    /// @inheritdoc IOffers
    address public lendingContractAddress;

    /// @inheritdoc IOffers
    address public liquidityContractAddress;

    /// @dev This empty reserved space is put in place to allow future versions to add new
    /// variables without shifting storage.
    uint256[500] private __gap;

    /// @notice The initializer for the NiftyApes protocol.
    ///         NiftyApes is intended to be deployed behind a proxy and thus needs to initialize
    ///         its state outside of a constructor.
    function initialize() public initializer {
        EIP712Upgradeable.__EIP712_init("NiftyApes_Offers", "0.0.1");

        OwnableUpgradeable.__Ownable_init();
        PausableUpgradeable.__Pausable_init();
    }

    /// @inheritdoc IOffersAdmin
    function updateLendingContractAddress(address newLendingContractAddress) external onlyOwner {
<<<<<<< HEAD
=======
        require(
            address(newLendingContractAddress) != address(0),
            "LendingContract: cannot be address(0)"
        );
>>>>>>> e4b0a99a
        emit OffersXLendingContractAddressUpdated(
            lendingContractAddress,
            newLendingContractAddress
        );
        lendingContractAddress = newLendingContractAddress;
    }

    /// @inheritdoc IOffersAdmin
    function updateLiquidityContractAddress(address newLiquidityContractAddress)
        external
        onlyOwner
    {
<<<<<<< HEAD
=======
        require(
            address(newLiquidityContractAddress) != address(0),
            "LiquidityContract: cannot be address(0)"
        );
>>>>>>> e4b0a99a
        emit OffersXLiquidityContractAddressUpdated(
            liquidityContractAddress,
            newLiquidityContractAddress
        );
        liquidityContractAddress = newLiquidityContractAddress;
    }

    /// @inheritdoc IOffersAdmin
    function pause() external onlyOwner {
        _pause();
    }

    /// @inheritdoc IOffersAdmin
    function unpause() external onlyOwner {
        _unpause();
    }

    /// @inheritdoc IOffers
    function getOfferHash(Offer memory offer) public view returns (bytes32) {
        return
            _hashTypedDataV4(
                keccak256(
                    abi.encode(
                        0x428a8e8c29d93e1e11aecebd37fa09e4f7c542a1302c7ac497bf5f49662103a5,
                        keccak256(
                            abi.encode(
                                offer.creator,
                                offer.duration,
                                offer.expiration,
                                offer.fixedTerms,
                                offer.floorTerm,
                                offer.lenderOffer,
                                offer.nftContractAddress,
                                offer.nftId,
                                offer.asset,
                                offer.amount,
                                offer.interestRatePerSecond
                            )
                        )
                    )
                )
            );
    }

    /// @inheritdoc IOffers
    function getOfferSigner(Offer memory offer, bytes memory signature)
        public
        view
        override
        returns (address)
    {
        return ECDSABridge.recover(getOfferHash(offer), signature);
    }

    /// @inheritdoc IOffers
    function getOfferSignatureStatus(bytes memory signature) external view returns (bool) {
        return _cancelledOrFinalized[signature];
    }

    /// @inheritdoc IOffers
    function withdrawOfferSignature(Offer memory offer, bytes memory signature)
        external
        whenNotPaused
    {
        requireAvailableSignature(signature);
        requireSignature65(signature);

        address signer = getOfferSigner(offer, signature);

<<<<<<< HEAD
        _requireSigner(signer, msg.sender);
        _requireOfferCreator(offer.creator, msg.sender);
=======
        requireSigner(signer, msg.sender);
        requireOfferCreatorOrLendingContract(offer.creator, msg.sender);
>>>>>>> e4b0a99a

        _markSignatureUsed(offer, signature);
    }

    function _getOfferBook(
        address nftContractAddress,
        uint256 nftId,
        bool floorTerm
    ) internal view returns (mapping(bytes32 => Offer) storage) {
        return
            floorTerm
                ? _floorOfferBooks[nftContractAddress]
                : _nftOfferBooks[nftContractAddress][nftId];
    }

    /// @inheritdoc IOffers
    function getOffer(
        address nftContractAddress,
        uint256 nftId,
        bytes32 offerHash,
        bool floorTerm
    ) public view returns (Offer memory) {
        return _getOfferInternal(nftContractAddress, nftId, offerHash, floorTerm);
    }

    function _getOfferInternal(
        address nftContractAddress,
        uint256 nftId,
        bytes32 offerHash,
        bool floorTerm
    ) internal view returns (Offer storage) {
        return _getOfferBook(nftContractAddress, nftId, floorTerm)[offerHash];
    }

    /// @inheritdoc IOffers
    function createOffer(Offer memory offer) external whenNotPaused returns (bytes32 offerHash) {
        address cAsset = ILiquidity(liquidityContractAddress).getCAsset(offer.asset);

<<<<<<< HEAD
        _requireOfferCreator(offer.creator, msg.sender);
=======
        requireOfferNotExpired(offer);
        requireOfferCreatorOrLendingContract(offer.creator, msg.sender);
>>>>>>> e4b0a99a

        if (offer.lenderOffer) {
            uint256 offerTokens = ILiquidity(liquidityContractAddress).assetAmountToCAssetAmount(
                offer.asset,
                offer.amount
            );
<<<<<<< HEAD
            _requireCAssetBalance(msg.sender, cAsset, offerTokens);
=======
            requireCAssetBalance(msg.sender, cAsset, offerTokens);
>>>>>>> e4b0a99a
        } else {
            _requireNftOwner(offer.nftContractAddress, offer.nftId, msg.sender);
            _requireNoFloorTerms(offer);
        }

        mapping(bytes32 => Offer) storage offerBook = _getOfferBook(
            offer.nftContractAddress,
            offer.nftId,
            offer.floorTerm
        );

        offerHash = getOfferHash(offer);

        offerBook[offerHash] = offer;

        emit NewOffer(
            offer.creator,
            offer.asset,
            offer.nftContractAddress,
            offer.nftId,
            offer,
            offerHash
        );
    }

    /// @inheritdoc IOffers
    function removeOffer(
        address nftContractAddress,
        uint256 nftId,
        bytes32 offerHash,
        bool floorTerm
    ) external whenNotPaused {
        Offer memory offer = getOffer(nftContractAddress, nftId, offerHash, floorTerm);

<<<<<<< HEAD
        _requireOfferCreator(offer.creator, msg.sender);
=======
        requireOfferCreatorOrLendingContract(offer.creator, msg.sender);
>>>>>>> e4b0a99a

        _doRemoveOffer(nftContractAddress, nftId, offerHash, floorTerm);
    }

    function _doRemoveOffer(
        address nftContractAddress,
        uint256 nftId,
        bytes32 offerHash,
        bool floorTerm
    ) internal {
        mapping(bytes32 => Offer) storage offerBook = _getOfferBook(
            nftContractAddress,
            nftId,
            floorTerm
        );

        Offer storage offer = offerBook[offerHash];

        emit OfferRemoved(
            offer.creator,
            offer.asset,
            offer.nftContractAddress,
            nftId,
            offer,
            offerHash
        );

        delete offerBook[offerHash];
    }

    /// @inheritdoc IOffers
    function markSignatureUsed(Offer memory offer, bytes memory signature) external {
        require(msg.sender == lendingContractAddress, "not authorized");
        _markSignatureUsed(offer, signature);
    }

    function _markSignatureUsed(Offer memory offer, bytes memory signature) internal {
        _cancelledOrFinalized[signature] = true;

        emit OfferSignatureUsed(offer.nftContractAddress, offer.nftId, offer, signature);
    }

    /// @inheritdoc IOffers
    function requireAvailableSignature(bytes memory signature) public view {
        require(!_cancelledOrFinalized[signature], "signature not available");
    }

    /// @inheritdoc IOffers
    function requireSignature65(bytes memory signature) public pure {
        require(signature.length == 65, "signature unsupported");
    }

<<<<<<< HEAD
    function _requireNoFloorTerms(Offer memory offer) internal pure {
        require(!offer.floorTerm, "floor term");
=======
    function requireNoFloorTerms(Offer memory offer) internal pure {
        require(!offer.floorTerm, "offer is floor term");
>>>>>>> e4b0a99a
    }

    function _requireNftOwner(
        address nftContractAddress,
        uint256 nftId,
        address owner
    ) internal view {
        require(IERC721Upgradeable(nftContractAddress).ownerOf(nftId) == owner, "is not NFT owner");
    }

<<<<<<< HEAD
    function _requireSigner(address signer, address expected) internal pure {
        require(signer == expected, "signer");
    }

    function _requireOfferCreator(address signer, address expected) internal view {
        if (msg.sender != lendingContractAddress) {
            require(signer == expected, "offer creator");
=======
    function requireSigner(address signer, address expected) internal pure {
        require(signer == expected, "is not signer");
    }

    function requireOfferCreatorOrLendingContract(address signer, address expected) internal view {
        if (msg.sender != lendingContractAddress) {
            require(signer == expected, "is not offer creator or lending contract");
>>>>>>> e4b0a99a
        }
    }

    function _requireCAssetBalance(
        address account,
        address cAsset,
        uint256 amount
    ) internal view {
        require(
            ILiquidity(liquidityContractAddress).getCAssetBalance(account, cAsset) >= amount,
<<<<<<< HEAD
            "Insufficient cToken balance"
        );
=======
            "insufficient cToken balance"
        );
    }

    function requireOfferNotExpired(Offer memory offer) public view {
        require(offer.expiration > currentTimestamp(), "offer has expired");
    }

    function currentTimestamp() internal view returns (uint32) {
        return SafeCastUpgradeable.toUint32(block.timestamp);
>>>>>>> e4b0a99a
    }

    function renounceOwnership() public override onlyOwner {}
}<|MERGE_RESOLUTION|>--- conflicted
+++ resolved
@@ -51,13 +51,10 @@
 
     /// @inheritdoc IOffersAdmin
     function updateLendingContractAddress(address newLendingContractAddress) external onlyOwner {
-<<<<<<< HEAD
-=======
         require(
             address(newLendingContractAddress) != address(0),
             "LendingContract: cannot be address(0)"
         );
->>>>>>> e4b0a99a
         emit OffersXLendingContractAddressUpdated(
             lendingContractAddress,
             newLendingContractAddress
@@ -70,13 +67,10 @@
         external
         onlyOwner
     {
-<<<<<<< HEAD
-=======
         require(
             address(newLiquidityContractAddress) != address(0),
             "LiquidityContract: cannot be address(0)"
         );
->>>>>>> e4b0a99a
         emit OffersXLiquidityContractAddressUpdated(
             liquidityContractAddress,
             newLiquidityContractAddress
@@ -146,13 +140,8 @@
 
         address signer = getOfferSigner(offer, signature);
 
-<<<<<<< HEAD
         _requireSigner(signer, msg.sender);
-        _requireOfferCreator(offer.creator, msg.sender);
-=======
-        requireSigner(signer, msg.sender);
-        requireOfferCreatorOrLendingContract(offer.creator, msg.sender);
->>>>>>> e4b0a99a
+        _requireOfferCreatorOrLendingContract(offer.creator, msg.sender);
 
         _markSignatureUsed(offer, signature);
     }
@@ -191,23 +180,15 @@
     function createOffer(Offer memory offer) external whenNotPaused returns (bytes32 offerHash) {
         address cAsset = ILiquidity(liquidityContractAddress).getCAsset(offer.asset);
 
-<<<<<<< HEAD
-        _requireOfferCreator(offer.creator, msg.sender);
-=======
         requireOfferNotExpired(offer);
-        requireOfferCreatorOrLendingContract(offer.creator, msg.sender);
->>>>>>> e4b0a99a
+        _requireOfferCreatorOrLendingContract(offer.creator, msg.sender);
 
         if (offer.lenderOffer) {
             uint256 offerTokens = ILiquidity(liquidityContractAddress).assetAmountToCAssetAmount(
                 offer.asset,
                 offer.amount
             );
-<<<<<<< HEAD
             _requireCAssetBalance(msg.sender, cAsset, offerTokens);
-=======
-            requireCAssetBalance(msg.sender, cAsset, offerTokens);
->>>>>>> e4b0a99a
         } else {
             _requireNftOwner(offer.nftContractAddress, offer.nftId, msg.sender);
             _requireNoFloorTerms(offer);
@@ -242,11 +223,7 @@
     ) external whenNotPaused {
         Offer memory offer = getOffer(nftContractAddress, nftId, offerHash, floorTerm);
 
-<<<<<<< HEAD
-        _requireOfferCreator(offer.creator, msg.sender);
-=======
-        requireOfferCreatorOrLendingContract(offer.creator, msg.sender);
->>>>>>> e4b0a99a
+        _requireOfferCreatorOrLendingContract(offer.creator, msg.sender);
 
         _doRemoveOffer(nftContractAddress, nftId, offerHash, floorTerm);
     }
@@ -299,13 +276,16 @@
         require(signature.length == 65, "signature unsupported");
     }
 
-<<<<<<< HEAD
+    /// @inheritdoc IOffers
+    function requireOfferNotExpired(Offer memory offer) public view {
+        require(
+            offer.expiration > SafeCastUpgradeable.toUint32(block.timestamp),
+            "offer has expired"
+        );
+    }
+
     function _requireNoFloorTerms(Offer memory offer) internal pure {
         require(!offer.floorTerm, "floor term");
-=======
-    function requireNoFloorTerms(Offer memory offer) internal pure {
-        require(!offer.floorTerm, "offer is floor term");
->>>>>>> e4b0a99a
     }
 
     function _requireNftOwner(
@@ -316,23 +296,13 @@
         require(IERC721Upgradeable(nftContractAddress).ownerOf(nftId) == owner, "is not NFT owner");
     }
 
-<<<<<<< HEAD
     function _requireSigner(address signer, address expected) internal pure {
         require(signer == expected, "signer");
     }
 
-    function _requireOfferCreator(address signer, address expected) internal view {
+    function _requireOfferCreatorOrLendingContract(address signer, address expected) internal view {
         if (msg.sender != lendingContractAddress) {
             require(signer == expected, "offer creator");
-=======
-    function requireSigner(address signer, address expected) internal pure {
-        require(signer == expected, "is not signer");
-    }
-
-    function requireOfferCreatorOrLendingContract(address signer, address expected) internal view {
-        if (msg.sender != lendingContractAddress) {
-            require(signer == expected, "is not offer creator or lending contract");
->>>>>>> e4b0a99a
         }
     }
 
@@ -343,21 +313,8 @@
     ) internal view {
         require(
             ILiquidity(liquidityContractAddress).getCAssetBalance(account, cAsset) >= amount,
-<<<<<<< HEAD
-            "Insufficient cToken balance"
-        );
-=======
             "insufficient cToken balance"
         );
-    }
-
-    function requireOfferNotExpired(Offer memory offer) public view {
-        require(offer.expiration > currentTimestamp(), "offer has expired");
-    }
-
-    function currentTimestamp() internal view returns (uint32) {
-        return SafeCastUpgradeable.toUint32(block.timestamp);
->>>>>>> e4b0a99a
     }
 
     function renounceOwnership() public override onlyOwner {}
