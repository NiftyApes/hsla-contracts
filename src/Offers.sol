--- conflicted
+++ resolved
@@ -51,7 +51,9 @@
     /// @inheritdoc IOffers
     address public flashPurchaseContractAddress;
 
-<<<<<<< HEAD
+    /// @inheritdoc IOffers
+    address public refinanceContractAddress;
+
     /// @dev Constant typeHash for EIP-712 hashing of Offer struct
     ///      If the Offer struct shape changes, this will need to change as well.
     bytes32 private constant _OFFER_TYPEHASH =
@@ -62,14 +64,6 @@
     /// @dev This empty reserved space is put in place to allow future versions to add new
     /// variables without shifting storage.
     uint256[498] private __gap;
-=======
-    /// @inheritdoc IOffers
-    address public refinanceContractAddress;
-
-    /// @dev This empty reserved space is put in place to allow future versions to add new
-    /// variables without shifting storage.
-    uint256[499] private __gap;
->>>>>>> 27788abb
 
     /// @notice The initializer for the NiftyApes protocol.
     ///         NiftyApes is intended to be deployed behind a proxy and thus needs to initialize
@@ -148,11 +142,11 @@
                         offer.fixedTerms,
                         offer.floorTerm,
                         offer.lenderOffer,
-                        offer.interestRatePerSecond,
                         offer.nftContractAddress,
                         offer.nftId,
+                        offer.asset,
                         offer.amount,
-                        offer.asset,
+                        offer.interestRatePerSecond,
                         offer.floorTermLimit
                     )
                 )
