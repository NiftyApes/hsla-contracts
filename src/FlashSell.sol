//SPDX-License-Identifier: MIT
pragma solidity 0.8.13;

import "@openzeppelin/contracts/access/OwnableUpgradeable.sol";
import "@openzeppelin/contracts/security/PausableUpgradeable.sol";
import "@openzeppelin/contracts/security/ReentrancyGuardUpgradeable.sol";
import "@openzeppelin/contracts/token/ERC20/IERC20Upgradeable.sol";
import "@openzeppelin/contracts/token/ERC20/utils/SafeERC20Upgradeable.sol";
import "./interfaces/niftyapes/lending/ILending.sol";
import "./interfaces/sanctions/SanctionsList.sol";
import "./interfaces/niftyapes/flashSell/IFlashSell.sol";
import "./flashSell/interfaces/IFlashSellReceiver.sol";

/// @notice Extension of NiftApes lending contract to allow for flash sale of NFTs
/// @title NiftyApesFlashSell
/// @custom:version 1.0
/// @author zishansami102 (zishansami.eth)
/// @custom:contributor captnseagraves (captnseagraves.eth)
contract NiftyApesFlashSell is
    OwnableUpgradeable,
    PausableUpgradeable,
    ReentrancyGuardUpgradeable,
    IFlashSell
{
    using SafeERC20Upgradeable for IERC20Upgradeable;

    /// @dev Internal address used for for ETH in our mappings
    address private constant ETH_ADDRESS = address(0xEeeeeEeeeEeEeeEeEeEeeEEEeeeeEeeeeeeeEEeE);

    /// @dev Internal constant address for the Chainalysis OFAC sanctions oracle
    address private constant SANCTIONS_CONTRACT = 0x40C57923924B5c5c5455c48D93317139ADDaC8fb;

    /// @inheritdoc IFlashSell
    address public lendingContractAddress;

    /// @inheritdoc IFlashSell
    address public liquidityContractAddress;

    /// @notice Mutex to selectively enable ETH transfers
    /// @dev    Follows a similar pattern to `Liquidiy.sol`
    bool internal _ethTransferable = false;

    /// @dev The status of sanctions checks. Can be set to false if oracle becomes malicious.
    bool internal _sanctionsPause;

    /// @dev This empty reserved space is put in place to allow future versions to add new
    /// variables without shifting storage.
    uint256[500] private __gap;

    /// @notice The initializer for the NiftyApes protocol.
    ///         Nifty Apes is intended to be deployed behind a proxy amd thus needs to initialize
    ///         its state outsize of a constructor.
    function initialize() public initializer {
        OwnableUpgradeable.__Ownable_init();
        PausableUpgradeable.__Pausable_init();
        ReentrancyGuardUpgradeable.__ReentrancyGuard_init();
    }

    /// @inheritdoc IFlashSellAdmin
    function updateLendingContractAddress(address newLendingContractAddress) external onlyOwner {
        require(address(newLendingContractAddress) != address(0), "00035");
        emit FlashSellXLendingContractAddressUpdated(
            lendingContractAddress,
            newLendingContractAddress
        );
        lendingContractAddress = newLendingContractAddress;
    }

    /// @inheritdoc IFlashSellAdmin
    function updateLiquidityContractAddress(address newLiquidityContractAddress)
        external
        onlyOwner
    {
        require(address(newLiquidityContractAddress) != address(0), "00035");
        emit FlashSellXLiquidityContractAddressUpdated(
            liquidityContractAddress,
            newLiquidityContractAddress
        );
        liquidityContractAddress = newLiquidityContractAddress;
    }

    /// @inheritdoc IFlashSellAdmin
    function pauseSanctions() external onlyOwner {
        _sanctionsPause = true;
        emit FlashSellSanctionsPaused();
    }

    /// @inheritdoc IFlashSellAdmin
    function unpauseSanctions() external onlyOwner {
        _sanctionsPause = false;
        emit FlashSellSanctionsUnpaused();
    }

    /// @inheritdoc IFlashSellAdmin
    function pause() external onlyOwner {
        _pause();
    }

    /// @inheritdoc IFlashSellAdmin
    function unpause() external onlyOwner {
        _unpause();
    }

    /// @inheritdoc IFlashSell
    function borrowNFTForSale(
        address nftContractAddress,
        uint256 nftId,
        address receiver,
        bytes calldata data
    ) external whenNotPaused nonReentrant {
        address nftOwner = _requireNftOwner(nftContractAddress, nftId);
        _requireIsNotSanctioned(msg.sender);
        _requireIsNotSanctioned(nftOwner);

        LoanAuction memory loanAuction = ILending(lendingContractAddress).getLoanAuction(
            nftContractAddress,
            nftId
        );

        // transfer NFT
        ILending(lendingContractAddress).transferNft(nftContractAddress, nftId, receiver);

        address loanAsset;
        if (loanAuction.asset != ETH_ADDRESS) {
            loanAsset = loanAuction.asset;
        }
        uint256 totalLoanPaymentAmount = _calculateTotalLoanPaymentAmount(
            loanAuction,
            nftContractAddress,
            nftId
        );

        uint256 assetBalanceBefore = _getAssetBalance(loanAuction.asset);
        _ethTransferable = true;
        // execute firewalled external arbitrary functionality
        // function must send correct funds required to close the loan
        require(
            IFlashSellReceiver(receiver).executeOperation(
                nftContractAddress,
                nftId,
                loanAsset,
                totalLoanPaymentAmount,
                msg.sender,
                data
            ),
            "00052"
        );
        _ethTransferable = false;
        uint256 assetBalanceAfter = _getAssetBalance(loanAuction.asset);

        // Check assets amount recieved is equal to total loan amount required to close the loan
        _requireCorrectFundsSent(assetBalanceAfter - assetBalanceBefore, totalLoanPaymentAmount);

        if (loanAuction.asset == ETH_ADDRESS) {
<<<<<<< HEAD
            ILending(lendingContractAddress).repayLoanForAccountInternal{value: totalLoanPaymentAmount}(
                nftContractAddress,
                nftId,
                loanAuction.loanBeginTimestamp
            );
=======
            ILending(lendingContractAddress).repayLoanForAccountFlashSell{
                value: totalLoanPaymentAmount
            }(nftContractAddress, nftId, loanAuction.loanBeginTimestamp);
>>>>>>> ae637fc7
        } else {
            IERC20Upgradeable assetToken = IERC20Upgradeable(loanAuction.asset);
            uint256 allowance = assetToken.allowance(address(this), liquidityContractAddress);
            if (allowance > 0) {
                assetToken.safeDecreaseAllowance(liquidityContractAddress, allowance);
            }
            assetToken.safeIncreaseAllowance(liquidityContractAddress, totalLoanPaymentAmount);
            ILending(lendingContractAddress).repayLoanForAccountInternal(
                nftContractAddress,
                nftId,
                loanAuction.loanBeginTimestamp
            );
        }
        // emit event
        emit FlashSell(nftContractAddress, nftId, receiver);
    }

    function _requireEthTransferable() internal view {
        require(_ethTransferable, "00043");
    }

    function _requireNftOwner(address nftContractAddress, uint256 nftId)
        internal
        view
        returns (address nftOwner)
    {
        nftOwner = ILending(lendingContractAddress).ownerOf(nftContractAddress, nftId);
        require(nftOwner == msg.sender, "00021");
    }

    function _requireCorrectFundsSent(uint256 balanceReceived, uint256 balanceRequired)
        internal
        pure
    {
        require(balanceReceived == balanceRequired, "00057");
    }

    function _requireIsNotSanctioned(address addressToCheck) internal view {
        if (!_sanctionsPause) {
            SanctionsList sanctionsList = SanctionsList(SANCTIONS_CONTRACT);
            bool isToSanctioned = sanctionsList.isSanctioned(addressToCheck);
            require(!isToSanctioned, "00017");
        }
    }

    function _calculateTotalLoanPaymentAmount(
        LoanAuction memory loanAuction,
        address nftContractAddress,
        uint256 nftId
    ) internal view returns (uint256) {
        uint256 interestThresholdDelta;

        if (loanAuction.loanEndTimestamp - 1 days > uint32(block.timestamp)) {
            interestThresholdDelta = ILending(lendingContractAddress)
                .checkSufficientInterestAccumulated(nftContractAddress, nftId);
        }

        (uint256 lenderInterest, uint256 protocolInterest) = ILending(lendingContractAddress)
            .calculateInterestAccrued(nftContractAddress, nftId);

        return
            uint256(loanAuction.accumulatedLenderInterest) +
            loanAuction.accumulatedPaidProtocolInterest +
            loanAuction.unpaidProtocolInterest +
            loanAuction.slashableLenderInterest +
            loanAuction.amountDrawn +
            interestThresholdDelta +
            lenderInterest +
            protocolInterest;
    }

    function _getAssetBalance(address asset) internal view returns (uint256) {
        if (asset == ETH_ADDRESS) {
            return address(this).balance;
        } else {
            return IERC20Upgradeable(asset).balanceOf(address(this));
        }
    }

    receive() external payable {
        _requireEthTransferable();
    }
}<|MERGE_RESOLUTION|>--- conflicted
+++ resolved
@@ -152,17 +152,11 @@
         _requireCorrectFundsSent(assetBalanceAfter - assetBalanceBefore, totalLoanPaymentAmount);
 
         if (loanAuction.asset == ETH_ADDRESS) {
-<<<<<<< HEAD
             ILending(lendingContractAddress).repayLoanForAccountInternal{value: totalLoanPaymentAmount}(
                 nftContractAddress,
                 nftId,
                 loanAuction.loanBeginTimestamp
             );
-=======
-            ILending(lendingContractAddress).repayLoanForAccountFlashSell{
-                value: totalLoanPaymentAmount
-            }(nftContractAddress, nftId, loanAuction.loanBeginTimestamp);
->>>>>>> ae637fc7
         } else {
             IERC20Upgradeable assetToken = IERC20Upgradeable(loanAuction.asset);
             uint256 allowance = assetToken.allowance(address(this), liquidityContractAddress);
