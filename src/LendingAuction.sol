pragma solidity ^0.8.11;
//SPDX-License-Identifier: MIT

import "./LiquidityProviders.sol";
import "./interfaces/compound/ICEther.sol";
import "./interfaces/ILendingAuction.sol";
import "./interfaces/compound/ICERC20.sol";
import "@openzeppelin/contracts/token/ERC721/IERC721.sol";
import "@openzeppelin/contracts/utils/cryptography/ECDSA.sol";
import "@openzeppelin/contracts/utils/cryptography/draft-EIP712.sol";

/**
 * @title NiftyApes LendingAuction Contract
 * @notice Harberger Style Lending Auctions for any collection or asset in existence at any time.
 * @author NiftyApes
 */

//  TODO Comment each function and each line of funtionality for readability by auditors

contract LendingAuction is ILendingAuction, LiquidityProviders, EIP712 {
    using ECDSA for bytes32;

    // ---------- STATE VARIABLES --------------- //

    // Mapping of nftId to nftContractAddress to LoanAuction struct
    mapping(address => mapping(uint256 => LoanAuction)) _loanAuctions;

    mapping(address => mapping(uint256 => OfferBook)) _nftOfferBooks;
    mapping(address => OfferBook) _floorOfferBooks;

    // Cancelled / finalized orders, by signature
    mapping(bytes => bool) _cancelledOrFinalized;

    // fee in basis points paid to protocol by borrower for drawing down loan
    uint64 public loanDrawFeeProtocolBps = 15;

    // premium in basis points paid to current lender by new lender for buying out the loan
    uint64 public refinancePremiumLenderBps = 15;

    // premium in basis points paid to protocol by new lender for buying out the loan
    uint64 public refinancePremiumProtocolBps = 15;

    // ---------- FUNCTIONS -------------- //

    /**
     * @notice Construct contract with pre-appended information for EIP712 signatures
     */
    constructor() EIP712("NiftyApes", "0.0.1") {}

    /**
     * @notice Retrieve data about a given loan auction
     * @param nftContractAddress The address of the NFT collection
     * @param nftId The id of a specified NFT
     */

    function getLoanAuction(address nftContractAddress, uint256 nftId)
        external
        view
        returns (LoanAuction memory auction)
    {
        auction = _loanAuctions[nftContractAddress][nftId];

        require(auction.loanExecutedTime != 0, "Loan not active");
    }

    // TODO( @alcibiades Do we still need this function with getEIP712EncodedOffer below?)
    /**
     * @notice Generate a hash of an offer
     * @param offer The details of a loan auction offer
     */
    function getOfferHash(Offer memory offer)
        public
        view
        returns (bytes32 offerHash)
    {
        offerHash = keccak256(
            abi.encode(
                offer.creator,
                offer.nftContractAddress,
                offer.nftId,
                offer.asset,
                offer.amount,
                offer.interestRateBps,
                offer.duration,
                offer.expiration,
                offer.fixedTerms,
                offer.floorTerm
            )
        );
    }

    /**
     * @notice Generate a hash of an offer and sign with the EIP712 standard
     * @param offer The details of a loan auction offer
     */
    function getEIP712EncodedOffer(Offer memory offer)
        public
        view
        returns (bytes32 signedOffer)
    {
        return
            _hashTypedDataV4(
                keccak256(
                    abi.encode(
                        offer.creator,
                        offer.nftContractAddress,
                        offer.nftId,
                        offer.asset,
                        offer.amount,
                        offer.interestRateBps,
                        offer.duration,
                        offer.expiration,
                        offer.fixedTerms,
                        offer.floorTerm
                    )
                )
            );
    }

    // ---------- Signature Offer Functions ---------- //

    /**
     * @notice Check whether a signature-based offer has been cancelledOrFinalized
     * @param signature A signed offerHash
     */
    function getOfferSignatureStatus(bytes calldata signature)
        external
        view
        returns (bool status)
    {
        status = _cancelledOrFinalized[signature];
    }

    /**
     * @notice Get the offer signer given an offerHash and signature for the offer.
     * @param eip712EncodedOffer encoded hash of an offer (from LoanAuction.getEIP712EncodedOffer(offer))
     * @param signature The 65 byte (r, s, v) signature of a signedOffer
     */
    function getOfferSigner(
        bytes32 eip712EncodedOffer, // hash of offer
        bytes memory signature //proof the actor signed the offer
    ) public pure returns (address signer) {
        // Just doing this directly is more gas efficient than all the checks/overrides in the openzeppelin ECDSA
        // implementation.
        require(signature.length == 65, "Invalid signature");

        bytes32 r;
        bytes32 s;
        uint8 v;
        // ecrecover takes the signature parameters, and the only way to get them
        // currently is to use assembly.
        assembly {
            r := mload(add(signature, 0x20))
            s := mload(add(signature, 0x40))
            v := byte(0, mload(add(signature, 0x60)))
        }

        require(
            uint256(s) <
                0x7FFFFFFFFFFFFFFFFFFFFFFFFFFFFFFF5D576E7357A4501DDFE92F46681B20A0,
            "Invalid Signature s"
        );

        require(v == 27 || v == 28, "Invalid signature");

        signer = ecrecover(eip712EncodedOffer, v, r, s);
    }

    /**
     * @notice Cancel a signature based offer on chain
     * @dev This function is the only way to ensure an offer can't be used on chain
     */
    function withdrawOfferSignature(
        address nftContractAddress,
        uint256 nftId,
        bytes32 eip712EncodedOffer,
        bytes calldata signature
    ) external {
        // require signature is still valid. This also ensures the signature is not utilized in an active loan
        require(
            _cancelledOrFinalized[signature] == false,
            "Already cancelled or finalized."
        );

        // recover signer
        address signer = getOfferSigner(eip712EncodedOffer, signature);

        // Require that msg.sender is signer of the signature
        require(
            signer == msg.sender,
            "Msg.sender is not the signer of the submitted signature"
        );

        // cancel signature
        _cancelledOrFinalized[signature] = true;

        emit SigOfferCancelled(nftContractAddress, nftId, signature);
    }

    // ---------- On-chain Offer Functions ---------- //

    /**
     * @notice Retrieve an offer from the on-chain floor or individual NFT offer books by offerHash identifier
     * @param nftContractAddress The address of the NFT collection
     * @param nftId The id of the specified NFT
     * @param offerHash The hash of all parameters in an offer
     * @param floorTerm Indicates whether this is a floor or individual NFT offer. true = floor offer. false = individual NFT offer
     */
    function getOffer(
        address nftContractAddress,
        uint256 nftId,
        bytes32 offerHash,
        bool floorTerm
    ) external view returns (Offer memory offer) {
        // Offer storage offer;
        OfferBook storage offerBook;

        if (floorTerm == true) {
            offerBook = _floorOfferBooks[nftContractAddress];
        } else {
            offerBook = _nftOfferBooks[nftContractAddress][nftId];
        }
        offer = offerBook.offers[offerHash];
    }

    /**
     * @notice Retreive an offer from the on-chain floor or individual NFT offer books at a given index
     * @param nftContractAddress The address of the NFT collection
     * @param nftId The id of the specified NFT
     * @param index The index at which to retrieve an offer from the OfferBook iterable mapping
     * @param floorTerm Indicates whether this is a floor or individual NFT offer. true = floor offer. false = individual NFT offer
     */
    function getOfferAtIndex(
        address nftContractAddress,
        uint256 nftId,
        uint256 index,
        bool floorTerm
    ) external view returns (Offer memory offer) {
        OfferBook storage offerBook;

        bytes32 offerHash;

        if (floorTerm) {
            offerBook = _floorOfferBooks[nftContractAddress];
        } else {
            offerBook = _nftOfferBooks[nftContractAddress][nftId];
        }
        offerHash = offerBook.keys[index];
        offer = offerBook.offers[offerHash];
    }

    /**
     * @notice Retrieve the size of the on-chain floor or individual NFT offer book
     * @param nftContractAddress The address of the NFT collection
     * @param nftId The id of the specified NFT
     * @param floorTerm Indicates whether to return the floor or individual NFT offer book size. true = floor offer book. false = individual NFT offer book
     */
    function size(
        address nftContractAddress,
        uint256 nftId,
        bool floorTerm
    ) external view returns (uint256 offerBookSize) {
        OfferBook storage offerBook;

        if (floorTerm == true) {
            offerBook = _floorOfferBooks[nftContractAddress];
            offerBookSize = offerBook.keys.length;
        } else {
            offerBook = _nftOfferBooks[nftContractAddress][nftId];
            offerBookSize = offerBook.keys.length;
        }
    }

    /**
     * @param offer The details of the loan auction individual NFT offer
     */
    function createOffer(Offer calldata offer) external {
        OfferBook storage offerBook;

        address cAsset = assetToCAsset[offer.asset];

        // Create a reference to the corresponding cToken contract, like cDAI
        ICERC20 cToken = ICERC20(cAsset);

        require(
            offer.creator == msg.sender,
            "The creator must match msg.sender"
        );

        require(
            assetToCAsset[offer.asset] != address(0),
            "Asset not whitelisted on NiftyApes"
        );

        uint256 exchangeRateMantissa = cToken.exchangeRateCurrent();

        (, uint256 offerTokens) = divScalarByExpTruncate(
            offer.amount,
            Exp({mantissa: exchangeRateMantissa})
        );

        // require msg.sender has sufficient available balance of cErc20
        require(
            (cAssetBalances[cAsset][msg.sender] -
                utilizedCAssetBalances[cAsset][msg.sender]) >= offerTokens,
            "Must have an available balance greater than or equal to amountToWithdraw"
        );

        if (offer.floorTerm) {
            offerBook = _floorOfferBooks[offer.nftContractAddress];
        } else {
            offerBook = _nftOfferBooks[offer.nftContractAddress][offer.nftId];
        }

        bytes32 offerHash = getOfferHash(offer);

        if (offerBook.inserted[offerHash]) {
            offerBook.offers[offerHash] = offer;
        } else {
            offerBook.inserted[offerHash] = true;
            offerBook.offers[offerHash] = offer;
            offerBook.indexOf[offerHash] = offerBook.keys.length;
            offerBook.keys.push(offerHash);
        }

        emit NewOffer(offer, offerHash);
    }

    /**
     * @notice Remove an offer in the on-chain floor offer book
     * @param nftContractAddress The address of the NFT collection
     * @param offerHash The hash of all parameters in an offer
     */
    function removeOffer(
        address nftContractAddress,
        bool floorTerm,
        uint256 nftId,
        bytes32 offerHash
    ) external {
        // Get pointer to offer book
        OfferBook storage offerBook;

        if (floorTerm) {
            offerBook = _floorOfferBooks[nftContractAddress];
        } else {
            offerBook = _nftOfferBooks[nftContractAddress][nftId];
        }

        // Get memory pointer to offer
        Offer memory offer = offerBook.offers[offerHash];

        require(
            msg.sender == offer.creator,
            "msg.sender is not the offer creator"
        );

        require((offerBook.inserted[offerHash]), "Offer not found");

        {
            delete offerBook.inserted[offerHash];
            delete offerBook.offers[offerHash];

            uint256 index = offerBook.indexOf[offerHash];
            uint256 lastIndex = offerBook.keys.length - 1;
            bytes32 lastOfferHash = offerBook.keys[lastIndex];

            offerBook.indexOf[lastOfferHash] = index;
            delete offerBook.indexOf[offerHash];

            offerBook.keys[index] = lastOfferHash;
            offerBook.keys.pop();
        }

        emit OfferRemoved(offer, offerHash);
    }

    // ---------- Execute Loan Functions ---------- //

    // TODO Explore whether combining lender/borrower functions is possible.
    // will result in less lines of code to test/reviw, may result in higher gas fees per function.
    // Was not originally implemented because of 'stack too deep' errors.

    /**
     * @notice Allows a borrower to submit an offer from the on-chain NFT offer book and execute a loan using their NFT as collateral
     * @param nftContractAddress The address of the NFT collection
     * @param floorTerm Whether or not this is a floor term
     * @param nftId The id of the specified NFT (ignored for floor term)
     * @param offerHash The hash of all parameters in an offer. This is used as the uniquge identifer of an offer.
     */
    function executeLoanByBorrower(
        address nftContractAddress,
        bool floorTerm,
        uint256 nftId,
        bytes32 offerHash
    ) external payable whenNotPaused nonReentrant {
        Offer memory offer;

        if (floorTerm) {
            offer = _floorOfferBooks[nftContractAddress].offers[offerHash];
        } else {
            offer = _nftOfferBooks[nftContractAddress][nftId].offers[offerHash];
        }

        _executeLoanByBorrowerInternal(offer, nftId, offer.creator);
    }

    /**
     * @notice handles the checks, state transitions, and value/asset transfers for executeLoanByBorrower
     * @param offer The details of a loan auction offer
     * @param nftId The id of the specified NFT
     * @param lender The prospective lender
     */
    function _executeLoanByBorrowerInternal(
        Offer memory offer,
        uint256 nftId,
        address lender
    ) internal {
        // instantiate LoanAuction Struct
        LoanAuction storage loanAuction = _loanAuctions[
            offer.nftContractAddress
        ][nftId];

        address cAsset = assetToCAsset[offer.asset];

        // require offer has not expired
        require(
            offer.expiration > block.timestamp,
            "Cannot execute bid, offer has expired"
        );

        // This prevents a malicous actor from providing a 1 second loan offer and duping a naive borrower into losing their asset.
        // It ensures a borrower always has at least 24 hours to repay their loan
        require(
            offer.duration >= 86400,
            "Offers must have 24 hours minimum duration"
        );

        require(
            assetToCAsset[offer.asset] != address(0),
            "Asset not whitelisted on NiftyApes"
        );

        // get nft owner
        address nftOwner = IERC721(offer.nftContractAddress).ownerOf(nftId);

        // require msg.sender is the nftOwner. This ensures function submitted nftId is valid to execute against
        // this also provides a check for floor term offers that the msg.sender owns an asset in the collection
        require(
            nftOwner == msg.sender,
            "Msg.sender must be the owner of nftId to executeLoanByBid"
        );

        // Require that loan is not active
        require(
            loanAuction.loanExecutedTime == 0,
            "Loan is already active. Please use refinanceByBorrower()"
        );

        // check if lender has sufficient available balance and update utilizedBalance
        _checkAndUpdateLenderUtilizedBalanceInternal(
            cAsset,
            offer.amount,
            lender
        );

        // update loanAuction struct
        loanAuction.nftOwner = nftOwner;
        loanAuction.lender = lender;
        loanAuction.asset = offer.asset;
        loanAuction.amount = offer.amount;
        loanAuction.interestRateBps = offer.interestRateBps;
        loanAuction.duration = offer.duration;
        loanAuction.timeOfInterestStart = block.timestamp;
        loanAuction.loanExecutedTime = block.timestamp;
        loanAuction.timeDrawn = offer.duration;
        loanAuction.amountDrawn = offer.amount;
        loanAuction.fixedTerms = offer.fixedTerms;

        // *------- value and asset transfers -------* //

        // transferFrom NFT from nftOwner to contract
        IERC721(offer.nftContractAddress).transferFrom(
            nftOwner,
            address(this),
            nftId
        );

        // if asset is not 0x0 process as Erc20
        if (
            offer.asset != address(0xEeeeeEeeeEeEeeEeEeEeeEEEeeeeEeeeeeeeEEeE)
        ) {
            // redeem cTokens and transfer underlying to borrower
            _redeemAndTransferErc20Internal(
                offer.asset,
                cAsset,
                offer.amount,
                nftOwner
            );
        }
        // else process as ETH
        else if (
            offer.asset == address(0xEeeeeEeeeEeEeeEeEeEeeEEEeeeeEeeeeeeeEEeE)
        ) {
            // redeem cTokens and transfer underlying to borrower
            _redeemAndTransferEthInternal(cAsset, offer.amount, nftOwner);
        }

        emit LoanExecuted(
            lender,
            nftOwner,
            offer.nftContractAddress,
            offer.nftId,
            offer.asset,
            offer.amount,
            offer.interestRateBps,
            offer.duration
        );
    }

    /**
     * @notice Allows a borrower to submit a signed offer from a lender and execute a loan using their NFT as collateral
     * @param offer The details of the loan auction offer
     * @param signature A signed offerHash
     * @param nftId The id of a specified NFT
     */
    function executeLoanByBorrowerSignature(
        Offer calldata offer,
        bytes calldata signature,
        uint256 nftId // nftId should match offer.nftId if offer.floorTerm false, nftId should not match if offer.floorTerm true. Need to provide as function parameter to pass nftId with floor terms.
    ) external payable whenNotPaused nonReentrant {
        // require signature has not been cancelled/bid withdrawn
        require(
            _cancelledOrFinalized[signature] == false,
            "Cannot execute bid or ask. Signature has been cancelled or previously finalized."
        );

        // ideally calculated, stored, and provided as parameter to save computation
        // generate hash of offer parameters
        bytes32 encodedOffer = getEIP712EncodedOffer(offer);

        // recover singer and confirm signed offer terms with function submitted offer terms
        // we know the signer must be the lender because msg.sender must be the nftOwner/borrower
        address lender = getOfferSigner(encodedOffer, signature);

        require(
            lender == offer.creator,
            "Offer.creator must be offer signer to executeLoanByBid"
        );

        // // if floorTerm is false
        if (offer.floorTerm == false) {
            // require nftId == sigNftId
            require(
                nftId == offer.nftId,
                "Function submitted nftId must match the signed offer nftId"
            );
        }

        // execute state changes for executeLoanByBid
        _executeLoanByBorrowerInternal(offer, nftId, lender);

        // finalize signature
        _cancelledOrFinalized[signature] == true;

        emit SigOfferFinalized(
            offer.nftContractAddress,
            offer.nftId,
            signature
        );
    }

    /**
     * @notice Allows a lender to submit an offer from the borrower in the on-chain individual NFT offer book and execute a loan using the borrower's NFT as collateral
     * @param nftContractAddress The address of the NFT collection
     * @param nftId The id of the specified NFT
     * @param offerHash The hash of all parameters in an offer. This is used as the uniquge identifer of an offer.
     */
    function executeLoanByLender(
        address nftContractAddress,
        bool floorTerm,
        uint256 nftId,
        bytes32 offerHash
    ) public payable whenNotPaused nonReentrant {
        Offer memory offer;

        if (floorTerm) {
            offer = _floorOfferBooks[nftContractAddress].offers[offerHash];
        } else {
            offer = _nftOfferBooks[nftContractAddress][nftId].offers[offerHash];
        }

        // execute state changes for executeLoanByAsk
        _executeLoanByLenderInternal(offer, msg.sender, offer.creator);
    }

    /**
     * @notice Allows a lender to submit a signed offer from a borrower and execute a loan using the borrower's NFT as collateral
     * @param offer The details of the loan auction offer
     * @param signature A signed offerHash
     */
    function executeLoanByLenderSignature(
        Offer calldata offer,
        bytes calldata signature
    ) external payable whenNotPaused nonReentrant {
        // require signature has not been cancelled/bid withdrawn
        require(
            _cancelledOrFinalized[signature] == false,
            "Cannot execute bid or ask. Signature has been cancelled or previously finalized."
        );

        bytes32 encodedOffer = getEIP712EncodedOffer(offer);

        // recover singer and confirm signed offer terms with function submitted offer terms
        // We assume the signer is the borrower and check in the following require statement
        address borrower = getOfferSigner(encodedOffer, signature);

        // execute state changes for executeLoanByAsk
        _executeLoanByLenderInternal(offer, msg.sender, borrower);

        // finalize signature
        _cancelledOrFinalized[signature] == true;

        emit SigOfferFinalized(
            offer.nftContractAddress,
            offer.nftId,
            signature
        );
    }

    /**
     * @notice Handles checks, state transitions, and value/asset transfers for executeLoanbyLender
     * @param offer The details of a loan auction offer
     * @param lender The prospective lender
     * @param borrower The prospective borrower and owner of the NFT
     */
    function _executeLoanByLenderInternal(
        Offer memory offer,
        address lender,
        address borrower
    ) internal {
        // instantiate LoanAuction Struct
        LoanAuction storage loanAuction = _loanAuctions[
            offer.nftContractAddress
        ][offer.nftId];

        address cAsset = assetToCAsset[offer.asset];

        // *------------ Checks ------------* //

        // require loan is not active
        require(
            loanAuction.loanExecutedTime == 0,
            "Loan is already active. Please use refinanceByLender()"
        );

        require(
            assetToCAsset[offer.asset] != address(0),
            "Asset not whitelisted on NiftyApes"
        );

        // require offer has not expired
        require(
            offer.expiration > block.timestamp,
            "Cannot execute bid, offer has expired"
        );

        // require offer has 24 hour minimum duration
        require(
            offer.duration >= 86400,
            "Offers must have 24 hours minimum duration"
        );

        // get nft owner
        address nftOwner = IERC721(offer.nftContractAddress).ownerOf(
            offer.nftId
        );

        require(
            borrower == nftOwner,
            "Borrower must be the owner of nftId to executeLoanByLender"
        );

        // *------------ State Transitions ------------* //

        // check if lender has sufficient available balance and update utilizedBalance
        _checkAndUpdateLenderUtilizedBalanceInternal(
            cAsset,
            offer.amount,
            lender
        );

        // update LoanAuction struct
        loanAuction.nftOwner = borrower;
        loanAuction.lender = lender;
        loanAuction.asset = offer.asset;
        loanAuction.amount = offer.amount;
        loanAuction.interestRateBps = offer.interestRateBps;
        loanAuction.duration = offer.duration;
        loanAuction.timeOfInterestStart = block.timestamp;
        loanAuction.loanExecutedTime = block.timestamp;
        loanAuction.timeDrawn = offer.duration;
        loanAuction.amountDrawn = offer.amount;
        loanAuction.fixedTerms = offer.fixedTerms;

        // *------- Value and asset transfers -------* //

        // transferFrom NFT from borrower to contract
        IERC721(offer.nftContractAddress).transferFrom(
            borrower,
            address(this),
            offer.nftId
        );

        // Process as ETH
        if (
            offer.asset == address(0xEeeeeEeeeEeEeeEeEeEeeEEEeeeeEeeeeeeeEEeE)
        ) {
            // redeem cTokens and transfer underlying to borrower
            _redeemAndTransferEthInternal(cAsset, offer.amount, borrower);
        }
        // Process as ERC20
        else {
            _redeemAndTransferErc20Internal(
                offer.asset,
                cAsset,
                offer.amount,
                borrower
            );
        }

        emit LoanExecuted(
            lender,
            borrower,
            offer.nftContractAddress,
            offer.nftId,
            offer.asset,
            offer.amount,
            offer.interestRateBps,
            offer.duration
        );
    }

    // ---------- Refinance Loan Functions ---------- //

    // TODO(Consolidate lender logic here)
    /**
     * @notice Handles internal checks, state transitions, and value/asset transfers for loan refinance
     * @param offer The details of a loan auction offer
     * @param prospectiveLender The prospective lender
     */
    function _refinance(Offer memory offer, address prospectiveLender)
        internal
    {
        // Get information about present loan from storage

        // TODO(Gas savings here by accessing members directly?)
        LoanAuction storage loanAuction = _loanAuctions[
            offer.nftContractAddress
        ][offer.nftId];

        // Require that loan does not have fixedTerms
        require(
            loanAuction.fixedTerms != true,
            "Loan has fixed term and cannot be refinanced."
        );

        // Require that loan is active
        require(
            loanAuction.loanExecutedTime != 0,
            "Loan is not active. Execute loan instead."
        );

        // require offer is same asset and cAsset
        require(
            offer.asset == loanAuction.asset,
            "Offer asset must be the same as current loan"
        );

        // TODO(Why? This may be preferable to seizing in some cases)
        // Require that loan has not expired
        require(
            block.timestamp <
                loanAuction.loanExecutedTime + loanAuction.timeDrawn,
            "Cannot refinance loan that has expired"
        );

        address cAsset = assetToCAsset[offer.asset];

        // Variables for interest accrual.
        uint256 currentLenderInterest;
        uint256 currentProtocolInterest;
        uint256 interestAndPremiumOwedToCurrentLender;
        uint256 fullAmount;

        // calculate the interest earned by current lender
        (
            currentLenderInterest,
            currentProtocolInterest
        ) = calculateInterestAccrued(offer.nftContractAddress, offer.nftId);

        // calculate interest earned by all lenders
        interestAndPremiumOwedToCurrentLender =
            currentLenderInterest +
            loanAuction.historicLenderInterest;

        // Calculate total outstanding balance of the loan
        fullAmount =
            loanAuction.amountDrawn +
            interestAndPremiumOwedToCurrentLender;

        require(
            offer.amount >= fullAmount,
            "The loan offer must exceed the present outstanding balance."
        );

        // TODO(Use the non mutating libcompound type implementation here for a savings)
        // Get the present cToken exchange rate
        uint256 exchangeRateMantissa = ICToken(cAsset).exchangeRateCurrent();

        // Get the full amount of the loan outstanding balance in cTokens
        (, uint256 fullCTokenAmount) = divScalarByExpTruncate(
            fullAmount,
            Exp({mantissa: exchangeRateMantissa})
        );

        // require prospective lender has sufficient available balance to refinance loan
        require(
            (cAssetBalances[cAsset][msg.sender] -
                utilizedCAssetBalances[cAsset][msg.sender]) >= fullCTokenAmount,
            "Must have an available balance greater than or equal to amountToWithdraw"
        );

        // TODO(Examine this internal function for optimization)
        // processes cEth and ICERC20 transactions
        _transferICERC20BalancesInternal(
            cAsset,
            loanAuction.lender,
            prospectiveLender,
            0,
            interestAndPremiumOwedToCurrentLender,
            loanAuction.amountDrawn
        );

        // update Loan state
        loanAuction.lender = prospectiveLender;
        loanAuction.amount = offer.amount;
        loanAuction.interestRateBps = offer.interestRateBps;
        loanAuction.duration = offer.duration;
        loanAuction.amountDrawn = fullAmount;
        loanAuction.timeOfInterestStart = block.timestamp;
        loanAuction.historicLenderInterest += currentLenderInterest;
        loanAuction.historicProtocolInterest += currentProtocolInterest;

        emit LoanRefinance(
            prospectiveLender,
            loanAuction.nftOwner,
            offer.nftContractAddress,
            offer.nftId,
            offer
        );
    }

    /**
     * @notice Allows a borrower to submit an offer from the on-chain offer book and refinance a loan with near arbitrary terms
     * @dev The offer amount must be greater than the current loan amount plus interest owed to the lender
     * @param nftContractAddress The address of the NFT collection
     * @param nftId The id of the specified NFT
     * @param offerHash The hash of all parameters in an offer. This is used as the uniquge identifer of an offer.
     */
    function refinanceByBorrower(
        address nftContractAddress,
        bool floorTerm,
        uint256 nftId,
        bytes32 offerHash
    ) external payable whenNotPaused nonReentrant {
        Offer memory offer;

        if (floorTerm) {
            offer = _floorOfferBooks[nftContractAddress].offers[offerHash];
        } else {
            offer = _nftOfferBooks[nftContractAddress][nftId].offers[offerHash];
            require(
                nftId == offer.nftId,
                "Function submitted nftId must match the signed offer nftId"
            );
        }

        // check if nftOwner and require msg.sender is the nftOwner/borrower in the protocol
        require(
            msg.sender == ownerOf(nftContractAddress, nftId),
            "Msg.sender must be the owner of nftId to refinanceByBorrower"
        );

        _refinance(offer, offer.creator);
    }

    /**
     * @notice Allows a borrower to submit a signed offer from a lender and refinance a loan with near arbitrary terms
     * @dev The offer amount must be greater than the current loan amount plus interest owed to the lender
     * @param offer The details of the loan auction offer
     * @param signature A signed offerHash
     * @param nftId The id of a specified NFT
     */
    function refinanceByBorrowerSignature(
        Offer calldata offer,
        bytes calldata signature,
        uint256 nftId
    ) external payable whenNotPaused nonReentrant {
        // ideally calculated, stored, and provided as parameter to save computation
        bytes32 encodedOffer = getEIP712EncodedOffer(offer);

        // recover singer and confirm signed offer terms with function submitted offer terms
        // We assume the signer is the lender because msg.sender must the the nftOwner
        address prospectiveLender = getOfferSigner(encodedOffer, signature);

        require(
            offer.creator == prospectiveLender,
            "Signer must be the offer.creator"
        );

        if (!offer.floorTerm) {
            // require nftId == sigNftId
            require(
                nftId == offer.nftId,
                "Function submitted nftId must match the signed offer nftId"
            );
        }

        // check if nftOwner and require msg.sender is the nftOwner/borrower in the protocol
        require(
            msg.sender == ownerOf(offer.nftContractAddress, nftId),
            "Msg.sender must be the owner of nftId to refinanceByBorrower"
        );

        _refinance(offer, offer.creator);

        // ensure all sig functions finalize signatures

        // finalize signature
        _cancelledOrFinalized[signature] == true;

        emit SigOfferFinalized(
            offer.nftContractAddress,
            offer.nftId,
            signature
        );
    }

    /**
<<<<<<< HEAD
     * @notice Handles checks, state transitions, and value/asset transfers for executeLoanbyLender
     * @param offer The details of a loan auction offer
     * @param prospectiveLender The prospective lender
     * @param nftId The id of the specified NFT
     */
    function _refinanceByBorrowerInternal(
        Offer memory offer,
        address prospectiveLender,
        uint256 nftId
    ) internal {
        // Instantiate LoanAuction Struct
        LoanAuction storage loanAuction = _loanAuctions[
            offer.nftContractAddress
        ][nftId];

        address cAsset = assetToCAsset[loanAuction.asset];

        // Create a reference to the corresponding cToken contract, like cDAI
        ICERC20 cToken = ICERC20(cAsset);

        // Require that loan does not have fixedTerms
        require(
            loanAuction.fixedTerms != true,
            "Loan has fixedTerms cannot refinanceBestOffer."
        );

        // Require that loan is active
        require(
            loanAuction.loanExecutedTime != 0,
            "Loan is not active. No funds to withdraw. Please use executeLoanByBid()"
        );

        // require offer is same asset and cAsset
        require(
            offer.asset == loanAuction.asset,
            "Offer asset and cAsset must be the same as the current loan"
        );

        // Require that loan has not expired
        require(
            block.timestamp <
                loanAuction.loanExecutedTime + loanAuction.timeDrawn,
            "Cannot refinance loan that has expired"
        );

        // get nftOwner and require msg.sender is the nftOwner/borrower
        require(
            msg.sender == IERC721(offer.nftContractAddress).ownerOf(nftId),
            "Msg.sender must be the owner of nftId to refinanceByBorrower"
        );

        //Instantiate MintLocalVars
        InterestAndPaymentVars memory vars;

        // calculate the interest earned by current lender
        (
            vars.currentLenderInterest,
            vars.currentProtocolInterest
        ) = calculateInterestAccrued(offer.nftContractAddress, nftId);

        // need to ensure protocol fee is calculated correctly here. HistoricInterest is paid by new ledner, should protocol fee be as well?

        // calculate interest earned
        vars.interestAndPremiumOwedToCurrentLender =
            vars.currentLenderInterest +
            loanAuction.historicLenderInterest;

        vars.fullAmount =
            loanAuction.amountDrawn +
            vars.interestAndPremiumOwedToCurrentLender;

        // require statement for offer amount to be greater than or equal to full repayment
        require(
            offer.amount >= vars.fullAmount,
            "Offer amount must be greater than or equal to current amount drawn + interest owed"
        );

        uint256 exchangeRateMantissa = cToken.exchangeRateCurrent();

        (, uint256 fullAmountTokens) = divScalarByExpTruncate(
            vars.fullAmount,
            Exp({mantissa: exchangeRateMantissa})
        );

        // require prospective lender has sufficient available balance to refinance loan
        require(
            (cAssetBalances[cAsset][msg.sender] -
                utilizedCAssetBalances[cAsset][msg.sender]) >= fullAmountTokens,
            "Must have an available balance greater than or equal to amountToWithdraw"
        );

        // processes cEth and ICERC20 transactions
        _transferICERC20BalancesInternal(
            cAsset,
            loanAuction.lender,
            prospectiveLender,
            0,
            vars.interestAndPremiumOwedToCurrentLender,
            loanAuction.amountDrawn
        );

        uint256 currentHistoricLenderInterest = loanAuction
            .historicLenderInterest;
        uint256 currentHistoricProtocolInterest = loanAuction
            .historicProtocolInterest;

        // update LoanAuction struct
        loanAuction.lender = prospectiveLender;
        loanAuction.amount = offer.amount;
        loanAuction.interestRateBps = offer.interestRateBps;
        loanAuction.duration = offer.duration;
        loanAuction.amountDrawn = vars.fullAmount;
        loanAuction.timeOfInterestStart = block.timestamp;
        loanAuction.historicLenderInterest =
            currentHistoricLenderInterest +
            vars.currentLenderInterest;
        loanAuction.historicProtocolInterest =
            currentHistoricProtocolInterest +
            vars.currentProtocolInterest;

        emit LoanRefinance(
            prospectiveLender,
            loanAuction.nftOwner,
            offer.nftContractAddress,
            offer.nftId,
            offer
        );
    }

    /**
=======
>>>>>>> dcb71c38
     * @notice Allows a lender to offer better terms than the current loan, refinance, and take over a loan
     * @dev The offer amount, interest rate, and duration must be at parity with the current loan, plus "1". Meaning at least one term must be better than the current loan.
     * @dev new lender balance must be sufficient to pay fullRefinance amount
     * @dev current lender balance must be sufficient to fund new offer amount
     * @param offer The details of the loan auction offer
     */
    function refinanceByLender(Offer calldata offer)
        external
        payable
        whenNotPaused
        nonReentrant
    {
        // Instantiate LoanAuction Struct
        LoanAuction storage loanAuction = _loanAuctions[
            offer.nftContractAddress
        ][offer.nftId];

        address cAsset = assetToCAsset[loanAuction.asset];

        // Create a reference to the corresponding cToken contract, like cDAI
        ICERC20 cToken = ICERC20(cAsset);

        // Require that loan does not have fixedTerms
        require(
            loanAuction.fixedTerms != true,
            "Loan has fixedTerms cannot refinanceBestOffer."
        );

        // Require that loan is active
        require(
            loanAuction.loanExecutedTime != 0,
            "Loan is not active. No funds to withdraw. Please use executLoanByAsk()"
        );

        // require offer is same asset
        require(
            offer.asset == loanAuction.asset,
            "Offer asset must be the same as the current loan"
        );

        require(
            block.timestamp <
                loanAuction.loanExecutedTime + loanAuction.timeDrawn,
            "Cannot refinance loan that has expired"
        );

        // require that terms are parity + 1
        require(
            // Require bidAmount is greater than previous bid
            (offer.amount > loanAuction.amount &&
                offer.interestRateBps <= loanAuction.interestRateBps &&
                offer.duration >= loanAuction.duration) ||
                // OR
                // Require interestRate is lower than previous bid
                (offer.amount >= loanAuction.amount &&
                    offer.interestRateBps < loanAuction.interestRateBps &&
                    offer.duration >= loanAuction.duration) ||
                // OR
                // Require duration to be greater than previous bid
                (offer.amount >= loanAuction.amount &&
                    offer.interestRateBps <= loanAuction.interestRateBps &&
                    offer.duration > loanAuction.duration),
            "Bid must have better terms than current loan"
        );

        // if duration is the only term updated
        if (
            offer.amount == loanAuction.amount &&
            offer.interestRateBps == loanAuction.interestRateBps &&
            offer.duration > loanAuction.duration
        ) {
            // require offer has at least 24 hour additional duration
            require(
                offer.duration >= (loanAuction.duration + 86400),
                "Cannot refinanceBestOffer. Offer duration must be at least 24 hours greater than current loan. "
            );
        }

        //Instantiate MintLocalVars
        InterestAndPaymentVars memory vars;

        // calculate the interest earned by current lender
        (
            vars.currentLenderInterest,
            vars.currentProtocolInterest
        ) = calculateInterestAccrued(offer.nftContractAddress, offer.nftId);

        // calculate interest earned
        vars.interestAndPremiumOwedToCurrentLender =
            vars.currentLenderInterest +
            loanAuction.historicLenderInterest +
            ((loanAuction.amountDrawn * refinancePremiumLenderBps) / 10000);

        uint256 protocolPremium = (loanAuction.amountDrawn *
            refinancePremiumProtocolBps) / 10000;

        // calculate fullRefinanceAmount
        vars.fullAmount =
            vars.interestAndPremiumOwedToCurrentLender +
            protocolPremium +
            loanAuction.amountDrawn;

        // If refinancing is not done by current lender they must buy out the loan and pay fees
        if (loanAuction.lender != msg.sender) {
            uint256 exchangeRateMantissa = cToken.exchangeRateCurrent();

            (, uint256 fullAmountTokens) = divScalarByExpTruncate(
                vars.fullAmount,
                Exp({mantissa: exchangeRateMantissa})
            );

            // require prospective lender has sufficient available balance to refinance loan
            require(
                (cAssetBalances[cAsset][msg.sender] -
                    utilizedCAssetBalances[cAsset][msg.sender]) >=
                    fullAmountTokens,
                "Must have an available balance greater than or equal to amountToWithdraw"
            );

            // require prospective lender has sufficient available balance to refinance loan

            // processes cEth and ICERC20 transactions
            _transferICERC20BalancesInternal(
                cAsset,
                loanAuction.lender,
                msg.sender,
                protocolPremium,
                vars.interestAndPremiumOwedToCurrentLender,
                loanAuction.amountDrawn
            );

            // update LoanAuction lender
            loanAuction.lender = msg.sender;
        } else {
            // If current lender is refinancing the loan they do not need to pay any fees or buy themselves out.
            // require prospective lender has sufficient available balance to refinance loan
            uint256 exchangeRateMantissa = cToken.exchangeRateCurrent();
            (, uint256 cTokenAmountDrawn) = divScalarByExpTruncate(
                loanAuction.amountDrawn,
                Exp({mantissa: exchangeRateMantissa})
            );
            (, uint256 cTokenOfferAmount) = divScalarByExpTruncate(
                offer.amount,
                Exp({mantissa: exchangeRateMantissa})
            );
            require(
                (cAssetBalances[cAsset][msg.sender] -
                    utilizedCAssetBalances[cAsset][msg.sender]) >=
                    (cTokenOfferAmount - cTokenAmountDrawn),
                "Lender does not have sufficient balance to refinance loan"
            );
        }

        // need to ensure protocol interest is paid correctly in interal functions

        // save temporary current historicLenderInterest
        uint256 currentHistoricLenderInterest = loanAuction
            .historicLenderInterest;
        uint256 currentHistoricProtocolInterest = loanAuction
            .historicProtocolInterest;

        // update LoanAuction struct
        loanAuction.lender = msg.sender;
        loanAuction.amount = offer.amount;
        loanAuction.interestRateBps = offer.interestRateBps;
        loanAuction.duration = offer.duration;
        loanAuction.timeOfInterestStart = block.timestamp;
        loanAuction.historicLenderInterest =
            currentHistoricLenderInterest +
            vars.currentLenderInterest;
        loanAuction.historicProtocolInterest =
            currentHistoricProtocolInterest +
            vars.currentProtocolInterest;

        emit LoanRefinance(
            msg.sender,
            loanAuction.nftOwner,
            offer.nftContractAddress,
            offer.nftId,
            offer
        );
    }

    // ---------- Borrower Draw Functions ---------- //

    /**
     * @notice If a loan has been refinanced with a longer duration this function allows a borrower to draw down additional time for their loan.
     * @dev Drawing down time increases the maximum loan pay back amount and so is not automatically imposed on a refinance by lender, hence this function.
     * @param nftContractAddress The address of the NFT collection
     * @param nftId The id of the specified NFT
     * @param drawTime The amount of time to draw and add to the loan duration
     */
    function drawLoanTime(
        address nftContractAddress,
        uint256 nftId,
        uint256 drawTime
    ) external whenNotPaused nonReentrant {
        // Instantiate LoanAuction Struct
        LoanAuction storage loanAuction = _loanAuctions[nftContractAddress][
            nftId
        ];

        // Require that loan is active
        require(
            loanAuction.loanExecutedTime != 0,
            "Loan is not active. No funds to withdraw."
        );

        // Require msg.sender is the nftOwner on the nft contract
        require(
            msg.sender == loanAuction.nftOwner,
            "Msg.sender is not the NFT owner"
        );

        // document that a user CAN draw more time after a loan has expired, but they are still open to asset siezure until they draw enough time.
        // // Require that loan has not expired
        // require(
        //     block.timestamp <
        //         loanAuction.loanExecutedTime + loanAuction.timeDrawn,
        //     "Cannot draw more time after a loan has expired"
        // );

        // Require timeDrawn is less than the duration. Ensures there is time available to draw
        require(
            loanAuction.timeDrawn < loanAuction.duration,
            "Draw Time amount not available"
        );

        // Require that drawTime + timeDrawn does not exceed duration
        require(
            (drawTime + loanAuction.timeDrawn) <= loanAuction.duration,
            "Total Time drawn must not exceed best bid duration"
        );

        (
            uint256 lenderInterest,
            uint256 protocolInterest
        ) = calculateInterestAccrued(nftContractAddress, nftId);

        // reset timeOfinterestStart and update historic interest due to parameters of loan changing
        loanAuction.historicLenderInterest += lenderInterest;
        loanAuction.historicProtocolInterest += protocolInterest;
        loanAuction.timeOfInterestStart = block.timestamp;

        // set timeDrawn
        loanAuction.timeDrawn += drawTime;

        emit TimeDrawn(
            nftContractAddress,
            nftId,
            drawTime,
            loanAuction.timeDrawn
        );
    }

    /**
     * @notice If a loan has been refinanced with a higher amount this function allows a borrower to draw down additional value for their loan.
     * @dev Drawing down value increases the maximum loan pay back amount and so is not automatically imposed on a refinance by lender, hence this function.
     * @param nftContractAddress The address of the NFT collection
     * @param nftId The id of the specified NFT
     * @param drawAmount The amount of value to draw and add to the loan amountDrawn
     */
    function drawLoanAmount(
        address nftContractAddress,
        uint256 nftId,
        uint256 drawAmount
    ) external whenNotPaused nonReentrant {
        // Instantiate LoanAuction Struct
        LoanAuction storage loanAuction = _loanAuctions[nftContractAddress][
            nftId
        ];

        address cAsset = assetToCAsset[loanAuction.asset];

        // Require that loan is active
        require(
            loanAuction.loanExecutedTime != 0,
            "Loan is not active. No funds to withdraw."
        );

        // Require msg.sender is the borrower
        require(
            msg.sender == loanAuction.nftOwner,
            "Msg.sender is not the NFT owner"
        );

        // Require amountDrawn is less than the bestOfferAmount
        require(
            loanAuction.amountDrawn < loanAuction.amount,
            "Draw down amount not available"
        );

        // Require that drawAmount does not exceed amount
        require(
            (drawAmount + loanAuction.amountDrawn) <= loanAuction.amount,
            "Total amount withdrawn must not exceed best bid loan amount"
        );

        // Require that loan has not expired
        require(
            block.timestamp <
                loanAuction.loanExecutedTime + loanAuction.timeDrawn,
            "Cannot draw more value after a loan has expired"
        );

        _checkAndUpdateLenderUtilizedBalanceInternal(
            cAsset,
            drawAmount,
            loanAuction.lender
        );

        (
            uint256 lenderInterest,
            uint256 protocolInterest
        ) = calculateInterestAccrued(nftContractAddress, nftId);

        // reset timeOfinterestStart and update historic interest due to parameters of loan changing
        loanAuction.historicLenderInterest += lenderInterest;
        loanAuction.historicProtocolInterest += protocolInterest;
        loanAuction.timeOfInterestStart = block.timestamp;

        // set amountDrawn
        loanAuction.amountDrawn += drawAmount;

        // if asset is not 0x0 process as Erc20
        if (
            loanAuction.asset !=
            address(0xEeeeeEeeeEeEeeEeEeEeeEEEeeeeEeeeeeeeEEeE)
        ) {
            // redeem cTokens and transfer underlying to borrower
            _redeemAndTransferErc20Internal(
                loanAuction.asset,
                cAsset,
                drawAmount,
                loanAuction.nftOwner
            );
        }
        // else process as ETH
        else if (
            loanAuction.asset ==
            address(0xEeeeeEeeeEeEeeEeEeEeeEEEeeeeEeeeeeeeEEeE)
        ) {
            // redeem cTokens and transfer underlying to borrower
            _redeemAndTransferEthInternal(
                cAsset,
                drawAmount,
                loanAuction.nftOwner
            );
        }

        emit AmountDrawn(
            nftContractAddress,
            nftId,
            drawAmount,
            loanAuction.amountDrawn
        );
    }

    // ---------- Repayment and Asset Seizure Functions ---------- //

    /**
     * @notice Enables a borrower to repay the remaining value of their loan plus interest and protocol fee, and regain full ownership of their NFT
     * @param nftContractAddress The address of the NFT collection
     * @param nftId The id of the specified NFT
     */
    function repayRemainingLoan(address nftContractAddress, uint256 nftId)
        external
        payable
        whenNotPaused
        nonReentrant
        returns (uint256)
    {
        // Instantiate LoanAuction Struct
        LoanAuction storage loanAuction = _loanAuctions[nftContractAddress][
            nftId
        ];

        address cAsset = assetToCAsset[loanAuction.asset];

        // Require that loan has been executed
        require(
            loanAuction.loanExecutedTime != 0,
            "Cannot repay loan that has not been executed"
        );

        // Require msg.sender is the borrower
        require(
            msg.sender == loanAuction.nftOwner,
            "Msg.sender is not the NFT owner"
        );

        // calculate the amount of interest accrued by the lender
        (
            uint256 lenderInterest,
            uint256 protocolInterest
        ) = calculateInterestAccrued(nftContractAddress, nftId);

        // calculate total interest value owed
        uint256 interestOwedToLender = lenderInterest +
            loanAuction.historicLenderInterest;

        // need to ensure protocol is being paid out correctly

        // calculate total interest value owed
        uint256 interestOwedToProtocol = protocolInterest +
            loanAuction.historicProtocolInterest;

        // get required repayment
        uint256 fullRepayment = interestOwedToLender +
            interestOwedToProtocol +
            loanAuction.amountDrawn;

        address currentAsset = loanAuction.asset;
        address currentLender = loanAuction.lender;
        uint256 currentAmountDrawn = loanAuction.amountDrawn;

        // TODO(Just delete the struct?)
        // reset loanAuction
        loanAuction.nftOwner = address(0);
        loanAuction.lender = address(0);
        loanAuction.asset = address(0);
        loanAuction.amount = 0;
        loanAuction.interestRateBps = 0;
        loanAuction.duration = 0;
        loanAuction.loanExecutedTime = 0;
        loanAuction.timeOfInterestStart = 0;
        loanAuction.historicLenderInterest = 0;
        loanAuction.historicLenderInterest = 0;
        loanAuction.amountDrawn = 0;
        loanAuction.timeDrawn = 0;
        loanAuction.fixedTerms = false;

        // if asset is not 0x0 process as Erc20
        if (
            currentAsset != address(0xEeeeeEeeeEeEeeEeEeEeeEEEeeeeEeeeeeeeEEeE)
        ) {
            // protocolPremiumFee is taken here. Full amount is minted to this contract address' balance in Compound and amount owed to lender is updated in their balance. The delta is the protocol premium fee.
            _payErc20AndUpdateBalancesInternal(
                currentAsset,
                cAsset,
                currentLender,
                msg.sender,
                fullRepayment,
                interestOwedToLender,
                interestOwedToProtocol,
                currentAmountDrawn
            );
        }
        // else process as ETH
        else if (
            currentAsset == address(0xEeeeeEeeeEeEeeEeEeEeeEEEeeeeEeeeeeeeEEeE)
        ) {
            // check that transaction covers the full value of the loan
            require(
                msg.value >= fullRepayment,
                "Must repay full amount of loan drawn plus interest and fee. Account for additional time for interest."
            );
            // protocolPremiumFee is taken here. Full amount is minted to this contract address' balance in Compound and amount owed to lender is updated in their balance. The delta is the protocol premium fee.
            _payEthAndUpdateBalancesInternal(
                cAsset,
                currentLender,
                msg.value,
                msg.value,
                interestOwedToLender,
                interestOwedToProtocol,
                currentAmountDrawn
            );
        }

        // transferFrom NFT from contract to nftOwner
        IERC721(nftContractAddress).transferFrom(
            address(this),
            msg.sender,
            nftId
        );

        emit LoanRepaidInFull(nftContractAddress, nftId);

        return 0;
    }

    /**
     * @notice Allows borrowers to make a partial payment toward the principle of their loan
     * @dev This function does not charge any interest or fees. It does change the calculation for future interest and fees accrual, so we track historicLenderInterest and historicProtocolInterest
     * @param nftContractAddress The address of the NFT collection
     * @param nftId The id of the specified NFT
     * @param partialAmount The amount of value to pay down on the principle of the loan
     */
    function partialPayment(
        address nftContractAddress,
        uint256 nftId,
        uint256 partialAmount
    ) external payable whenNotPaused nonReentrant {
        // Instantiate LoanAuction Struct
        LoanAuction storage loanAuction = _loanAuctions[nftContractAddress][
            nftId
        ];

        address cAsset = assetToCAsset[loanAuction.asset];

        // Require that loan has been executed
        require(
            loanAuction.loanExecutedTime != 0,
            "Cannot repay loan that has not been executed"
        );

        // Require msg.sender is the borrower
        require(
            msg.sender == loanAuction.nftOwner,
            "Msg.sender is not the NFT owner"
        );

        // calculate the amount of interest accrued by the lender
        (
            uint256 lenderInterest,
            uint256 protocolInterest
        ) = calculateInterestAccrued(nftContractAddress, nftId);

        loanAuction.historicLenderInterest += lenderInterest;
        loanAuction.historicProtocolInterest += protocolInterest;
        loanAuction.timeOfInterestStart = block.timestamp;

        uint256 currentAmountDrawn = loanAuction.amountDrawn;
        // update amountDrawn
        loanAuction.amountDrawn -= partialAmount;

        // if asset is not 0x0 process as Erc20
        if (
            loanAuction.asset !=
            address(0xEeeeeEeeeEeEeeEeEeEeeEEEeeeeEeeeeeeeEEeE)
        ) {
            require(
                partialAmount < currentAmountDrawn,
                "Msg.value must be less than amountDrawn"
            );

            _payErc20AndUpdateBalancesInternal(
                loanAuction.asset,
                cAsset,
                loanAuction.lender,
                msg.sender,
                partialAmount,
                0,
                0,
                partialAmount
            );
        }
        // else process as ETH
        else if (
            loanAuction.asset ==
            address(0xEeeeeEeeeEeEeeEeEeEeeEEEeeeeEeeeeeeeEEeE)
        ) {
            // check that transaction covers the full value of the loan
            require(
                msg.value < currentAmountDrawn,
                "Msg.value must be less than amountDrawn"
            );

            _payEthAndUpdateBalancesInternal(
                cAsset,
                loanAuction.lender,
                msg.value,
                msg.value,
                0,
                0,
                partialAmount
            );
        }

        emit PartialRepayment(
            nftContractAddress,
            nftId,
            loanAuction.asset,
            partialAmount
        );
    }

    /**
     * @notice Allows anyone to seize an asset of a past due loan on behalf on the lender
     * @dev This functions can be called by anyone the second the duration + loanExecutedTime is past and the loan is not paid back in full
     * @param nftContractAddress The address of the NFT collection
     * @param nftId The id of the specified NFT
     */
    function seizeAsset(address nftContractAddress, uint256 nftId)
        external
        whenNotPaused
        nonReentrant
    {
        // instantiate LoanAuction Struct
        LoanAuction storage loanAuction = _loanAuctions[nftContractAddress][
            nftId
        ];

        address cAsset = assetToCAsset[loanAuction.asset];

        // require that loan has been executed
        require(
            loanAuction.loanExecutedTime != 0,
            "Cannot seize asset for loan that has not been executed"
        );

        // require that loan has expired
        require(
            block.timestamp >=
                loanAuction.loanExecutedTime + loanAuction.timeDrawn,
            "Cannot seize asset before the end of the loan"
        );

        // temporarily save current lender
        address currentlender = loanAuction.lender;

        // reset loanAuction
        loanAuction.nftOwner = address(0);
        loanAuction.lender = address(0);
        loanAuction.asset = address(0);
        loanAuction.amount = 0;
        loanAuction.interestRateBps = 0;
        loanAuction.duration = 0;
        loanAuction.timeOfInterestStart = 0;
        loanAuction.loanExecutedTime = 0;
        loanAuction.historicLenderInterest = 0;
        loanAuction.amountDrawn = 0;
        loanAuction.timeDrawn = 0;
        loanAuction.fixedTerms = false;

        // update lenders utilized balance
        utilizedCAssetBalances[cAsset][loanAuction.lender] -= loanAuction
            .amountDrawn;

        // update lenders total balance
        cAssetBalances[cAsset][loanAuction.lender] -= loanAuction.amountDrawn;

        // transferFrom NFT from contract to lender
        IERC721(nftContractAddress).transferFrom(
            address(this),
            currentlender,
            nftId
        );

        emit AssetSeized(nftContractAddress, nftId);
    }

    // ---------- Internal Payment, Balance, and Transfer Functions ---------- //

    function _checkAndUpdateLenderUtilizedBalanceInternal(
        address cAsset,
        uint256 amount,
        address lender
    ) internal returns (uint256) {
        // create a reference to the corresponding cToken contract, like cDAI
        ICERC20 cToken = ICERC20(cAsset);

        // instantiate RedeemLocalVars
        RedeemLocalVars memory vars;

        // set exchangeRate of erc20 to ICERC20
        vars.exchangeRateMantissa = cToken.exchangeRateCurrent();

        // convert amount to ICERC20
        (vars.mathErr, vars.redeemTokens) = divScalarByExpTruncate(
            amount,
            Exp({mantissa: vars.exchangeRateMantissa})
        );
        if (vars.mathErr != MathError.NO_ERROR) {
            return
                failOpaque(
                    Error.MATH_ERROR,
                    FailureInfo.REDEEM_EXCHANGE_AMOUNT_CALCULATION_FAILED,
                    uint256(vars.mathErr)
                );
        }

        // require that the lenders available balance is sufficent to serve the loan
        require(
            // calculate lenders available ICERC20 balance and require it to be greater than or equal to vars.redeemTokens
            (cAssetBalances[cAsset][lender] -
                utilizedCAssetBalances[cAsset][lender]) >= vars.redeemTokens,
            "Lender does not have a sufficient balance to serve this loan"
        );

        // update the lenders utilized balance
        utilizedCAssetBalances[cAsset][lender] += vars.redeemTokens;

        return 0;
    }

    // this internal functions handles transfer of erc20 tokens and updating lender balances for refinanceLoan, repayRemainingLoan, and partialRepayment functions
    function _payErc20AndUpdateBalancesInternal(
        address asset,
        address cAsset,
        address to,
        address from,
        uint256 fullAmount,
        uint256 lenderInterestAndPremiumAmount,
        uint256 protocolInterestAndPremiumAmount,
        uint256 paymentAmount
    ) internal returns (uint256) {
        // Create a reference to the underlying asset contract, like DAI.
        IERC20 underlying = IERC20(asset);

        // Create a reference to the corresponding cToken contract, like cDAI
        ICERC20 cToken = ICERC20(cAsset);

        //Instantiate MintLocalVars
        TokenVars memory tokenVars;

        // instantiate MintLocalVars
        MintLocalVars memory vars;

        // transferFrom ERC20 from depositors address
        require(
            underlying.transferFrom(from, address(this), fullAmount) == true,
            "underlying.transferFrom() failed"
        );

        // set exchange rate from erc20 to ICERC20
        vars.exchangeRateMantissa = cToken.exchangeRateCurrent();

        // convert lenderInterestAndPremiumAmount to ICERC20
        (
            vars.mathErr,
            tokenVars.lenderInterestAndPremiumTokens
        ) = divScalarByExpTruncate(
            lenderInterestAndPremiumAmount,
            Exp({mantissa: vars.exchangeRateMantissa})
        );
        if (vars.mathErr != MathError.NO_ERROR) {
            return
                failOpaque(
                    Error.MATH_ERROR,
                    FailureInfo.REDEEM_EXCHANGE_AMOUNT_CALCULATION_FAILED,
                    uint256(vars.mathErr)
                );
        }

        // convert protocolInterestAndPremiumAmount to ICERC20
        (
            vars.mathErr,
            tokenVars.protocolInterestAndPremiumTokens
        ) = divScalarByExpTruncate(
            protocolInterestAndPremiumAmount,
            Exp({mantissa: vars.exchangeRateMantissa})
        );
        if (vars.mathErr != MathError.NO_ERROR) {
            return
                failOpaque(
                    Error.MATH_ERROR,
                    FailureInfo.REDEEM_EXCHANGE_AMOUNT_CALCULATION_FAILED,
                    uint256(vars.mathErr)
                );
        }

        // convert paymentAmount to ICERC20
        (vars.mathErr, tokenVars.paymentTokens) = divScalarByExpTruncate(
            paymentAmount,
            Exp({mantissa: vars.exchangeRateMantissa})
        );
        if (vars.mathErr != MathError.NO_ERROR) {
            return
                failOpaque(
                    Error.MATH_ERROR,
                    FailureInfo.REDEEM_EXCHANGE_AMOUNT_CALCULATION_FAILED,
                    uint256(vars.mathErr)
                );
        }

        // mint cTokens
        require(cToken.mint(fullAmount) == 0, "cToken.mint() failed");

        // update the tos utilized balance
        utilizedCAssetBalances[cAsset][to] -= tokenVars.paymentTokens;

        // update the tos total balance
        cAssetBalances[cAsset][to] += tokenVars.lenderInterestAndPremiumTokens;

        // update the owner total balance
        cAssetBalances[cAsset][owner()] += tokenVars
            .lenderInterestAndPremiumTokens;

        return 0;
    }

    // this internal functions handles transfer of Eth and updating lender balances for refinanceLoan, repayRemainingLoan, and partialRepayment functions
    function _payEthAndUpdateBalancesInternal(
        address cAsset,
        address to,
        uint256 msgValue,
        uint256 msgValueMinusFee,
        uint256 lenderInterestAndPremiumAmount,
        uint256 protocolInterestAndPremiumAmount,
        uint256 paymentAmount
    ) internal returns (uint256) {
        // Create a reference to the corresponding cToken contract, like cDAI
        ICEther cToken = ICEther(cAsset);

        //Instantiate MintLocalVars
        TokenVars memory tokenVars;

        //Instantiate MintLocalVars
        MintLocalVars memory vars;

        // set exchange rate from eth to ICERC20
        vars.exchangeRateMantissa = cToken.exchangeRateCurrent();

        // convert msgValueMinusFee to ICERC20
        // This accounts for any extra Eth sent to function, since cant use transferFrom for exact amount
        // Any extra value is given to to
        (vars.mathErr, tokenVars.msgValueTokens) = divScalarByExpTruncate(
            msgValueMinusFee,
            Exp({mantissa: vars.exchangeRateMantissa})
        );
        if (vars.mathErr != MathError.NO_ERROR) {
            return
                failOpaque(
                    Error.MATH_ERROR,
                    FailureInfo.REDEEM_EXCHANGE_AMOUNT_CALCULATION_FAILED,
                    uint256(vars.mathErr)
                );
        }

        // convert interestAndPremiumAmount to ICERC20
        (
            vars.mathErr,
            tokenVars.lenderInterestAndPremiumTokens
        ) = divScalarByExpTruncate(
            lenderInterestAndPremiumAmount,
            Exp({mantissa: vars.exchangeRateMantissa})
        );
        if (vars.mathErr != MathError.NO_ERROR) {
            return
                failOpaque(
                    Error.MATH_ERROR,
                    FailureInfo.REDEEM_EXCHANGE_AMOUNT_CALCULATION_FAILED,
                    uint256(vars.mathErr)
                );
        }

        // convert interestAndPremiumAmount to ICERC20
        (
            vars.mathErr,
            tokenVars.protocolInterestAndPremiumTokens
        ) = divScalarByExpTruncate(
            protocolInterestAndPremiumAmount,
            Exp({mantissa: vars.exchangeRateMantissa})
        );
        if (vars.mathErr != MathError.NO_ERROR) {
            return
                failOpaque(
                    Error.MATH_ERROR,
                    FailureInfo.REDEEM_EXCHANGE_AMOUNT_CALCULATION_FAILED,
                    uint256(vars.mathErr)
                );
        }

        // convert paymentAmount to ICERC20
        (vars.mathErr, tokenVars.paymentTokens) = divScalarByExpTruncate(
            paymentAmount,
            Exp({mantissa: vars.exchangeRateMantissa})
        );
        if (vars.mathErr != MathError.NO_ERROR) {
            return
                failOpaque(
                    Error.MATH_ERROR,
                    FailureInfo.REDEEM_EXCHANGE_AMOUNT_CALCULATION_FAILED,
                    uint256(vars.mathErr)
                );
        }

        uint256 mintDelta = tokenVars.msgValueTokens -
            (tokenVars.lenderInterestAndPremiumTokens +
                tokenVars.protocolInterestAndPremiumTokens +
                tokenVars.paymentTokens);

        // mint CEth tokens to this contract address
        // cEth mint() reverts on failure so do not need a require statement
        cToken.mint{value: msgValue, gas: 250000}();

        // update the to's utilized balance
        utilizedCAssetBalances[cAsset][to] -= tokenVars.paymentTokens;

        // update the to's total balance
        cAssetBalances[cAsset][to] += (tokenVars
            .lenderInterestAndPremiumTokens + mintDelta);

        // update the owner's total balance
        cAssetBalances[cAsset][owner()] += tokenVars
            .protocolInterestAndPremiumTokens;

        return 0;
    }

    // this internal functions handles transfer of erc20 tokens for executeLoan functions
    function _redeemAndTransferErc20Internal(
        address asset,
        address cAsset,
        uint256 amount,
        address nftOwner
    ) internal {
        // Create a reference to the underlying asset contract, like DAI.
        IERC20 underlying = IERC20(asset);

        // Create a reference to the corresponding cToken contract, like cDAI
        ICERC20 cToken = ICERC20(cAsset);

        // redeem underlying from cToken to this contract
        require(
            cToken.redeemUnderlying(amount) == 0,
            "cToken.redeemUnderlying() failed"
        );

        // transfer underlying from this contract to borrower
        require(
            underlying.transfer(nftOwner, amount) == true,
            "underlying.transfer() failed"
        );
    }

    // this internal functions handles transfer of eth for executeLoan functions
    function _redeemAndTransferEthInternal(
        address cAsset,
        uint256 amount,
        address nftOwner
    ) internal {
        // Create a reference to the corresponding cToken contract, like cDAI
        ICERC20 cToken = ICERC20(cAsset);

        // redeem underlying from cToken to this contract
        require(
            cToken.redeemUnderlying(amount) == 0,
            "cToken.redeemUnderlying() failed"
        );

        // Send Eth to borrower
        (bool success, ) = (nftOwner).call{value: amount}("");
        require(success, "Send eth to depositor failed");
    }

    function _transferICERC20BalancesInternal(
        address cAsset,
        address to,
        address from,
        uint256 protocolPremiumAmount,
        uint256 lenderInterestAndPremiumAmount,
        uint256 paymentAmount
    ) internal returns (uint256) {
        // Create a reference to the corresponding cToken contract, like cDAI
        ICERC20 cToken = ICERC20(cAsset);

        // refactor to use tokenVars

        // instantiate protocolPremiumFeeTokens
        uint256 protocolPremiumTokens;
        // instantiate interestAndPremiumTokens
        uint256 interestAndPremiumTokens;
        // instantiate paymentTokens
        uint256 paymentTokens;

        // instantiate MintLocalVars
        MintLocalVars memory vars;

        // set exchange rate from erc20 to ICERC20
        vars.exchangeRateMantissa = cToken.exchangeRateCurrent();

        // convert protocolPremiumAmount to ICERC20
        (vars.mathErr, protocolPremiumTokens) = divScalarByExpTruncate(
            protocolPremiumAmount,
            Exp({mantissa: vars.exchangeRateMantissa})
        );
        if (vars.mathErr != MathError.NO_ERROR) {
            return
                failOpaque(
                    Error.MATH_ERROR,
                    FailureInfo.REDEEM_EXCHANGE_AMOUNT_CALCULATION_FAILED,
                    uint256(vars.mathErr)
                );
        }

        // convert lenderInterestAndPremiumAmount to ICERC20
        (vars.mathErr, interestAndPremiumTokens) = divScalarByExpTruncate(
            lenderInterestAndPremiumAmount,
            Exp({mantissa: vars.exchangeRateMantissa})
        );
        if (vars.mathErr != MathError.NO_ERROR) {
            return
                failOpaque(
                    Error.MATH_ERROR,
                    FailureInfo.REDEEM_EXCHANGE_AMOUNT_CALCULATION_FAILED,
                    uint256(vars.mathErr)
                );
        }

        // convert paymentAmount to ICERC20
        (vars.mathErr, paymentTokens) = divScalarByExpTruncate(
            paymentAmount,
            Exp({mantissa: vars.exchangeRateMantissa})
        );
        if (vars.mathErr != MathError.NO_ERROR) {
            return
                failOpaque(
                    Error.MATH_ERROR,
                    FailureInfo.REDEEM_EXCHANGE_AMOUNT_CALCULATION_FAILED,
                    uint256(vars.mathErr)
                );
        }

        // check calling functions require from has a sufficient total balance to buy out loan

        // update from's utilized balance
        utilizedCAssetBalances[cAsset][from] += paymentTokens;

        // update from's total balance
        cAssetBalances[cAsset][from] -= protocolPremiumTokens;

        // update the to's utilized balance
        utilizedCAssetBalances[cAsset][to] -= paymentTokens;

        // update the to's total balance
        cAssetBalances[cAsset][to] += interestAndPremiumTokens;

        // update the owner's total balance
        cAssetBalances[cAsset][owner()] += protocolPremiumTokens;

        return 0;
    }

    // ---------- Helper Functions ---------- //

    // returns the owner of an NFT the has a loan against it
    function ownerOf(address nftContractAddress, uint256 nftId)
        public
        view
        returns (address nftOwner)
    {
        // Get the internal owner of the NFT
        nftOwner = _loanAuctions[nftContractAddress][nftId].nftOwner;

        // If the NFT is not in the protocol, revert
        require(nftOwner != address(0), "This NFT not in protocol");
    }

    // returns the interest value earned by lender or protocol during timeOfInterest segment
    function calculateInterestAccrued(address nftContractAddress, uint256 nftId)
        public
        view
        returns (uint256 lenderInterest, uint256 protocolInterest)
    {
        uint256 timeDrawn = _loanAuctions[nftContractAddress][nftId].timeDrawn;
        uint256 amountDrawn = _loanAuctions[nftContractAddress][nftId]
            .amountDrawn;
        uint256 loanExecutedTime = _loanAuctions[nftContractAddress][nftId]
            .loanExecutedTime;
        uint256 timeOfInterestStart = _loanAuctions[nftContractAddress][nftId]
            .timeOfInterestStart;
        uint64 interestRateBps = _loanAuctions[nftContractAddress][nftId]
            .interestRateBps;

        // TODO(Check: Is this updated every time a draw of time or funds/a repayment/a refinance occur?)
        if (
            block.timestamp <= timeOfInterestStart ||
            timeDrawn == 0 ||
            amountDrawn == 0 ||
            loanExecutedTime == 0
        ) {
            protocolInterest = 0;
            lenderInterest = 0;
        } else {
            uint256 timeOutstanding = block.timestamp - timeOfInterestStart;

            uint256 fractionOfTimeDrawn = timeOutstanding / timeDrawn;

            uint256 fractionOfAmountDrawn = amountDrawn * fractionOfTimeDrawn;

            lenderInterest = (interestRateBps * fractionOfAmountDrawn) / 10000;

            // TODO(Could this be accrued right when the loan is drawn and simplified as such?)
            protocolInterest =
                (loanDrawFeeProtocolBps * fractionOfAmountDrawn) /
                10000;
        }
    }

    // calculate the fullRepayment of a loan
    function calculateFullRepayment(address nftContractAddress, uint256 nftId)
        public
        view
        returns (uint256)
    {
        LoanAuction memory loanAuction = _loanAuctions[nftContractAddress][
            nftId
        ];

        (
            uint256 lenderInterest,
            uint256 protocolInterest
        ) = calculateInterestAccrued(nftContractAddress, nftId);

        return
            loanAuction.amountDrawn +
            loanAuction.historicLenderInterest +
            lenderInterest +
            loanAuction.historicProtocolInterest +
            protocolInterest;
    }

    // Returns fullRefinance cost at current timestamp
    function calculateFullRefinanceByLender(
        address nftContractAddress,
        uint256 nftId
    ) public view returns (uint256) {
        LoanAuction memory loanAuction = _loanAuctions[nftContractAddress][
            nftId
        ];

        (uint256 lenderInterest, ) = calculateInterestAccrued(
            nftContractAddress,
            nftId
        );

        // calculate and return refinanceAmount
        return
            loanAuction.amountDrawn +
            lenderInterest +
            loanAuction.historicLenderInterest +
            ((loanAuction.amountDrawn * refinancePremiumLenderBps) / 10000) +
            ((loanAuction.amountDrawn * refinancePremiumProtocolBps) / 10000);
    }

    // ---------- Fee Update Functions ---------- //

    function updateLoanDrawProtocolFee(uint64 newLoanDrawProtocolFeeBps)
        external
        onlyOwner
    {
        loanDrawFeeProtocolBps = newLoanDrawProtocolFeeBps;
    }

    function updateRefinancePremiumLenderFee(uint64 newPremiumLenderBps)
        external
        onlyOwner
    {
        refinancePremiumLenderBps = newPremiumLenderBps;
    }

    function updateRefinancePremiumProtocolFee(uint64 newPremiumProtocolBps)
        external
        onlyOwner
    {
        refinancePremiumProtocolBps = newPremiumProtocolBps;
    }
}<|MERGE_RESOLUTION|>--- conflicted
+++ resolved
@@ -947,139 +947,6 @@
     }
 
     /**
-<<<<<<< HEAD
-     * @notice Handles checks, state transitions, and value/asset transfers for executeLoanbyLender
-     * @param offer The details of a loan auction offer
-     * @param prospectiveLender The prospective lender
-     * @param nftId The id of the specified NFT
-     */
-    function _refinanceByBorrowerInternal(
-        Offer memory offer,
-        address prospectiveLender,
-        uint256 nftId
-    ) internal {
-        // Instantiate LoanAuction Struct
-        LoanAuction storage loanAuction = _loanAuctions[
-            offer.nftContractAddress
-        ][nftId];
-
-        address cAsset = assetToCAsset[loanAuction.asset];
-
-        // Create a reference to the corresponding cToken contract, like cDAI
-        ICERC20 cToken = ICERC20(cAsset);
-
-        // Require that loan does not have fixedTerms
-        require(
-            loanAuction.fixedTerms != true,
-            "Loan has fixedTerms cannot refinanceBestOffer."
-        );
-
-        // Require that loan is active
-        require(
-            loanAuction.loanExecutedTime != 0,
-            "Loan is not active. No funds to withdraw. Please use executeLoanByBid()"
-        );
-
-        // require offer is same asset and cAsset
-        require(
-            offer.asset == loanAuction.asset,
-            "Offer asset and cAsset must be the same as the current loan"
-        );
-
-        // Require that loan has not expired
-        require(
-            block.timestamp <
-                loanAuction.loanExecutedTime + loanAuction.timeDrawn,
-            "Cannot refinance loan that has expired"
-        );
-
-        // get nftOwner and require msg.sender is the nftOwner/borrower
-        require(
-            msg.sender == IERC721(offer.nftContractAddress).ownerOf(nftId),
-            "Msg.sender must be the owner of nftId to refinanceByBorrower"
-        );
-
-        //Instantiate MintLocalVars
-        InterestAndPaymentVars memory vars;
-
-        // calculate the interest earned by current lender
-        (
-            vars.currentLenderInterest,
-            vars.currentProtocolInterest
-        ) = calculateInterestAccrued(offer.nftContractAddress, nftId);
-
-        // need to ensure protocol fee is calculated correctly here. HistoricInterest is paid by new ledner, should protocol fee be as well?
-
-        // calculate interest earned
-        vars.interestAndPremiumOwedToCurrentLender =
-            vars.currentLenderInterest +
-            loanAuction.historicLenderInterest;
-
-        vars.fullAmount =
-            loanAuction.amountDrawn +
-            vars.interestAndPremiumOwedToCurrentLender;
-
-        // require statement for offer amount to be greater than or equal to full repayment
-        require(
-            offer.amount >= vars.fullAmount,
-            "Offer amount must be greater than or equal to current amount drawn + interest owed"
-        );
-
-        uint256 exchangeRateMantissa = cToken.exchangeRateCurrent();
-
-        (, uint256 fullAmountTokens) = divScalarByExpTruncate(
-            vars.fullAmount,
-            Exp({mantissa: exchangeRateMantissa})
-        );
-
-        // require prospective lender has sufficient available balance to refinance loan
-        require(
-            (cAssetBalances[cAsset][msg.sender] -
-                utilizedCAssetBalances[cAsset][msg.sender]) >= fullAmountTokens,
-            "Must have an available balance greater than or equal to amountToWithdraw"
-        );
-
-        // processes cEth and ICERC20 transactions
-        _transferICERC20BalancesInternal(
-            cAsset,
-            loanAuction.lender,
-            prospectiveLender,
-            0,
-            vars.interestAndPremiumOwedToCurrentLender,
-            loanAuction.amountDrawn
-        );
-
-        uint256 currentHistoricLenderInterest = loanAuction
-            .historicLenderInterest;
-        uint256 currentHistoricProtocolInterest = loanAuction
-            .historicProtocolInterest;
-
-        // update LoanAuction struct
-        loanAuction.lender = prospectiveLender;
-        loanAuction.amount = offer.amount;
-        loanAuction.interestRateBps = offer.interestRateBps;
-        loanAuction.duration = offer.duration;
-        loanAuction.amountDrawn = vars.fullAmount;
-        loanAuction.timeOfInterestStart = block.timestamp;
-        loanAuction.historicLenderInterest =
-            currentHistoricLenderInterest +
-            vars.currentLenderInterest;
-        loanAuction.historicProtocolInterest =
-            currentHistoricProtocolInterest +
-            vars.currentProtocolInterest;
-
-        emit LoanRefinance(
-            prospectiveLender,
-            loanAuction.nftOwner,
-            offer.nftContractAddress,
-            offer.nftId,
-            offer
-        );
-    }
-
-    /**
-=======
->>>>>>> dcb71c38
      * @notice Allows a lender to offer better terms than the current loan, refinance, and take over a loan
      * @dev The offer amount, interest rate, and duration must be at parity with the current loan, plus "1". Meaning at least one term must be better than the current loan.
      * @dev new lender balance must be sufficient to pay fullRefinance amount
