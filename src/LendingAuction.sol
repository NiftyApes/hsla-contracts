--- conflicted
+++ resolved
@@ -188,21 +188,8 @@
         uint256 nftId,
         bytes32 offerHash,
         bool floorTerm
-<<<<<<< HEAD
-    ) external view returns (Offer memory offer) {
-        // Offer storage offer;
-        OfferBook storage offerBook;
-
-        if (floorTerm) {
-            offerBook = _floorOfferBooks[nftContractAddress];
-        } else {
-            offerBook = _nftOfferBooks[nftContractAddress][nftId];
-        }
-        offer = offerBook.offers[offerHash];
-=======
     ) external view returns (Offer memory) {
         return getOfferBook(nftContractAddress, nftId, floorTerm).offers[offerHash];
->>>>>>> def516d2
     }
 
     /**
@@ -232,21 +219,8 @@
         address nftContractAddress,
         uint256 nftId,
         bool floorTerm
-<<<<<<< HEAD
-    ) external view returns (uint256 offerBookSize) {
-        OfferBook storage offerBook;
-
-        if (floorTerm) {
-            offerBook = _floorOfferBooks[nftContractAddress];
-            offerBookSize = offerBook.keys.length;
-        } else {
-            offerBook = _nftOfferBooks[nftContractAddress][nftId];
-            offerBookSize = offerBook.keys.length;
-        }
-=======
     ) external view returns (uint256) {
         return getOfferBook(nftContractAddress, nftId, floorTerm).keys.length;
->>>>>>> def516d2
     }
 
     /**
