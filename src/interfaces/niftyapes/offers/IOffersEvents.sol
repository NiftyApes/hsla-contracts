//SPDX-License-Identifier: MIT
pragma solidity 0.8.13;

import "./IOffersStructs.sol";

/// @title Events emmited by the offers part of the protocol.
interface IOffersEvents {
    /// @notice Emited when a new offer is stored on chain
    /// @param creator The creator of the offer, this can either be a borrower or a lender (check boolean flag in the offer).
    /// @param asset The asset in which the offer is denominated
    /// @param nftContractAddress The nft contract address
    /// @param nftId The nft id, this field can be meaningless if the offer is a floor term offer
    /// @param offer The offer details
    /// @param offerHash The offer hash
    event NewOffer(
        address indexed creator,
        address asset,
        address indexed nftContractAddress,
        uint256 indexed nftId,
        IOffersStructs.Offer offer,
        bytes32 offerHash
    );

    /// @notice Emited when a offer is removed from chain
    /// @param creator The creator of the offer, this can either be a borrower or a lender (check boolean flag in the offer).
    /// @param asset The asset in which the offer is denominated
    /// @param nftContractAddress The nft contract address
    /// @param nftId The nft id, this field can be meaningless if the offer is a floor term offer
    /// @param offer The offer details
    /// @param offerHash The offer hash
    event OfferRemoved(
        address indexed creator,
        address asset,
        address indexed nftContractAddress,
        uint256 indexed nftId,
        IOffersStructs.Offer offer,
        bytes32 offerHash
    );

    /// @notice Emitted when a offer signature gets has been used
    /// @param nftContractAddress The nft contract address
    /// @param nftId The nft id, this field can be meaningless if the offer is a floor term offer
    /// @param offer The offer details
    /// @param signature The signature that has been revoked
    event OfferSignatureUsed(
        address indexed nftContractAddress,
        uint256 indexed nftId,
        IOffersStructs.Offer offer,
        bytes signature
    );

    /// @notice Emmited when the associated lending contract address is changed
    /// @param oldLendingContractAdress The old lending contract address
    /// @param newLendingContractAdress The new lending contract address
    event OffersXLendingContractAddressUpdated(
        address oldLendingContractAdress,
        address newLendingContractAdress
    );

<<<<<<< HEAD
=======
    /// @notice Emmited when the associated signature lending contract address is changed
    /// @param oldSigLendingContractAdress The old lending contract address
    /// @param newSigLendingContractAdress The new lending contract address
    event OffersXSigLendingContractAddressUpdated(
        address oldSigLendingContractAdress,
        address newSigLendingContractAdress
    );

>>>>>>> 4865bbdd
    /// @notice Emmited when the associated liquidity contract address is changed
    /// @param oldLiquidityContractAdress The old liquidity contract address
    /// @param newLiquidityContractAdress The new liquidity contract address
    event OffersXLiquidityContractAddressUpdated(
        address oldLiquidityContractAdress,
        address newLiquidityContractAdress
    );
}<|MERGE_RESOLUTION|>--- conflicted
+++ resolved
@@ -57,8 +57,7 @@
         address newLendingContractAdress
     );
 
-<<<<<<< HEAD
-=======
+
     /// @notice Emmited when the associated signature lending contract address is changed
     /// @param oldSigLendingContractAdress The old lending contract address
     /// @param newSigLendingContractAdress The new lending contract address
@@ -67,7 +66,6 @@
         address newSigLendingContractAdress
     );
 
->>>>>>> 4865bbdd
     /// @notice Emmited when the associated liquidity contract address is changed
     /// @param oldLiquidityContractAdress The old liquidity contract address
     /// @param newLiquidityContractAdress The new liquidity contract address
