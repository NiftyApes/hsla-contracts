--- conflicted
+++ resolved
@@ -253,6 +253,12 @@
         uint256 nftId
     ) external;
 
+    function initialize(
+        address newLiquidityContractAddress,
+        address newOffersContractAddress,
+        address newSigLendingContractAddress
+    ) external;
+
     /// @notice Function only callable by the FlashClaim and FlashSell contract
     ///         Allows the contracts to transfer an NFT directly
     /// @param nftContractAddress The address of the nft collection
@@ -288,7 +294,6 @@
         address borrower
     ) external;
 
-<<<<<<< HEAD
     /// @notice Function validate the order listing on the Seaport contract for SellOnSeaport
     /// @param seaportContractAddress The address of the Seaport contract
     /// @param orders the Seaport order struct
@@ -304,11 +309,4 @@
         address seaportContractAddress,
         ISeaport.OrderComponents[] memory orderComponentsList
     ) external returns (bool);
-=======
-    function initialize(
-        address newLiquidityContractAddress,
-        address newOffersContractAddress,
-        address newSigLendingContractAddress
-    ) external;
->>>>>>> af3c55d2
 }