--- conflicted
+++ resolved
@@ -280,7 +280,12 @@
         address borrower
     ) external;
 
-<<<<<<< HEAD
+    function initialize(
+        address newLiquidityContractAddress,
+        address newOffersContractAddress,
+        address newSigLendingContractAddress
+    ) external;
+
     /// @notice Function validate the order listing on the Seaport contract for SellOnSeaport
     /// @param seaportContractAddress The address of the Seaport contract
     /// @param orders the Seaport order struct
@@ -296,11 +301,4 @@
         address seaportContractAddress,
         ISeaport.OrderComponents[] memory orderComponentsList
     ) external returns (bool);
-=======
-    function initialize(
-        address newLiquidityContractAddress,
-        address newOffersContractAddress,
-        address newSigLendingContractAddress
-    ) external;
->>>>>>> af3c55d2
 }