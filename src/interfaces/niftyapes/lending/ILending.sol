//SPDX-License-Identifier: MIT
pragma solidity 0.8.13;

import "./ILendingAdmin.sol";
import "./ILendingEvents.sol";
import "./ILendingStructs.sol";
import "../offers/IOffersStructs.sol";
import "../../seaport/ISeaport.sol";

/// @title NiftyApes interface for managing loans.
interface ILending is ILendingAdmin, ILendingEvents, ILendingStructs, IOffersStructs {
    /// @notice Returns the address for the associated offers contract
    function offersContractAddress() external view returns (address);

    /// @notice Returns the address for the associated liquidity contract
    function liquidityContractAddress() external view returns (address);

    /// @notice Returns the address for the associated signature lending contract
    function sigLendingContractAddress() external view returns (address);

    /// @notice Returns the address for the associated refinance contract
    function refinanceContractAddress() external view returns (address);

    /// @notice Returns the address for the associated flashClaim contract
    function flashClaimContractAddress() external view returns (address);

    /// @notice Returns the address for the associated purchase with financing contract
    function flashPurchaseContractAddress() external view returns (address);

    /// @notice Returns the address for the associated flashSell contract
    function flashSellContractAddress() external view returns (address);

    /// @notice Returns the address for the associated sellOnSeaport contract
    function sellOnSeaportContractAddress() external view returns (address);

    /// @notice Returns the fee that computes protocol interest
    ///         This fee is the basis points in order to calculate interest per second
    function protocolInterestBps() external view returns (uint16);

    /// @notice Returns the bps premium for refinancing a loan that the new lender has to pay
    ///         This premium is to compensate lenders for the work of originating a loan
    ///         Fees are denominated in basis points, parts of 10_000
    function originationPremiumBps() external view returns (uint16);

    /// @notice Returns the bps premium for refinancing a loan before the current lender has earned the equivalent amount of interest
    ///         The amount paid decreases as the current lender earns interest
    ///         The maximum amount paid is the value of gasGriefingPremiumBps
    ///         For example, if the value of gasGriefingPremiumBps is 25 and 10 bps of interest has been earned, the premium will be 15 bps paid to the current lender
    ///         Fees are denominated in basis points, parts of 10_000
    function gasGriefingPremiumBps() external view returns (uint16);

    /// @notice Returns the bps premium paid to the protocol for refinancing a loan with terms that do not improve the cumulative terms of the loan by the equivalent basis points
    ///         For example, if termGriefingPremiumBps is 25 then the cumulative improvement of amount, interestRatePerSecond, and duration must be more than 25 bps
    ///         If the amount is 8 bps better, interestRatePerSecond is 7 bps better, and duration is 10 bps better, then no premium is paid
    ///         If any one of those terms is worse then a full premium is paid
    ///         Fees are denominated in basis points, parts of 10_000
    function termGriefingPremiumBps() external view returns (uint16);

    /// @notice Returns the bps premium paid to the protocol for refinancing a loan within 1 hour of default
    ///         Fees are denominated in basis points, parts of 10_000
    function defaultRefinancePremiumBps() external view returns (uint16);

    /// @notice Returns a loan auction identified by a given nft.
    /// @param nftContractAddress The address of the NFT collection
    /// @param nftId The id of a specified NFT
    function getLoanAuction(address nftContractAddress, uint256 nftId)
        external
        view
        returns (LoanAuction memory auction);

<<<<<<< HEAD
    /// @notice Updates the loan auction identified by the given nft.
    ///         Function only callable by NiftyApesRefinance contract
    /// @param nftContractAddress The address of the NFT collection
    /// @param nftId The id of a specified NFT
    /// @param newLoanAuction The new loanAuction struct to update values from
    function updateLoanAuctionInternal(address nftContractAddress, uint256 nftId, LoanAuction memory newLoanAuction)
        external;

    /// @notice Emits the AmountDrawn event.
    ///         Function only callable by NiftyApesRefinance contract.
    /// @param nftContractAddress The address of the NFT collection
    /// @param nftId The id of a specified NFT
    /// @param slashedDrawAmount Amount drawn in the call
    /// @param loanAuction Updated loanAuction
    function emitAmountDrawnInternal(
        address nftContractAddress,
        uint256 nftId,
        uint256 slashedDrawAmount,
        LoanAuction memory loanAuction
    ) external;
=======
    /// @notice Returns the total NFTs from a given collection owned by a user which has active loans in NiftyApes.
    /// @param owner The address of the owner
    /// @param nftContractAddress The address of the NFT collection
    function balanceOf(address owner, address nftContractAddress) external returns (uint256);

    /// @notice Returns an NFT token ID owned by `owner` at a given `index` of its token list.
    /// @param owner The address of the user
    /// @param nftContractAddress The address of the NFT collection
    /// @param index The index of the owner's token list
    function tokenOfOwnerByIndex(address owner, address nftContractAddress, uint256 index) external returns (uint256);
>>>>>>> 83231af2

    /// @notice Start a loan as the borrower using an offer from the on chain offer book.
    ///         The caller of this method has to be the current owner of the NFT
    /// @param nftContractAddress The address of the NFT collection
    /// @param nftId The id of the specified NFT
    /// @param offerHash The hash of all parameters in an offer
    /// @param floorTerm Indicates whether this is a floor or individual NFT offer.
    function executeLoanByBorrower(
        address nftContractAddress,
        uint256 nftId,
        bytes32 offerHash,
        bool floorTerm
    ) external payable;

    /// @notice Start a loan as the lender using an offer from the on chain offer book.
    ///         Borrowers can make offers for loan terms on their NFTs and thus lenders can
    ///         execute these offers
    /// @param nftContractAddress The address of the NFT collection
    /// @param nftId The id of the specified NFT
    /// @param offerHash The hash of all parameters in an offer
    /// @param floorTerm Indicates whether this is a floor or individual NFT offer.
    function executeLoanByLender(
        address nftContractAddress,
        uint256 nftId,
        bytes32 offerHash,
        bool floorTerm
    ) external payable;

   
    /// @notice Allows borrowers to draw a higher balance on their loan if it has been refinanced with a higher maximum amount
    ///         Drawing down value increases the maximum loan pay back amount and so is not automatically imposed on a refinance by lender, hence this function.
    ///         If a lender does not have liquidity to support a refinanced amount the borrower will draw whatever amount is available,
    ///         the lender's interest earned so far is slashed, and the loan amount is set to the amount currently drawn
    /// @param nftContractAddress The address of the NFT collection
    /// @param nftId The id of the specified NFT
    /// @param drawAmount The amount of value to draw and add to the loan amountDrawn
    function drawLoanAmount(
        address nftContractAddress,
        uint256 nftId,
        uint256 drawAmount
    ) external;

    /// @notice Repay a loan and release the underlying collateral.
    ///         The method automatically computes owed interest.
    /// @param nftContractAddress The address of the NFT collection
    /// @param nftId The id of the specified NFT
    function repayLoan(address nftContractAddress, uint256 nftId) external payable;

    /// @notice Repay someone elses loan
    ///         This function is similar to repayLoan except that it allows for msg.sender to not be
    ///         the borrower of the loan.
    ///         The reason this is broken into another function is to make it harder to accidentally
    ///         be repaying someone elses loan.
    ///         Unless you are intending to repay someone elses loan you should be using #repayLoan instead
    ///         The main use case for this function is to have a bot repay a loan on behalf of a borrower
    /// @param nftContractAddress The address of the NFT collection
    /// @param nftId The id of the specified NFT
    function repayLoanForAccount(
        address nftContractAddress,
        uint256 nftId,
        uint32 expectedLoanBeginTimestamp
    ) external payable;

    /// @notice Repay and close the borrower's loan without the NFT present, callable only by FlashSell or SellOnSeaport contract.
    ///         This function is similar to repayLoanForAccount except that it is only meant to be called by FlashSell or SellOnSeaport contract.
    ///         It assumes that the NFT has already been transferred to be used for sale.
    /// @param nftContractAddress The address of the NFT collection
    /// @param nftId The id of the specified NFT
    /// @param expectedLoanBeginTimestamp `LoanAuction.expectedLoanBeginTimestamp` to reassure that the loan is correct and active.
    function repayLoanForAccountInternal(
        address nftContractAddress,
        uint256 nftId,
        uint32 expectedLoanBeginTimestamp
    ) external payable;

    /// @notice Repay part of an open loan.
    ///         Repaying part of a loan will lower the remaining interest accumulated
    /// @param nftContractAddress The address of the NFT collection
    /// @param nftId The id of the specified NFT
    /// @param amount The amount of value to pay down on the principle of the loan
    function partialRepayLoan(
        address nftContractAddress,
        uint256 nftId,
        uint256 amount
    ) external payable;

    /// @notice Seizes an asset if the loan has expired and sends it to the lender
    ///         This function can be called by anyone as soon as the loan is expired without having been repaid in full.
    ///         This function allows anyone to call it so that an automated bot may seize the asset on behalf of a lender.
    /// @param nftContractAddress The address of the NFT collection
    /// @param nftId The id of the specified NFT
    function seizeAsset(address nftContractAddress, uint256 nftId) external;

    /// @notice Returns the owner of a given nft if there is a current loan on the NFT, otherwise zero.
    /// @param nftContractAddress The address of the given nft contract
    /// @param nftId The id of the given nft
    function ownerOf(address nftContractAddress, uint256 nftId) external view returns (address);

    /// @notice Returns interest since the last update to the loan
    ///         This only includes the interest from the current active interest period.
    /// @param nftContractAddress The address of the NFT collection
    /// @param nftId The id of the specified NFT
    function calculateInterestAccrued(address nftContractAddress, uint256 nftId)
        external
        view
        returns (uint256, uint256);

    /// @notice Returns the pinterestRatePerSecond for a given set of terms
    /// @param amount The amount of the loan
    /// @param interestBps in basis points
    /// @param duration The duration of the loan
    function calculateInterestPerSecond(
        uint256 amount,
        uint256 interestBps,
        uint256 duration
    ) external pure returns (uint96);

    /// @notice Returns the delta between the required accumulated interest and the current accumulated interest
    /// @param nftContractAddress The address of the NFT collection
    /// @param nftId The id of the specified NFT
    function checkSufficientInterestAccumulated(address nftContractAddress, uint256 nftId)
        external
        view
        returns (uint256);

    /// @notice Returns whether the lender has provided sufficient terms to not be charged a term griefing premium
    ///         Amount and duration must be equal to or greater than, and interestRatePerSecond must be less than
    ///         or equal to the current terms or function will fail
    /// @param nftContractAddress The address of the NFT collection
    /// @param nftId The id of the specified NFT
    /// @param amount The amount of asset offered
    /// @param interestRatePerSecond The interest rate per second offered
    /// @param duration The duration of the loan offered
    function checkSufficientTerms(
        address nftContractAddress,
        uint256 nftId,
        uint128 amount,
        uint96 interestRatePerSecond,
        uint32 duration
    ) external view returns (bool);

    /// @notice Function only callable by the NiftyApesSigLending contract
    ///         Allows SigLending contract to execute loan directly
    /// @param offer The details of the loan auction offer
    /// @param lender The lender of the loan
    /// @param borrower The borrower of the loan
    /// @param nftId The id of the specified NFT
    function doExecuteLoan(
        Offer memory offer,
        address lender,
        address borrower,
        uint256 nftId
    ) external;

    /// @notice Function only callable by the FlashClaim and FlashSell contract
    ///         Allows the contracts to transfer an NFT directly
    /// @param nftContractAddress The address of the nft collection
    /// @param nftId The id of the specified NFT
    /// @param to The address to transfer the NFT to
    function transferNft(
        address nftContractAddress,
        uint256 nftId,
        address to
    ) external;

    /// @notice Function only callable by the SellOnSeaport
    ///         Allows other contracts to pull NFT from the lending contract
    /// @param nftContractAddress The address of the nft collection
    /// @param nftId The id of the specified NFT
    /// @param to The address to approve the NFT
    function approveNft(
        address nftContractAddress,
        uint256 nftId,
        address to
    ) external;

    /// @notice Function only callable by the NiftyApesFlashPurchase contract
    ///         Allows FlashPurchase.sol to create a loan
    /// @param offer The details of the loan auction offer
    /// @param nftId The id of the specified NFT
    /// @param lender the address of the lender in the loan auction
    /// @param borrower the address of the borrower in the loan auction
    function createLoanFlashPurchase(
        Offer memory offer,
        uint256 nftId,
        address lender,
        address borrower
    ) external;

    /// @notice Function validate the order listing on the Seaport contract for SellOnSeaport
    /// @param seaportContractAddress The address of the Seaport contract
    /// @param orders the Seaport order struct
    function validateSeaportOrderSellOnSeaport(
        address seaportContractAddress,
        ISeaport.Order[] memory orders
    ) external;
    
    /// @notice Function cancels the valid order listed on the Seaport for SellOnSeaport
    /// @param seaportContractAddress The address of the Seaport contract
    /// @param orderComponentsList the Seaport orderComponents struct list
    function cancelOrderSellOnSeaport(
        address seaportContractAddress,
        ISeaport.OrderComponents[] memory orderComponentsList
    ) external returns (bool);
}<|MERGE_RESOLUTION|>--- conflicted
+++ resolved
@@ -68,7 +68,17 @@
         view
         returns (LoanAuction memory auction);
 
-<<<<<<< HEAD
+    /// @notice Returns the total NFTs from a given collection owned by a user which has active loans in NiftyApes.
+    /// @param owner The address of the owner
+    /// @param nftContractAddress The address of the NFT collection
+    function balanceOf(address owner, address nftContractAddress) external returns (uint256);
+
+    /// @notice Returns an NFT token ID owned by `owner` at a given `index` of its token list.
+    /// @param owner The address of the user
+    /// @param nftContractAddress The address of the NFT collection
+    /// @param index The index of the owner's token list
+    function tokenOfOwnerByIndex(address owner, address nftContractAddress, uint256 index) external returns (uint256);
+
     /// @notice Updates the loan auction identified by the given nft.
     ///         Function only callable by NiftyApesRefinance contract
     /// @param nftContractAddress The address of the NFT collection
@@ -89,18 +99,6 @@
         uint256 slashedDrawAmount,
         LoanAuction memory loanAuction
     ) external;
-=======
-    /// @notice Returns the total NFTs from a given collection owned by a user which has active loans in NiftyApes.
-    /// @param owner The address of the owner
-    /// @param nftContractAddress The address of the NFT collection
-    function balanceOf(address owner, address nftContractAddress) external returns (uint256);
-
-    /// @notice Returns an NFT token ID owned by `owner` at a given `index` of its token list.
-    /// @param owner The address of the user
-    /// @param nftContractAddress The address of the NFT collection
-    /// @param index The index of the owner's token list
-    function tokenOfOwnerByIndex(address owner, address nftContractAddress, uint256 index) external returns (uint256);
->>>>>>> 83231af2
 
     /// @notice Start a loan as the borrower using an offer from the on chain offer book.
     ///         The caller of this method has to be the current owner of the NFT
@@ -129,7 +127,7 @@
         bool floorTerm
     ) external payable;
 
-   
+
     /// @notice Allows borrowers to draw a higher balance on their loan if it has been refinanced with a higher maximum amount
     ///         Drawing down value increases the maximum loan pay back amount and so is not automatically imposed on a refinance by lender, hence this function.
     ///         If a lender does not have liquidity to support a refinanced amount the borrower will draw whatever amount is available,
@@ -297,7 +295,7 @@
         address seaportContractAddress,
         ISeaport.Order[] memory orders
     ) external;
-    
+
     /// @notice Function cancels the valid order listed on the Seaport for SellOnSeaport
     /// @param seaportContractAddress The address of the Seaport contract
     /// @param orderComponentsList the Seaport orderComponents struct list
