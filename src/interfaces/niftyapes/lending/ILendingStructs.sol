//SPDX-License-Identifier: MIT
pragma solidity 0.8.13;

interface ILendingStructs {
    //timestamps are uint32, will expire in 2048
    struct LoanAuction {
        // SLOT 0 START
        // The original owner of the nft.
        // If there is an active loan on an nft, nifty apes contracts become the holder (original owner)
        // of the underlying nft. This field tracks who to return the nft to if the loan gets repaid.
        address nftOwner;
        // end timestamp of loan
        uint32 loanEndTimestamp;
        /// Last timestamp this loan was updated
        uint32 lastUpdatedTimestamp;
        // Whether or not the loan can be refinanced
        bool fixedTerms;
        // SLOT 1 START
        // The current lender of a loan
        address lender;
        // interest rate of loan in basis points
        uint96 interestRatePerSecond;
        // SLOT 2 START
        // the asset in which the loan has been denominated
        address asset;
        // beginning timestamp of loan
        uint32 loanBeginTimestamp;
        // refinanceByLender was last action, enables slashing
        bool lenderRefi;
        // SLOT 3 START
        // cumulative interest of varying rates paid by new lenders to buy out the loan auction
        uint128 accumulatedLenderInterest;
        // cumulative interest of varying rates accrued by the protocol. To be repaid at the end of the loan.
        uint128 accumulatedProtocolInterest;
        // SLOT 4 START
        // The maximum amount of tokens that can be drawn from this loan
        uint128 amount;
        // amount withdrawn by the nftOwner. This is the amount they will pay interest on, with this value as minimum
        uint128 amountDrawn;
        // SLOT 5 START
        // This fee is the rate of interest per second for the protocol
        uint96 protocolInterestRatePerSecond;
    }
<<<<<<< HEAD

    /// @dev Struct exists since we ran out of stack space in _repayLoan
    struct RepayLoanStruct {
        uint256 nftId;
        uint256 paymentAmount;
        address nftContractAddress;
        bool repayFull;
        bool checkMsgSender;
    }
=======
>>>>>>> 4865bbdd
}<|MERGE_RESOLUTION|>--- conflicted
+++ resolved
@@ -41,7 +41,6 @@
         // This fee is the rate of interest per second for the protocol
         uint96 protocolInterestRatePerSecond;
     }
-<<<<<<< HEAD
 
     /// @dev Struct exists since we ran out of stack space in _repayLoan
     struct RepayLoanStruct {
@@ -51,6 +50,5 @@
         bool repayFull;
         bool checkMsgSender;
     }
-=======
->>>>>>> 4865bbdd
+
 }