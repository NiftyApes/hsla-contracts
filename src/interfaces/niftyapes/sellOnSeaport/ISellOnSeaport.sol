--- conflicted
+++ resolved
@@ -20,22 +20,17 @@
     /// @notice Returns the address for the associated lending contract
     function lendingContractAddress() external view returns (address);
 
-    /// @notice Returns the address for the associated seaport contract
-    function seaportContractAddress() external view returns (address);
-
-<<<<<<< HEAD
     /// @notice Returns the address for the associated flashSell contract
     function flashSellContractAddress() external view returns (address);
 
     /// @notice Returns the address for the weth contract
     function wethContractAddress() external view returns (address);
 
-    /// @notice Returns the address for the openSeaZone
-    function openSeaZone() external view returns (address);
-=======
+    /// @notice Returns the address for the associated seaport contract
+    function seaportContractAddress() external view returns (address);
+
     /// @notice Returns the address for the seaportZone
     function seaportZone() external view returns (address);
->>>>>>> 612ae03a
 
     /// @notice Returns the address for the seaportFeeRecepient
     function seaportFeeRecepient() external view returns (address);
