--- conflicted
+++ resolved
@@ -135,16 +135,8 @@
         liquidityProviders.supplyErc20(address(DAI), 10000 ether);
     }
 
-    // TODO(It seems like these failures are likely around inconsistent input for asset/cAsset and)
-    // related initialization of the asset => cAsset mapping
-    // supplyCErc20 must accept the underlying erc20 because we cannot allow users to input any arbitrary cErc20 address
-
     function testSupplyCErc20() public {
-<<<<<<< HEAD
         liquidityProviders.supplyCErc20(address(cDAI), 10000000);
-=======
-        liquidityProviders.supplyCErc20(address(DAI), 10000000);
->>>>>>> 173cb506
     }
 
     function testWithdrawErc20True() public {
@@ -156,41 +148,24 @@
     }
 
     function testWithdrawCErc20() public {
-<<<<<<< HEAD
         liquidityProviders.withdrawCErc20(address(cDAI), 10000000);
-=======
-        liquidityProviders.withdrawCErc20(address(DAI), 10000000);
->>>>>>> 173cb506
     }
 
     function testSupplyEth() public {
         liquidityProviders.supplyEth{value: 10 ether}();
     }
 
-<<<<<<< HEAD
     // This fail case test fails because the 18 decimal value is greater than the cETH balance
-=======
-    // how does this test for a fail case?
->>>>>>> 173cb506
     function testFailSupplyCEth() public {
         liquidityProviders.supplyCEth(1 ether);
     }
 
-<<<<<<< HEAD
     function testWithdrawEthTrue() public {
         liquidityProviders.withdrawEth(true, 10000000);
     }
 
     function testWithdrawEthFalse() public {
         liquidityProviders.withdrawEth(false, 1 ether);
-=======
-    function testWithdrawEth1(uint256 x) public {
-        liquidityProviders.withdrawEth(true, x);
-    }
-
-    function testWithdrawEth2(uint256 x) public {
-        liquidityProviders.withdrawEth(false, x);
->>>>>>> 173cb506
     }
 
     function testWithdrawCEth() public {
