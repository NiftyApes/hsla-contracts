// SPDX-License-Identifier: MIT
pragma solidity 0.8.10;

import "./Console.sol";
import "ds-test/test.sol";
import "@openzeppelin/contracts/interfaces/IERC20.sol";
import "../interfaces/compound/ICERC20.sol";
import "../interfaces/compound/ICEther.sol";
import "../LiquidityProviders.sol";
import "./Utilities.sol";

// @dev These tests are intended to be run against a forked mainnet.

contract LiquidityProvidersTest is DSTest, TestUtility {
    IUniswapV2Router SushiSwapRouter;
    IWETH WETH;
    IERC20 DAI;
    ICERC20 cDAI;
    ICEther cETH;
    LiquidityProviders liquidityProviders;

    // This is needed to receive ETH when calling `withdrawEth`
    receive() external payable {}

    function setUp() public {
        // Setup WETH
        WETH = IWETH(0xC02aaA39b223FE8D0A0e5C4F27eAD9083C756Cc2);

        // Setup DAI
        DAI = IERC20(0x6B175474E89094C44Da98b954EedeAC495271d0F);

        // Setup SushiSwapRouter
        SushiSwapRouter = IUniswapV2Router(
            0xd9e1cE17f2641f24aE83637ab66a2cca9C378B9F
        );

        // Setup cETH and balances
        cETH = ICEther(0x4Ddc2D193948926D02f9B1fE9e1daa0718270ED5);
        // Mint some cETH
        cETH.mint{value: 10 ether}();

        // Setup DAI balances

        // There is another way to do this using HEVM cheatcodes like so:
        //
        // IEVM.store(address(DAI), 0xde88c4128f6243399c8c224ee49c9683b554a068089998cb8cf2b7c8a19de28d, bytes32(uint256(100000 ether)));
        //
        // but I didn't figure out how to easily calculate the
        // storage addresses for the deployed test contracts or approvals, so I just used a deployed router.

        // So, we get some DAI with Sushiswap.
        address[] memory path = new address[](2);
        path[0] = address(WETH);
        path[1] = address(DAI);
        // Let's trade for 100k dai
        SushiSwapRouter.swapExactETHForTokens{value: 100000 ether}(
            100 ether,
            path,
            address(this),
            block.timestamp + 1000
        );

        // Setup cDAI and balances
        // Point at the real compound DAI token deployment
        cDAI = ICERC20(0x5d3a536E4D6DbD6114cc1Ead35777bAB948E3643);
        // Mint 25 ether in cDAI
        DAI.approve(address(cDAI), 50000 ether);
        cDAI.mint(50000 ether);

        // Setup the liquidity providers contract
        liquidityProviders = new LiquidityProviders();
        // Allow assets for testing
        liquidityProviders.setCAssetAddress(address(DAI), address(cDAI));
        liquidityProviders.setCAssetAddress(
            address(0xEeeeeEeeeEeEeeEeEeEeeEEEeeeeEeeeeeeeEEeE),
            address(cETH)
        );
        uint256 max = type(uint256).max;

        // Approve spends
        DAI.approve(address(liquidityProviders), max);
        cDAI.approve(address(liquidityProviders), max);
        cETH.approve(address(liquidityProviders), max);

        // Supply to 10k DAI contract
        liquidityProviders.supplyErc20(address(DAI), 100000 ether);
        // Supply 10 ether to contract
        liquidityProviders.supplyEth{value: 10 ether}();
    }

    // Test cases

    function testBalances() public {
        // Just to make sure all our balances got set during setup
        assert(DAI.balanceOf(address(this)) > 0);
        assert(cDAI.balanceOf(address(this)) > 0);
        assert(address(this).balance > 0);
    }

    function testAssetToCAsset() public {
        assert(
            liquidityProviders.assetToCAsset(
                address(0xEeeeeEeeeEeEeeEeEeEeeEEEeeeeEeeeeeeeEEeE)
            ) == address(cETH)
        );
    }

    function testCAssetBalances() public {
        assert(
            liquidityProviders.cAssetBalances(address(cDAI), address(this)) >
                0 ether
        );
    }

    function testUtilizedCAssetBalances() public {
        assert(
            liquidityProviders.utilizedCAssetBalances(
                address(cDAI),
                address(this)
            ) == 0
        );
    }

    function testGetAssetsIn() public {
        address[] memory assetsIn = liquidityProviders.getAssetsIn(
            address(this)
        );
    }

    function testSetCAssetAddress() public {
        liquidityProviders.setCAssetAddress(address(0), address(1));
    }

    function testSupplyErc20() public {
        liquidityProviders.supplyErc20(address(DAI), 10000 ether);
    }

    function testSupplyCErc20() public {
        liquidityProviders.supplyCErc20(address(cDAI), 10000000);
    }

    function testWithdrawErc20True() public {
        liquidityProviders.withdrawErc20(address(DAI), true, 10000000);
    }

    function testWithdrawErc20False() public {
        liquidityProviders.withdrawErc20(address(DAI), false, 1 ether);
    }

    function testWithdrawCErc20() public {
        liquidityProviders.withdrawCErc20(address(cDAI), 10000000);
    }

    function testSupplyEth() public {
        liquidityProviders.supplyEth{value: 10 ether}();
    }

    // This fail case test fails because the 18 decimal value is greater than the cETH balance
    function testFailSupplyCEth() public {
        liquidityProviders.supplyCEth(1 ether);
    }

<<<<<<< HEAD
    function testWithdrawEthTrue() public {
        liquidityProviders.withdrawEth(true, 10000000);
    }

    function testWithdrawEthFalse() public {
        liquidityProviders.withdrawEth(false, 1 ether);
=======
    function testWithdrawEthRedeem() public {
        liquidityProviders.withdrawEth(true, 10000000);
    }

    function testWithdrawEthNoRedeem() public {
        liquidityProviders.withdrawEth(false, 10000000);
>>>>>>> d3e0e0e1
    }

    function testWithdrawCEth() public {
        liquidityProviders.withdrawCEth(10000000);
    }

    //function test
}<|MERGE_RESOLUTION|>--- conflicted
+++ resolved
@@ -160,26 +160,15 @@
         liquidityProviders.supplyCEth(1 ether);
     }
 
-<<<<<<< HEAD
     function testWithdrawEthTrue() public {
         liquidityProviders.withdrawEth(true, 10000000);
     }
 
     function testWithdrawEthFalse() public {
         liquidityProviders.withdrawEth(false, 1 ether);
-=======
-    function testWithdrawEthRedeem() public {
-        liquidityProviders.withdrawEth(true, 10000000);
-    }
-
-    function testWithdrawEthNoRedeem() public {
-        liquidityProviders.withdrawEth(false, 10000000);
->>>>>>> d3e0e0e1
     }
 
     function testWithdrawCEth() public {
         liquidityProviders.withdrawCEth(10000000);
     }
-
-    //function test
 }