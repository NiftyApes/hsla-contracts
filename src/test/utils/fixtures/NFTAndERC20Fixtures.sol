--- conflicted
+++ resolved
@@ -50,28 +50,20 @@
             uint256 daiWhale1Balance = daiToken.balanceOf(daiWhale1);
             uint256 daiWhale2Balance = daiToken.balanceOf(daiWhale2);
 
-<<<<<<< HEAD
+            address whaleCombiner = address(0xabcd);
             vm.startPrank(daiWhale1);
-            daiToken.transfer(lender1, daiWhale1Balance);
+            daiToken.transfer(whaleCombiner, daiWhale1Balance);
             vm.stopPrank();
             vm.startPrank(daiWhale2);
-            daiToken.transfer(lender2, daiWhale2Balance);
-=======
-            address whaleCombiner = address(0xabcd);
-            vm.startPrank(usdcWhale1);
-            usdcToken.transfer(whaleCombiner, usdcWhale1Balance);
-            vm.stopPrank();
-            vm.startPrank(usdcWhale2);
-            usdcToken.transfer(whaleCombiner, usdcWhale2Balance);
+            daiToken.transfer(whaleCombiner, daiWhale2Balance);
             vm.stopPrank();
 
-            uint256 amtToEachLender = usdcToken.balanceOf(whaleCombiner) / 3;
+            uint256 amtToEachLender = daiToken.balanceOf(whaleCombiner) / 3;
 
             vm.startPrank(whaleCombiner);
-            usdcToken.transfer(lender1, amtToEachLender);
-            usdcToken.transfer(lender2, amtToEachLender);
-            usdcToken.transfer(lender3, amtToEachLender);
->>>>>>> 6446e918
+            daiToken.transfer(lender1, amtToEachLender);
+            daiToken.transfer(lender2, amtToEachLender);
+            daiToken.transfer(lender3, amtToEachLender);
             vm.stopPrank();
         } else {
             daiToken = new ERC20Mock();
@@ -86,17 +78,10 @@
             cEtherToken = new CEtherMock();
             cEtherToken.initialize();
 
-<<<<<<< HEAD
             daiToken.mint(lender1, 3672711471 ether);
             daiToken.mint(lender2, 3672711471 ether);
-            console.log("daiToken.balanceOf(lender2)", daiToken.balanceOf(lender2));
+            daiToken.mint(lender3, 3672711471 ether);
             daiToken.mint(SANCTIONED_ADDRESS, 3672711471 ether);
-=======
-            usdcToken.mint(lender1, 3672711471 ether);
-            usdcToken.mint(lender2, 3672711471 ether);
-            usdcToken.mint(lender3, 3672711471 ether);
-            usdcToken.mint(SANCTIONED_ADDRESS, 3672711471 ether);
->>>>>>> 6446e918
         }
 
         mockNft = new ERC721Mock();
