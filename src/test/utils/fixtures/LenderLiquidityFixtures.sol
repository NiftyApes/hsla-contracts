--- conflicted
+++ resolved
@@ -22,43 +22,34 @@
 
         vm.startPrank(lender1);
         liquidity.supplyEth{ value: defaultEthLiquiditySupplied }();
-<<<<<<< HEAD
         daiToken.approve(address(liquidity), daiToken.balanceOf(lender1));
         liquidity.supplyErc20(address(daiToken), daiToken.balanceOf(lender1));
-=======
-        usdcToken.approve(address(liquidity), usdcToken.balanceOf(lender1));
-        liquidity.supplyErc20(address(usdcToken), defaultUsdcLiquiditySupplied);
->>>>>>> 6446e918
         vm.stopPrank();
 
         vm.startPrank(lender2);
         liquidity.supplyEth{ value: defaultEthLiquiditySupplied }();
-<<<<<<< HEAD
         daiToken.approve(address(liquidity), daiToken.balanceOf(lender2));
         liquidity.supplyErc20(address(daiToken), daiToken.balanceOf(lender2));
-=======
-        usdcToken.approve(address(liquidity), usdcToken.balanceOf(lender2));
-        liquidity.supplyErc20(address(usdcToken), defaultUsdcLiquiditySupplied);
         vm.stopPrank();
 
         vm.startPrank(lender3);
         liquidity.supplyEth{ value: defaultEthLiquiditySupplied }();
-        usdcToken.approve(address(liquidity), defaultUsdcLiquiditySupplied);
-        liquidity.supplyErc20(address(usdcToken), defaultUsdcLiquiditySupplied);
+        daiToken.approve(address(liquidity), daiToken.balanceOf(lender3));
+        liquidity.supplyErc20(address(daiToken), daiToken.balanceOf(lender3));
         vm.stopPrank();
     }
 
-    function resetSuppliedUsdcLiquidity(address lender, uint256 amount) internal {
+    function resetSuppliedDaiLiquidity(address lender, uint256 amount) internal {
         vm.startPrank(lender);
         liquidity.withdrawErc20(
-            address(usdcToken),
+            address(daiToken),
             liquidity.cAssetAmountToAssetAmount(
-                address(cUSDCToken),
-                liquidity.getCAssetBalance(lender, address(cUSDCToken))
+                address(cDAIToken),
+                liquidity.getCAssetBalance(lender, address(cDAIToken))
             )
         );
-        usdcToken.approve(address(liquidity), amount);
-        liquidity.supplyErc20(address(usdcToken), amount);
+        daiToken.approve(address(liquidity), amount);
+        liquidity.supplyErc20(address(daiToken), amount);
         vm.stopPrank();
     }
 
@@ -71,7 +62,6 @@
             )
         );
         liquidity.supplyEth{ value: amount }();
->>>>>>> 6446e918
         vm.stopPrank();
     }
 }