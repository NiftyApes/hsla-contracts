// SPDX-License-Identifier: MIT
pragma solidity 0.8.13;

import "../../../Lending.sol";
import "../../../Liquidity.sol";
import "../../../Offers.sol";
import "../../../SigLending.sol";
<<<<<<< HEAD
import "../../../PurchaseWithFinancing.sol";
import "../../../purchaseWithFinancing/integrations/SeaportPwfIntegration.sol";
import "../../../purchaseWithFinancing/integrations/SudoswapPwfIntegration.sol";
=======
import "../../../FlashClaim.sol";
import "./FlashClaimReceivers/FlashClaimReceiverTestHappy.sol";
import "./FlashClaimReceivers/FlashClaimReceiverTestNoReturn.sol";
>>>>>>> 9eda6f33
import "./NFTAndERC20Fixtures.sol";
import "../../mock/SeaportMock.sol";
import "../../mock/SudoswapFactoryMock.sol";
import "../../mock/SudoswapRouterMock.sol";
import "../../../interfaces/seaport/ISeaport.sol";

import "forge-std/Test.sol";

// deploy & initializes NiftyApes contracts
// connects them to one another
// adds cAssets for both ETH and DAI
// sets max cAsset balance for both to unint256 max
contract NiftyApesDeployment is Test, NFTAndERC20Fixtures {
    NiftyApesLending lending;
    NiftyApesOffers offers;
    NiftyApesLiquidity liquidity;
    NiftyApesSigLending sigLending;
<<<<<<< HEAD
    NiftyApesPurchaseWithFinancing purchaseWithFinancing;
    SeaportPwfIntegration seaportPWF;
    SudoswapPwfIntegration sudoswapPWF;
    SeaportMock seaportMock;
    LSSVMPairFactoryMock sudoswapFactoryMock;
    LSSVMRouterMock sudoswapRouterMock;
=======
    NiftyApesFlashClaim flashClaim;
    FlashClaimReceiverBaseHappy flashClaimReceiverHappy;
    FlashClaimReceiverBaseNoReturn flashClaimReceiverNoReturn;
>>>>>>> 9eda6f33

    address constant ETH_ADDRESS = 0xEeeeeEeeeEeEeeEeEeEeeEEEeeeeEeeeeeeeEEeE;
    address constant SEAPORT_ADDRESS = 0x00000000006c3852cbEf3e08E8dF289169EdE581;
    address constant SUDOSWAP_FACTORY_ADDRESS = 0xb16c1342E617A5B6E4b631EB114483FDB289c0A4;
    address constant SUDOSWAP_ROUTER_ADDRESS = 0x2B2e8cDA09bBA9660dCA5cB6233787738Ad68329;

    function setUp() public virtual override {
        super.setUp();

        vm.startPrank(owner);

<<<<<<< HEAD
        if (integration) {
            purchaseWithFinancing = new NiftyApesPurchaseWithFinancing();
            purchaseWithFinancing.initialize();

            seaportPWF = new SeaportPwfIntegration();
            seaportPWF.initialize(address(offers), address(purchaseWithFinancing), SEAPORT_ADDRESS);

            sudoswapPWF = new SudoswapPwfIntegration();
            sudoswapPWF.initialize(address(offers), address(purchaseWithFinancing), SUDOSWAP_FACTORY_ADDRESS, SUDOSWAP_ROUTER_ADDRESS);

        } else {
            seaportMock = new SeaportMock();
            sudoswapFactoryMock = new LSSVMPairFactoryMock();
            sudoswapRouterMock = new LSSVMRouterMock();
            purchaseWithFinancing = new NiftyApesPurchaseWithFinancing();
            seaportPWF = new SeaportPwfIntegration();
            sudoswapPWF = new SudoswapPwfIntegration();
            
            purchaseWithFinancing.initialize();
            seaportPWF.initialize(address(offers), address(purchaseWithFinancing), address(seaportMock));
            sudoswapPWF.initialize(address(offers), address(purchaseWithFinancing), address(sudoswapFactoryMock), address(sudoswapRouterMock));
        }
=======
        flashClaimReceiverHappy = new FlashClaimReceiverBaseHappy();
        flashClaimReceiverNoReturn = new FlashClaimReceiverBaseNoReturn();

        flashClaim = new NiftyApesFlashClaim();
        flashClaim.initialize();
>>>>>>> 9eda6f33

        liquidity = new NiftyApesLiquidity();
        liquidity.initialize(address(compToken), address(purchaseWithFinancing));

        offers = new NiftyApesOffers();
        offers.initialize(address(liquidity), address(purchaseWithFinancing));

        sigLending = new NiftyApesSigLending();
        sigLending.initialize(address(offers), address(purchaseWithFinancing));

        lending = new NiftyApesLending();
        lending.initialize(
            address(liquidity),
            address(offers),
            address(sigLending),
<<<<<<< HEAD
            address(purchaseWithFinancing)
=======
            address(flashClaim)
>>>>>>> 9eda6f33
        );

        sigLending.updateLendingContractAddress(address(lending));

        offers.updateLendingContractAddress(address(lending));
        offers.updateSigLendingContractAddress(address(sigLending));

        liquidity.updateLendingContractAddress(address(lending));

<<<<<<< HEAD
        purchaseWithFinancing.updateLiquidityContractAddress(address(liquidity));
        purchaseWithFinancing.updateOffersContractAddress(address(offers));
        purchaseWithFinancing.updateLendingContractAddress(address(lending));
        purchaseWithFinancing.updateSigLendingContractAddress(address(sigLending));
        seaportPWF.updateOffersContractAddress(address(offers));
        sudoswapPWF.updateOffersContractAddress(address(offers));
=======
        flashClaim.updateLendingContractAddress(address(lending));
>>>>>>> 9eda6f33

        liquidity.setCAssetAddress(ETH_ADDRESS, address(cEtherToken));
        liquidity.setMaxCAssetBalance(address(cEtherToken), ~uint256(0));

        liquidity.setCAssetAddress(address(daiToken), address(cDAIToken));
        liquidity.setMaxCAssetBalance(address(cDAIToken), ~uint256(0));

        flashClaimReceiverHappy.updateFlashClaimContractAddress(address(flashClaim));

        lending.updateProtocolInterestBps(100);

        if (!integration) {
            liquidity.pauseSanctions();
            lending.pauseSanctions();
            flashClaim.pauseSanctions();
        }

        vm.stopPrank();

        vm.label(address(0), "NULL !!!!! ");
    }

    function logBalances(address account) public {
        console.log(account, "ETH", account.balance);
        console.log(account, "DAI", daiToken.balanceOf(account));
        console.log(account, "cETH", liquidity.getCAssetBalance(account, address(cEtherToken)));
        console.log(account, "cDAI", liquidity.getCAssetBalance(account, address(cDAIToken)));
        console.log(
            account,
            "cETH -> ETH",
            liquidity.cAssetAmountToAssetAmount(
                address(cEtherToken),
                liquidity.getCAssetBalance(account, address(cEtherToken))
            )
        );
        console.log(
            account,
            "cDAI -> DAI",
            liquidity.cAssetAmountToAssetAmount(
                address(cDAIToken),
                liquidity.getCAssetBalance(account, address(cDAIToken))
            )
        );
    }
}<|MERGE_RESOLUTION|>--- conflicted
+++ resolved
@@ -5,15 +5,12 @@
 import "../../../Liquidity.sol";
 import "../../../Offers.sol";
 import "../../../SigLending.sol";
-<<<<<<< HEAD
+import "../../../FlashClaim.sol";
+import "./FlashClaimReceivers/FlashClaimReceiverTestHappy.sol";
+import "./FlashClaimReceivers/FlashClaimReceiverTestNoReturn.sol";
 import "../../../PurchaseWithFinancing.sol";
 import "../../../purchaseWithFinancing/integrations/SeaportPwfIntegration.sol";
 import "../../../purchaseWithFinancing/integrations/SudoswapPwfIntegration.sol";
-=======
-import "../../../FlashClaim.sol";
-import "./FlashClaimReceivers/FlashClaimReceiverTestHappy.sol";
-import "./FlashClaimReceivers/FlashClaimReceiverTestNoReturn.sol";
->>>>>>> 9eda6f33
 import "./NFTAndERC20Fixtures.sol";
 import "../../mock/SeaportMock.sol";
 import "../../mock/SudoswapFactoryMock.sol";
@@ -31,18 +28,15 @@
     NiftyApesOffers offers;
     NiftyApesLiquidity liquidity;
     NiftyApesSigLending sigLending;
-<<<<<<< HEAD
+    NiftyApesFlashClaim flashClaim;
+    FlashClaimReceiverBaseHappy flashClaimReceiverHappy;
+    FlashClaimReceiverBaseNoReturn flashClaimReceiverNoReturn;
     NiftyApesPurchaseWithFinancing purchaseWithFinancing;
     SeaportPwfIntegration seaportPWF;
     SudoswapPwfIntegration sudoswapPWF;
     SeaportMock seaportMock;
     LSSVMPairFactoryMock sudoswapFactoryMock;
     LSSVMRouterMock sudoswapRouterMock;
-=======
-    NiftyApesFlashClaim flashClaim;
-    FlashClaimReceiverBaseHappy flashClaimReceiverHappy;
-    FlashClaimReceiverBaseNoReturn flashClaimReceiverNoReturn;
->>>>>>> 9eda6f33
 
     address constant ETH_ADDRESS = 0xEeeeeEeeeEeEeeEeEeEeeEEEeeeeEeeeeeeeEEeE;
     address constant SEAPORT_ADDRESS = 0x00000000006c3852cbEf3e08E8dF289169EdE581;
@@ -54,7 +48,12 @@
 
         vm.startPrank(owner);
 
-<<<<<<< HEAD
+        flashClaimReceiverHappy = new FlashClaimReceiverBaseHappy();
+        flashClaimReceiverNoReturn = new FlashClaimReceiverBaseNoReturn();
+
+        flashClaim = new NiftyApesFlashClaim();
+        flashClaim.initialize();
+
         if (integration) {
             purchaseWithFinancing = new NiftyApesPurchaseWithFinancing();
             purchaseWithFinancing.initialize();
@@ -72,18 +71,11 @@
             purchaseWithFinancing = new NiftyApesPurchaseWithFinancing();
             seaportPWF = new SeaportPwfIntegration();
             sudoswapPWF = new SudoswapPwfIntegration();
-            
+
             purchaseWithFinancing.initialize();
             seaportPWF.initialize(address(offers), address(purchaseWithFinancing), address(seaportMock));
             sudoswapPWF.initialize(address(offers), address(purchaseWithFinancing), address(sudoswapFactoryMock), address(sudoswapRouterMock));
         }
-=======
-        flashClaimReceiverHappy = new FlashClaimReceiverBaseHappy();
-        flashClaimReceiverNoReturn = new FlashClaimReceiverBaseNoReturn();
-
-        flashClaim = new NiftyApesFlashClaim();
-        flashClaim.initialize();
->>>>>>> 9eda6f33
 
         liquidity = new NiftyApesLiquidity();
         liquidity.initialize(address(compToken), address(purchaseWithFinancing));
@@ -99,11 +91,8 @@
             address(liquidity),
             address(offers),
             address(sigLending),
-<<<<<<< HEAD
+            address(flashClaim),
             address(purchaseWithFinancing)
-=======
-            address(flashClaim)
->>>>>>> 9eda6f33
         );
 
         sigLending.updateLendingContractAddress(address(lending));
@@ -113,16 +102,14 @@
 
         liquidity.updateLendingContractAddress(address(lending));
 
-<<<<<<< HEAD
+        flashClaim.updateLendingContractAddress(address(lending));
+
         purchaseWithFinancing.updateLiquidityContractAddress(address(liquidity));
         purchaseWithFinancing.updateOffersContractAddress(address(offers));
         purchaseWithFinancing.updateLendingContractAddress(address(lending));
         purchaseWithFinancing.updateSigLendingContractAddress(address(sigLending));
         seaportPWF.updateOffersContractAddress(address(offers));
         sudoswapPWF.updateOffersContractAddress(address(offers));
-=======
-        flashClaim.updateLendingContractAddress(address(lending));
->>>>>>> 9eda6f33
 
         liquidity.setCAssetAddress(ETH_ADDRESS, address(cEtherToken));
         liquidity.setMaxCAssetBalance(address(cEtherToken), ~uint256(0));
