// SPDX-License-Identifier: MIT
pragma solidity 0.8.13;

import "../../../Lending.sol";
import "../../../Liquidity.sol";
import "../../../Offers.sol";
import "../../../SigLending.sol";
import "../../../FlashClaim.sol";
import "./FlashClaimReceivers/FlashClaimReceiverTestHappy.sol";
import "./FlashClaimReceivers/FlashClaimReceiverTestNoReturn.sol";
import "../../../FlashPurchase.sol";
import "../../../flashPurchase/integrations/SeaportFlashPurchaseIntegration.sol";
import "../../../flashPurchase/integrations/SudoswapFlashPurchaseIntegration.sol";
import "../../../FlashSell.sol";
<<<<<<< HEAD
import "../../../flashSell/integrations/SudoswapFlashSellIntegration.sol";
=======
import "../../../flashSell/integrations/SeaportFlashSellIntegration.sol";
import "../../../SellOnSeaport.sol";
>>>>>>> c4d41f6c
import "./NFTAndERC20Fixtures.sol";
import "../../../interfaces/seaport/ISeaport.sol";

import "forge-std/Test.sol";

// deploy & initializes NiftyApes contracts
// connects them to one another
// adds cAssets for both ETH and DAI
// sets max cAsset balance for both to unint256 max
contract NiftyApesDeployment is Test, NFTAndERC20Fixtures {
    NiftyApesLending lending;
    NiftyApesOffers offers;
    NiftyApesLiquidity liquidity;
    NiftyApesSigLending sigLending;
    NiftyApesFlashClaim flashClaim;
    FlashClaimReceiverBaseHappy flashClaimReceiverHappy;
    FlashClaimReceiverBaseNoReturn flashClaimReceiverNoReturn;
    NiftyApesFlashPurchase flashPurchase;
    SeaportFlashPurchaseIntegration seaportFlashPurchase;
    SudoswapFlashPurchaseIntegration sudoswapFlashPurchase;
    NiftyApesFlashSell flashSell;
<<<<<<< HEAD
    SudoswapFlashSellIntegration sudoswapFlashSellIntegration;
=======
    SeaportFlashSellIntegration seaportFlashSell;
    NiftyApesSellOnSeaport sellOnSeaport;
>>>>>>> c4d41f6c

    address constant ETH_ADDRESS = 0xEeeeeEeeeEeEeeEeEeEeeEEEeeeeEeeeeeeeEEeE;
    address constant SEAPORT_ADDRESS = 0x00000000006c3852cbEf3e08E8dF289169EdE581;
    address constant SUDOSWAP_FACTORY_ADDRESS = 0xb16c1342E617A5B6E4b631EB114483FDB289c0A4;
    address constant SUDOSWAP_ROUTER_ADDRESS = 0x2B2e8cDA09bBA9660dCA5cB6233787738Ad68329;

    function setUp() public virtual override {
        super.setUp();

        vm.startPrank(owner);

        flashClaimReceiverHappy = new FlashClaimReceiverBaseHappy();
        flashClaimReceiverNoReturn = new FlashClaimReceiverBaseNoReturn();

        flashClaim = new NiftyApesFlashClaim();
        flashClaim.initialize();

        flashSell = new NiftyApesFlashSell();
        flashSell.initialize();

<<<<<<< HEAD
        flashPurchase = new NiftyApesFlashPurchase();
        flashPurchase.initialize();
=======
        seaportFlashSell = new SeaportFlashSellIntegration();
        seaportFlashSell.initialize();

        sellOnSeaport = new NiftyApesSellOnSeaport();
        sellOnSeaport.initialize();

        if (integration) {
            flashPurchase = new NiftyApesFlashPurchase();
>>>>>>> c4d41f6c

        if (integration) {
            seaportFlashPurchase = new SeaportFlashPurchaseIntegration();
            seaportFlashPurchase.initialize(
                address(offers),
                address(flashPurchase),
                SEAPORT_ADDRESS
            );

            sudoswapFlashPurchase = new SudoswapFlashPurchaseIntegration();
            sudoswapFlashPurchase.initialize(
                address(offers),
                address(flashPurchase),
                SUDOSWAP_FACTORY_ADDRESS,
                SUDOSWAP_ROUTER_ADDRESS
            );

<<<<<<< HEAD
            sudoswapFlashSellIntegration = new SudoswapFlashSellIntegration();
            sudoswapFlashSellIntegration.initialize(
                address(flashSell),
                SUDOSWAP_FACTORY_ADDRESS,
                SUDOSWAP_ROUTER_ADDRESS
            );
=======
            sellOnSeaport.updateSeaportContractAddress(SEAPORT_ADDRESS);
            seaportFlashSell.updateSeaportContractAddress(SEAPORT_ADDRESS);

>>>>>>> c4d41f6c
        } else {
            seaportFlashPurchase = new SeaportFlashPurchaseIntegration();
            sudoswapFlashPurchase = new SudoswapFlashPurchaseIntegration();
            sudoswapFlashSellIntegration = new SudoswapFlashSellIntegration();
        }

        liquidity = new NiftyApesLiquidity();
        liquidity.initialize(address(compToken), address(flashPurchase));

        offers = new NiftyApesOffers();
        offers.initialize(address(liquidity), address(flashPurchase));

        sigLending = new NiftyApesSigLending();
        sigLending.initialize(address(offers), address(flashPurchase));

        lending = new NiftyApesLending();
        lending.initialize(
            address(liquidity),
            address(offers),
            address(sigLending),
            address(flashClaim),
            address(flashPurchase),
            address(flashSell),
            address(sellOnSeaport)
        );

        sigLending.updateLendingContractAddress(address(lending));

        offers.updateLendingContractAddress(address(lending));
        offers.updateSigLendingContractAddress(address(sigLending));

        liquidity.updateLendingContractAddress(address(lending));

        flashClaim.updateLendingContractAddress(address(lending));

        flashPurchase.updateLiquidityContractAddress(address(liquidity));
        flashPurchase.updateOffersContractAddress(address(offers));
        flashPurchase.updateLendingContractAddress(address(lending));
        flashPurchase.updateSigLendingContractAddress(address(sigLending));
        seaportFlashPurchase.updateOffersContractAddress(address(offers));
        sudoswapFlashPurchase.updateOffersContractAddress(address(offers));

        flashSell.updateLendingContractAddress(address(lending));
        flashSell.updateLiquidityContractAddress(address(liquidity));

        seaportFlashSell.updateFlashSellContractAddress(address(flashSell));
        seaportFlashSell.updateWethContractAddress(address(wethToken));

        liquidity.setCAssetAddress(ETH_ADDRESS, address(cEtherToken));
        liquidity.setMaxCAssetBalance(address(cEtherToken), ~uint256(0));

        liquidity.setCAssetAddress(address(daiToken), address(cDAIToken));
        liquidity.setMaxCAssetBalance(address(cDAIToken), ~uint256(0));

        flashClaimReceiverHappy.updateFlashClaimContractAddress(address(flashClaim));

        sellOnSeaport.updateLendingContractAddress(address(lending));
        sellOnSeaport.updateLiquidityContractAddress(address(liquidity));

        lending.updateProtocolInterestBps(100);

        if (!integration) {
            liquidity.pauseSanctions();
            lending.pauseSanctions();
            flashClaim.pauseSanctions();
            flashSell.pauseSanctions();
        }

        vm.stopPrank();

        vm.label(address(0), "NULL !!!!! ");
    }

    function logBalances(address account) public {
        console.log(account, "ETH", account.balance);
        console.log(account, "DAI", daiToken.balanceOf(account));
        console.log(account, "cETH", liquidity.getCAssetBalance(account, address(cEtherToken)));
        console.log(account, "cDAI", liquidity.getCAssetBalance(account, address(cDAIToken)));
        console.log(
            account,
            "cETH -> ETH",
            liquidity.cAssetAmountToAssetAmount(
                address(cEtherToken),
                liquidity.getCAssetBalance(account, address(cEtherToken))
            )
        );
        console.log(
            account,
            "cDAI -> DAI",
            liquidity.cAssetAmountToAssetAmount(
                address(cDAIToken),
                liquidity.getCAssetBalance(account, address(cDAIToken))
            )
        );
    }
}<|MERGE_RESOLUTION|>--- conflicted
+++ resolved
@@ -12,12 +12,9 @@
 import "../../../flashPurchase/integrations/SeaportFlashPurchaseIntegration.sol";
 import "../../../flashPurchase/integrations/SudoswapFlashPurchaseIntegration.sol";
 import "../../../FlashSell.sol";
-<<<<<<< HEAD
-import "../../../flashSell/integrations/SudoswapFlashSellIntegration.sol";
-=======
 import "../../../flashSell/integrations/SeaportFlashSellIntegration.sol";
 import "../../../SellOnSeaport.sol";
->>>>>>> c4d41f6c
+import "../../../flashSell/integrations/SudoswapFlashSellIntegration.sol";
 import "./NFTAndERC20Fixtures.sol";
 import "../../../interfaces/seaport/ISeaport.sol";
 
@@ -39,12 +36,9 @@
     SeaportFlashPurchaseIntegration seaportFlashPurchase;
     SudoswapFlashPurchaseIntegration sudoswapFlashPurchase;
     NiftyApesFlashSell flashSell;
-<<<<<<< HEAD
-    SudoswapFlashSellIntegration sudoswapFlashSellIntegration;
-=======
     SeaportFlashSellIntegration seaportFlashSell;
     NiftyApesSellOnSeaport sellOnSeaport;
->>>>>>> c4d41f6c
+    SudoswapFlashSellIntegration sudoswapFlashSellIntegration;
 
     address constant ETH_ADDRESS = 0xEeeeeEeeeEeEeeEeEeEeeEEEeeeeEeeeeeeeEEeE;
     address constant SEAPORT_ADDRESS = 0x00000000006c3852cbEf3e08E8dF289169EdE581;
@@ -65,19 +59,14 @@
         flashSell = new NiftyApesFlashSell();
         flashSell.initialize();
 
-<<<<<<< HEAD
-        flashPurchase = new NiftyApesFlashPurchase();
-        flashPurchase.initialize();
-=======
         seaportFlashSell = new SeaportFlashSellIntegration();
         seaportFlashSell.initialize();
 
         sellOnSeaport = new NiftyApesSellOnSeaport();
         sellOnSeaport.initialize();
 
-        if (integration) {
-            flashPurchase = new NiftyApesFlashPurchase();
->>>>>>> c4d41f6c
+        flashPurchase = new NiftyApesFlashPurchase();
+        flashPurchase.initialize();
 
         if (integration) {
             seaportFlashPurchase = new SeaportFlashPurchaseIntegration();
@@ -95,18 +84,16 @@
                 SUDOSWAP_ROUTER_ADDRESS
             );
 
-<<<<<<< HEAD
+            sellOnSeaport.updateSeaportContractAddress(SEAPORT_ADDRESS);
+            seaportFlashSell.updateSeaportContractAddress(SEAPORT_ADDRESS);
+
+
             sudoswapFlashSellIntegration = new SudoswapFlashSellIntegration();
             sudoswapFlashSellIntegration.initialize(
                 address(flashSell),
                 SUDOSWAP_FACTORY_ADDRESS,
                 SUDOSWAP_ROUTER_ADDRESS
             );
-=======
-            sellOnSeaport.updateSeaportContractAddress(SEAPORT_ADDRESS);
-            seaportFlashSell.updateSeaportContractAddress(SEAPORT_ADDRESS);
-
->>>>>>> c4d41f6c
         } else {
             seaportFlashPurchase = new SeaportFlashPurchaseIntegration();
             sudoswapFlashPurchase = new SudoswapFlashPurchaseIntegration();
