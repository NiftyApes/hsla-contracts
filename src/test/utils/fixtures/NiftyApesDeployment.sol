--- conflicted
+++ resolved
@@ -32,42 +32,36 @@
 // deploy & initializes NiftyApes contracts
 // connects them to one another
 // adds cAssets for both ETH and DAI
-// sets max cAsset balance for both to unint256 max
+// sets max cAsset balance for both to uint256 max
 contract NiftyApesDeployment is Test, NFTAndERC20Fixtures {
-<<<<<<< HEAD
-    NiftyApesLending lending;
-    NiftyApesOffers offers;
-    NiftyApesLiquidity liquidity;
-    NiftyApesSigLending sigLending;
-    NiftyApesRefinance refinance;
-    NiftyApesFlashClaim flashClaim;
-    FlashClaimReceiverBaseHappy flashClaimReceiverHappy;
-    FlashClaimReceiverBaseNoReturn flashClaimReceiverNoReturn;
-    NiftyApesFlashPurchase flashPurchase;
-    SeaportFlashPurchaseIntegration seaportFlashPurchase;
-    SudoswapFlashPurchaseIntegration sudoswapFlashPurchase;
-    NiftyApesFlashSell flashSell;
-    SeaportFlashSellIntegration seaportFlashSell;
-    NiftyApesSellOnSeaport sellOnSeaport;
-    SudoswapFlashSellIntegration sudoswapFlashSell;
-=======
     NiftyApesLending lendingImplementation;
-    NiftyApesOffers offersImplementation;
-    NiftyApesLiquidity liquidityImplementation;
-    NiftyApesSigLending sigLendingImplementation;
-    ProxyAdmin lendingProxyAdmin;
-    ProxyAdmin offersProxyAdmin;
-    ProxyAdmin liquidityProxyAdmin;
-    ProxyAdmin sigLendingProxyAdmin;
-    TransparentUpgradeableProxy lendingProxy;
-    TransparentUpgradeableProxy offersProxy;
-    TransparentUpgradeableProxy liquidityProxy;
-    TransparentUpgradeableProxy sigLendingProxy;
-    ILending lending;
-    IOffers offers;
-    ILiquidity liquidity;
-    ISigLending sigLending;
->>>>>>> af3c55d2
+        NiftyApesOffers offersImplementation;
+        NiftyApesLiquidity liquidityImplementation;
+        NiftyApesSigLending sigLendingImplementation;
+        ProxyAdmin lendingProxyAdmin;
+        ProxyAdmin offersProxyAdmin;
+        ProxyAdmin liquidityProxyAdmin;
+        ProxyAdmin sigLendingProxyAdmin;
+        TransparentUpgradeableProxy lendingProxy;
+        TransparentUpgradeableProxy offersProxy;
+        TransparentUpgradeableProxy liquidityProxy;
+        TransparentUpgradeableProxy sigLendingProxy;
+        ILending lending;
+        IOffers offers;
+        ILiquidity liquidity;
+        ISigLending sigLending;
+
+        NiftyApesRefinance refinance;
+        NiftyApesFlashClaim flashClaim;
+        FlashClaimReceiverBaseHappy flashClaimReceiverHappy;
+        FlashClaimReceiverBaseNoReturn flashClaimReceiverNoReturn;
+        NiftyApesFlashPurchase flashPurchase;
+        SeaportFlashPurchaseIntegration seaportFlashPurchase;
+        SudoswapFlashPurchaseIntegration sudoswapFlashPurchase;
+        NiftyApesFlashSell flashSell;
+        SeaportFlashSellIntegration seaportFlashSell;
+        NiftyApesSellOnSeaport sellOnSeaport;
+        SudoswapFlashSellIntegration sudoswapFlashSell;
 
     address constant ETH_ADDRESS = 0xEeeeeEeeeEeEeeEeEeEeeEEEeeeeEeeeeeeeEEeE;
     address constant SEAPORT_ADDRESS = 0x00000000006c3852cbEf3e08E8dF289169EdE581;
@@ -79,7 +73,6 @@
 
         vm.startPrank(owner);
 
-<<<<<<< HEAD
         flashClaimReceiverHappy = new FlashClaimReceiverBaseHappy();
         flashClaimReceiverNoReturn = new FlashClaimReceiverBaseNoReturn();
 
@@ -131,35 +124,6 @@
         refinance = new NiftyApesRefinance();
         refinance.initialize();
 
-        liquidity = new NiftyApesLiquidity();
-        liquidity.initialize(address(compToken), address(refinance), address(flashPurchase));
-
-        offers = new NiftyApesOffers();
-        offers.initialize(address(liquidity), address(refinance), address(flashPurchase));
-
-        sigLending = new NiftyApesSigLending();
-        sigLending.initialize(address(offers), address(flashPurchase));
-
-        lending = new NiftyApesLending();
-        lending.initialize(
-            address(liquidity),
-            address(offers),
-            address(sigLending),
-            address(refinance),
-            address(flashClaim),
-            address(flashPurchase),
-            address(flashSell),
-            address(sellOnSeaport)
-        );
-
-        sigLending.updateLendingContractAddress(address(lending));
-        sigLending.updateRefinanceContractAddress(address(refinance));
-
-        refinance.updateLendingContractAddress(address(lending));
-        refinance.updateLiquidityContractAddress(address(liquidity));
-        refinance.updateOffersContractAddress(address(offers));
-        refinance.updateSigLendingContractAddress(address(sigLending));
-=======
         // deploy and initialize implementation contracts
         liquidityImplementation = new NiftyApesLiquidity();
         liquidityImplementation.initialize(address(compToken));
@@ -212,22 +176,28 @@
         offers = IOffers(address(offersProxy));
         sigLending = ISigLending(address(sigLendingProxy));
 
-        // initialize proxies
+
         liquidity.initialize(address(compToken));
+
         offers.initialize(address(liquidity));
+
         sigLending.initialize(address(offers));
+
         lending.initialize(address(liquidity), address(offers), address(sigLending));
 
-        // associate proxies
-        liquidity.updateLendingContractAddress(address(lending));
->>>>>>> af3c55d2
+        sigLending.updateLendingContractAddress(address(lending));
+        sigLending.updateRefinanceContractAddress(address(refinance));
+
+        refinance.updateLendingContractAddress(address(lending));
+        refinance.updateLiquidityContractAddress(address(liquidity));
+        refinance.updateOffersContractAddress(address(offers));
+        refinance.updateSigLendingContractAddress(address(sigLending));
 
         offers.updateLendingContractAddress(address(lending));
         offers.updateSigLendingContractAddress(address(sigLending));
 
-        sigLending.updateLendingContractAddress(address(lending));
-
-<<<<<<< HEAD
+        liquidity.updateLendingContractAddress(address(lending));
+
         flashClaim.updateLendingContractAddress(address(lending));
 
         flashPurchase.updateLiquidityContractAddress(address(liquidity));
@@ -243,26 +213,21 @@
         seaportFlashSell.updateFlashSellContractAddress(address(flashSell));
         seaportFlashSell.updateWethContractAddress(address(wethToken));
 
-=======
+        flashClaimReceiverHappy.updateFlashClaimContractAddress(address(flashClaim));
+
+        sellOnSeaport.updateLendingContractAddress(address(lending));
+        sellOnSeaport.updateLiquidityContractAddress(address(liquidity));
+
+        // update protocol interest
+        lending.updateProtocolInterestBps(100);
+        lending.updateDefaultRefinancePremiumBps(25);
+
         // set max balances
->>>>>>> af3c55d2
         liquidity.setCAssetAddress(ETH_ADDRESS, address(cEtherToken));
         liquidity.setMaxCAssetBalance(address(cEtherToken), ~uint256(0));
 
         liquidity.setCAssetAddress(address(daiToken), address(cDAIToken));
         liquidity.setMaxCAssetBalance(address(cDAIToken), ~uint256(0));
-
-<<<<<<< HEAD
-        flashClaimReceiverHappy.updateFlashClaimContractAddress(address(flashClaim));
-
-        sellOnSeaport.updateLendingContractAddress(address(lending));
-        sellOnSeaport.updateLiquidityContractAddress(address(liquidity));
-
-=======
-        // update protocol interest
->>>>>>> af3c55d2
-        lending.updateProtocolInterestBps(100);
-        lending.updateDefaultRefinancePremiumBps(25);
 
         if (!integration) {
             liquidity.pauseSanctions();
