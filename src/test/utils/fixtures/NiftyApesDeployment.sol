--- conflicted
+++ resolved
@@ -32,13 +32,7 @@
     NiftyApesFlashPurchase flashPurchase;
     SeaportFlashPurchaseIntegration seaportFlashPurchase;
     SudoswapFlashPurchaseIntegration sudoswapFlashPurchase;
-<<<<<<< HEAD
-    SeaportMock seaportMock;
-    LSSVMPairFactoryMock sudoswapFactoryMock;
-    LSSVMRouterMock sudoswapRouterMock;
     NiftyApesFlashSell flashSell;
-=======
->>>>>>> ec8688f1
 
     address constant ETH_ADDRESS = 0xEeeeeEeeeEeEeeEeEeEeeEEEeeeeEeeeeeeeEEeE;
     address constant SEAPORT_ADDRESS = 0x00000000006c3852cbEf3e08E8dF289169EdE581;
