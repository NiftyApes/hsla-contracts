// SPDX-License-Identifier: MIT
pragma solidity 0.8.13;

import "../../../Lending.sol";
import "../../../Liquidity.sol";
import "../../../Offers.sol";
import "../../../SigLending.sol";
<<<<<<< HEAD
import "../../../FlashSell.sol";
=======
import "../../../FlashClaim.sol";
import "./FlashClaimReceivers/FlashClaimReceiverTestHappy.sol";
import "./FlashClaimReceivers/FlashClaimReceiverTestNoReturn.sol";
import "../../../FlashPurchase.sol";
import "../../../flashPurchase/integrations/SeaportFlashPurchaseIntegration.sol";
import "../../../flashPurchase/integrations/SudoswapFlashPurchaseIntegration.sol";
>>>>>>> b0c7e295
import "./NFTAndERC20Fixtures.sol";
import "../../mock/SeaportMock.sol";
import "../../mock/SudoswapFactoryMock.sol";
import "../../mock/SudoswapRouterMock.sol";
import "../../../interfaces/seaport/ISeaport.sol";

import "forge-std/Test.sol";

// deploy & initializes NiftyApes contracts
// connects them to one another
// adds cAssets for both ETH and DAI
// sets max cAsset balance for both to unint256 max
contract NiftyApesDeployment is Test, NFTAndERC20Fixtures {
    NiftyApesLending lending;
    NiftyApesOffers offers;
    NiftyApesLiquidity liquidity;
    NiftyApesSigLending sigLending;
<<<<<<< HEAD
    NiftyApesFlashSell flashSell;
=======
    NiftyApesFlashClaim flashClaim;
    FlashClaimReceiverBaseHappy flashClaimReceiverHappy;
    FlashClaimReceiverBaseNoReturn flashClaimReceiverNoReturn;
    NiftyApesFlashPurchase flashPurchase;
    SeaportFlashPurchaseIntegration seaportFlashPurchase;
    SudoswapFlashPurchaseIntegration sudoswapFlashPurchase;
    SeaportMock seaportMock;
    LSSVMPairFactoryMock sudoswapFactoryMock;
    LSSVMRouterMock sudoswapRouterMock;
>>>>>>> b0c7e295

    address constant ETH_ADDRESS = 0xEeeeeEeeeEeEeeEeEeEeeEEEeeeeEeeeeeeeEEeE;
    address constant SEAPORT_ADDRESS = 0x00000000006c3852cbEf3e08E8dF289169EdE581;
    address constant SUDOSWAP_FACTORY_ADDRESS = 0xb16c1342E617A5B6E4b631EB114483FDB289c0A4;
    address constant SUDOSWAP_ROUTER_ADDRESS = 0x2B2e8cDA09bBA9660dCA5cB6233787738Ad68329;

    function setUp() public virtual override {
        super.setUp();

        vm.startPrank(owner);

        flashClaimReceiverHappy = new FlashClaimReceiverBaseHappy();
        flashClaimReceiverNoReturn = new FlashClaimReceiverBaseNoReturn();

        flashClaim = new NiftyApesFlashClaim();
        flashClaim.initialize();

        if (integration) {
            flashPurchase = new NiftyApesFlashPurchase();
            flashPurchase.initialize();

            seaportFlashPurchase = new SeaportFlashPurchaseIntegration();
            seaportFlashPurchase.initialize(address(offers), address(flashPurchase), SEAPORT_ADDRESS);

            sudoswapFlashPurchase = new SudoswapFlashPurchaseIntegration();
            sudoswapFlashPurchase.initialize(address(offers), address(flashPurchase), SUDOSWAP_FACTORY_ADDRESS, SUDOSWAP_ROUTER_ADDRESS);

        } else {
            seaportMock = new SeaportMock();
            sudoswapFactoryMock = new LSSVMPairFactoryMock();
            sudoswapRouterMock = new LSSVMRouterMock();
            flashPurchase = new NiftyApesFlashPurchase();
            seaportFlashPurchase = new SeaportFlashPurchaseIntegration();
            sudoswapFlashPurchase = new SudoswapFlashPurchaseIntegration();

            flashPurchase.initialize();
            seaportFlashPurchase.initialize(address(offers), address(flashPurchase), address(seaportMock));
            sudoswapFlashPurchase.initialize(address(offers), address(flashPurchase), address(sudoswapFactoryMock), address(sudoswapRouterMock));
        }

        liquidity = new NiftyApesLiquidity();
        liquidity.initialize(address(compToken), address(flashPurchase));

        offers = new NiftyApesOffers();
        offers.initialize(address(liquidity), address(flashPurchase));

        sigLending = new NiftyApesSigLending();
        sigLending.initialize(address(offers), address(flashPurchase));

        flashSell = new NiftyApesFlashSell();
        flashSell.initialize();

        lending = new NiftyApesLending();
<<<<<<< HEAD
        lending.initialize(address(liquidity), address(offers), address(sigLending), address(flashSell));
=======
        lending.initialize(
            address(liquidity),
            address(offers),
            address(sigLending),
            address(flashClaim),
            address(flashPurchase)
        );
>>>>>>> b0c7e295

        sigLending.updateLendingContractAddress(address(lending));

        offers.updateLendingContractAddress(address(lending));
        offers.updateSigLendingContractAddress(address(sigLending));

        liquidity.updateLendingContractAddress(address(lending));

<<<<<<< HEAD
        flashSell.updateLendingContractAddress(address(lending));
        flashSell.updateLiquidityContractAddress(address(liquidity));
=======
        flashClaim.updateLendingContractAddress(address(lending));

        flashPurchase.updateLiquidityContractAddress(address(liquidity));
        flashPurchase.updateOffersContractAddress(address(offers));
        flashPurchase.updateLendingContractAddress(address(lending));
        flashPurchase.updateSigLendingContractAddress(address(sigLending));
        seaportFlashPurchase.updateOffersContractAddress(address(offers));
        sudoswapFlashPurchase.updateOffersContractAddress(address(offers));
>>>>>>> b0c7e295

        liquidity.setCAssetAddress(ETH_ADDRESS, address(cEtherToken));
        liquidity.setMaxCAssetBalance(address(cEtherToken), ~uint256(0));

        liquidity.setCAssetAddress(address(daiToken), address(cDAIToken));
        liquidity.setMaxCAssetBalance(address(cDAIToken), ~uint256(0));

        flashClaimReceiverHappy.updateFlashClaimContractAddress(address(flashClaim));

        lending.updateProtocolInterestBps(100);

        if (!integration) {
            liquidity.pauseSanctions();
            lending.pauseSanctions();
<<<<<<< HEAD
            flashSell.pauseSanctions();
=======
            flashClaim.pauseSanctions();
>>>>>>> b0c7e295
        }

        vm.stopPrank();

        vm.label(address(0), "NULL !!!!! ");
    }

    function logBalances(address account) public {
        console.log(account, "ETH", account.balance);
        console.log(account, "DAI", daiToken.balanceOf(account));
        console.log(account, "cETH", liquidity.getCAssetBalance(account, address(cEtherToken)));
        console.log(account, "cDAI", liquidity.getCAssetBalance(account, address(cDAIToken)));
        console.log(
            account,
            "cETH -> ETH",
            liquidity.cAssetAmountToAssetAmount(
                address(cEtherToken),
                liquidity.getCAssetBalance(account, address(cEtherToken))
            )
        );
        console.log(
            account,
            "cDAI -> DAI",
            liquidity.cAssetAmountToAssetAmount(
                address(cDAIToken),
                liquidity.getCAssetBalance(account, address(cDAIToken))
            )
        );
    }
}<|MERGE_RESOLUTION|>--- conflicted
+++ resolved
@@ -5,16 +5,13 @@
 import "../../../Liquidity.sol";
 import "../../../Offers.sol";
 import "../../../SigLending.sol";
-<<<<<<< HEAD
-import "../../../FlashSell.sol";
-=======
 import "../../../FlashClaim.sol";
 import "./FlashClaimReceivers/FlashClaimReceiverTestHappy.sol";
 import "./FlashClaimReceivers/FlashClaimReceiverTestNoReturn.sol";
 import "../../../FlashPurchase.sol";
 import "../../../flashPurchase/integrations/SeaportFlashPurchaseIntegration.sol";
 import "../../../flashPurchase/integrations/SudoswapFlashPurchaseIntegration.sol";
->>>>>>> b0c7e295
+import "../../../FlashSell.sol";
 import "./NFTAndERC20Fixtures.sol";
 import "../../mock/SeaportMock.sol";
 import "../../mock/SudoswapFactoryMock.sol";
@@ -32,9 +29,6 @@
     NiftyApesOffers offers;
     NiftyApesLiquidity liquidity;
     NiftyApesSigLending sigLending;
-<<<<<<< HEAD
-    NiftyApesFlashSell flashSell;
-=======
     NiftyApesFlashClaim flashClaim;
     FlashClaimReceiverBaseHappy flashClaimReceiverHappy;
     FlashClaimReceiverBaseNoReturn flashClaimReceiverNoReturn;
@@ -44,7 +38,7 @@
     SeaportMock seaportMock;
     LSSVMPairFactoryMock sudoswapFactoryMock;
     LSSVMRouterMock sudoswapRouterMock;
->>>>>>> b0c7e295
+    NiftyApesFlashSell flashSell;
 
     address constant ETH_ADDRESS = 0xEeeeeEeeeEeEeeEeEeEeeEEEeeeeEeeeeeeeEEeE;
     address constant SEAPORT_ADDRESS = 0x00000000006c3852cbEf3e08E8dF289169EdE581;
@@ -98,17 +92,14 @@
         flashSell.initialize();
 
         lending = new NiftyApesLending();
-<<<<<<< HEAD
-        lending.initialize(address(liquidity), address(offers), address(sigLending), address(flashSell));
-=======
         lending.initialize(
             address(liquidity),
             address(offers),
             address(sigLending),
             address(flashClaim),
-            address(flashPurchase)
+            address(flashPurchase),
+            address(flashSell)
         );
->>>>>>> b0c7e295
 
         sigLending.updateLendingContractAddress(address(lending));
 
@@ -117,10 +108,6 @@
 
         liquidity.updateLendingContractAddress(address(lending));
 
-<<<<<<< HEAD
-        flashSell.updateLendingContractAddress(address(lending));
-        flashSell.updateLiquidityContractAddress(address(liquidity));
-=======
         flashClaim.updateLendingContractAddress(address(lending));
 
         flashPurchase.updateLiquidityContractAddress(address(liquidity));
@@ -129,7 +116,9 @@
         flashPurchase.updateSigLendingContractAddress(address(sigLending));
         seaportFlashPurchase.updateOffersContractAddress(address(offers));
         sudoswapFlashPurchase.updateOffersContractAddress(address(offers));
->>>>>>> b0c7e295
+
+        flashSell.updateLendingContractAddress(address(lending));
+        flashSell.updateLiquidityContractAddress(address(liquidity));
 
         liquidity.setCAssetAddress(ETH_ADDRESS, address(cEtherToken));
         liquidity.setMaxCAssetBalance(address(cEtherToken), ~uint256(0));
@@ -144,11 +133,8 @@
         if (!integration) {
             liquidity.pauseSanctions();
             lending.pauseSanctions();
-<<<<<<< HEAD
+            flashClaim.pauseSanctions();
             flashSell.pauseSanctions();
-=======
-            flashClaim.pauseSanctions();
->>>>>>> b0c7e295
         }
 
         vm.stopPrank();
