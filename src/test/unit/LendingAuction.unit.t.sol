--- conflicted
+++ resolved
@@ -12,11 +12,8 @@
 import "../../FlashClaim.sol";
 import "../../FlashPurchase.sol";
 import "../../FlashSell.sol";
-<<<<<<< HEAD
+import "../../SellOnSeaport.sol";
 import "../../Refinance.sol";
-=======
-import "../../SellOnSeaport.sol";
->>>>>>> 83231af2
 import "../../interfaces/niftyapes/lending/ILendingEvents.sol";
 import "../../interfaces/niftyapes/offers/IOffersEvents.sol";
 
@@ -126,16 +123,14 @@
 
         flashSell.updateLendingContractAddress(address(lendingAuction));
 
-<<<<<<< HEAD
+        sellOnSeaport.updateLendingContractAddress(address(lendingAuction));
+        sellOnSeaport.updateLiquidityContractAddress(address(liquidityProviders));
+        sellOnSeaport.updateSeaportContractAddress(seaportContractAddress);
+
         refinance.updateLendingContractAddress(address(lendingAuction));
         refinance.updateLiquidityContractAddress(address(liquidityProviders));
         refinance.updateOffersContractAddress(address(offersContract));
         refinance.updateSigLendingContractAddress(address(sigLendingAuction));
-=======
-        sellOnSeaport.updateLendingContractAddress(address(lendingAuction));
-        sellOnSeaport.updateLiquidityContractAddress(address(liquidityProviders));
-        sellOnSeaport.updateSeaportContractAddress(seaportContractAddress);
->>>>>>> 83231af2
 
         if (block.number == 1) {
             lendingAuction.pauseSanctions();
