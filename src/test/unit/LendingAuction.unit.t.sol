// SPDX-License-Identifier: MIT
pragma solidity 0.8.13;

import "@openzeppelin/contracts/interfaces/IERC20Upgradeable.sol";
import "@openzeppelin/contracts/token/ERC721/utils/ERC721HolderUpgradeable.sol";
import "../../interfaces/compound/ICERC20.sol";
import "../../interfaces/compound/ICEther.sol";
import "../../Lending.sol";
import "../../Liquidity.sol";
import "../../Offers.sol";
import "../../interfaces/niftyapes/lending/ILendingEvents.sol";
import "../../interfaces/niftyapes/offers/IOffersEvents.sol";

import "../common/BaseTest.sol";
import "../mock/CERC20Mock.sol";
import "../mock/CEtherMock.sol";
import "../mock/ERC20Mock.sol";
import "../mock/ERC721Mock.sol";

contract LendingAuctionUnitTest is
    BaseTest,
    ILendingEvents,
    ILendingStructs,
    IOffersEvents,
    IOffersStructs,
    ERC721HolderUpgradeable
{
    NiftyApesLending lendingAuction;
    NiftyApesOffers offersContract;
    NiftyApesLiquidity liquidityProviders;
    ERC20Mock usdcToken;
    CERC20Mock cUSDCToken;

    CEtherMock cEtherToken;

    ERC721Mock mockNft;

    bool acceptEth;

    address constant ZERO_ADDRESS = address(0);
    address constant ETH_ADDRESS = address(0xEeeeeEeeeEeEeeEeEeEeeEEEeeeeEeeeeeeeEEeE);

    address constant LENDER_1 = address(0x1010);
    address constant LENDER_2 = address(0x2020);
    address constant LENDER_3 = address(0x3030);
    address constant BORROWER_1 = address(0x101);
    address constant OWNER = address(0xFFFFFFFFFFFFFF);

    uint256 immutable SIGNER_PRIVATE_KEY_1 =
        0x60b919c82f0b4791a5b7c6a7275970ace1748759ebdaa4076d7eeed9dbcff3c3;
    address immutable SIGNER_1 = 0x503408564C50b43208529faEf9bdf9794c015d52;
    address immutable SIGNER_2 = 0x4a3A70D6Be2290f5F57Ac7E64b9A1B7695f5b0B3;

    address constant SANCTIONED_ADDRESS = address(0x7FF9cFad3877F21d41Da833E2F775dB0569eE3D9);

    receive() external payable {
        require(acceptEth, "acceptEth");
    }

    function setUp() public {
        lendingAuction = new NiftyApesLending();
        lendingAuction.initialize();

        liquidityProviders = new NiftyApesLiquidity();
        liquidityProviders.initialize();

        offersContract = new NiftyApesOffers();
        offersContract.initialize();

        lendingAuction.updateOffersContractAddress(address(offersContract));
        lendingAuction.updateLiquidityContractAddress(address(liquidityProviders));

        liquidityProviders.updateLendingContractAddress(address(lendingAuction));

        offersContract.updateLendingContractAddress(address(lendingAuction));
        offersContract.updateLiquidityContractAddress(address(liquidityProviders));

        usdcToken = new ERC20Mock();
        usdcToken.initialize("USD Coin", "USDC");
        cUSDCToken = new CERC20Mock();
        cUSDCToken.initialize(usdcToken);
        liquidityProviders.setCAssetAddress(address(usdcToken), address(cUSDCToken));
        liquidityProviders.setMaxCAssetBalance(address(usdcToken), 2**256-1);


        cEtherToken = new CEtherMock();
        cEtherToken.initialize();
        liquidityProviders.setCAssetAddress(
            address(0xEeeeeEeeeEeEeeEeEeEeeEEEeeeeEeeeeeeeEEeE),
            address(cEtherToken)
        );
        liquidityProviders.setMaxCAssetBalance(address(0xEeeeeEeeeEeEeeEeEeEeeEEEeeeeEeeeeeeeEEeE), 2**256-1);


        acceptEth = true;

        mockNft = new ERC721Mock();
        mockNft.initialize("BoredApe", "BAYC");

        mockNft.safeMint(address(this), 1);
        mockNft.approve(address(lendingAuction), 1);

        mockNft.safeMint(address(this), 2);
        mockNft.approve(address(lendingAuction), 2);

        lendingAuction.transferOwnership(OWNER);
    }

    // TODO(miller): Move to base
    function signOffer(Offer memory offer) public returns (bytes memory) {
        // This is the EIP712 signed hash
        bytes32 encoded_offer = offersContract.getOfferHash(offer);

        uint8 v;
        bytes32 r;
        bytes32 s;
        (v, r, s) = hevm.sign(SIGNER_PRIVATE_KEY_1, encoded_offer);

        bytes memory signature = "";

        // case 65: r,s,v signature (standard)
        assembly {
            // Logical shift left of the value
            mstore(add(signature, 0x20), r)
            mstore(add(signature, 0x40), s)
            mstore(add(signature, 0x60), shl(248, v))
            // 65 bytes long
            mstore(signature, 0x41)
            // Update free memory pointer
            mstore(0x40, add(signature, 0x80))
        }

        return signature;
    }

    // LENDER_1 makes an offer on mockNft #1, owned by address(this)
    // address(this) executes loan
    // LENDER_2 makes a better offer with a greater amount offered
    // LENDER_2 initiates refinance
    // Useful for testing drawLoanAmount functionality
    // which requires a lender-initiated refinance for a greater amount
    function setupRefinance() public {
        hevm.startPrank(LENDER_1);
        usdcToken.mint(address(LENDER_1), 6 ether);
        usdcToken.approve(address(liquidityProviders), 6 ether);

        liquidityProviders.supplyErc20(address(usdcToken), 6 ether);

        Offer memory offer = Offer({
            creator: LENDER_1,
            nftContractAddress: address(mockNft),
            interestRatePerSecond: 6844444400000,
            fixedTerms: false,
            floorTerm: true,
            lenderOffer: true,
            nftId: 1,
            asset: address(usdcToken),
            amount: 6 ether,
            duration: 1 days,
            expiration: uint32(block.timestamp + 1)
        });

        offersContract.createOffer(offer);

        hevm.stopPrank();

        bytes32 offerHash = offersContract.getOfferHash(offer);

        lendingAuction.executeLoanByBorrower(
            offer.nftContractAddress,
            offer.nftId,
            offerHash,
            offer.floorTerm
        );

        hevm.startPrank(LENDER_2);
        usdcToken.mint(address(LENDER_2), 7 ether);
        usdcToken.approve(address(liquidityProviders), 7 ether);

        liquidityProviders.supplyErc20(address(usdcToken), 7 ether);

        hevm.warp(block.timestamp + 12 hours);

        Offer memory offer2 = Offer({
            creator: LENDER_2,
            nftContractAddress: address(mockNft),
            interestRatePerSecond: 6844444400000,
            fixedTerms: false,
            floorTerm: false,
            lenderOffer: true,
            nftId: 1,
            asset: address(usdcToken),
            amount: 7 ether,
            duration: 1 days,
            expiration: uint32(block.timestamp + 1)
        });

        lendingAuction.refinanceByLender(offer2);

        hevm.stopPrank();
    }

    function testGetOffer_returns_empty_offer() public {
        Offer memory offer = offersContract.getOffer(
            address(0x0000000000000000000000000000000000000001),
            2,
            "",
            false
        );

        assertEq(offer.creator, ZERO_ADDRESS);
        assertEq(offer.nftContractAddress, ZERO_ADDRESS);
        assertEq(offer.interestRatePerSecond, 0);
        assertTrue(!offer.fixedTerms);
        assertTrue(!offer.floorTerm);
        assertEq(offer.nftId, 0);
        assertEq(offer.asset, ZERO_ADDRESS);
        assertEq(offer.amount, 0);
        assertEq(offer.duration, 0);
        assertEq(offer.expiration, 0);
    }

    // createOffer Tests

    function testCannotCreateOffer_asset_not_whitelisted() public {
        Offer memory offer = Offer({
            creator: address(0x0000000000000000000000000000000000000001),
            nftContractAddress: address(0x0000000000000000000000000000000000000002),
            interestRatePerSecond: 3,
            fixedTerms: false,
            floorTerm: false,
            lenderOffer: true,
            nftId: 4,
            asset: address(0x0000000000000000000000000000000000000005),
            amount: 6,
            duration: 7,
            expiration: 8
        });

        hevm.expectRevert("asset allow list");

        offersContract.createOffer(offer);
    }

    function testCannotCreateOffer_offer_does_not_match_sender() public {
        Offer memory offer = Offer({
            creator: address(0x0000000000000000000000000000000000000001),
            nftContractAddress: address(0x0000000000000000000000000000000000000002),
            interestRatePerSecond: 3,
            fixedTerms: false,
            floorTerm: false,
            lenderOffer: true,
            nftId: 4,
            asset: address(usdcToken),
            amount: 6,
            duration: 7,
            expiration: 8
        });

        hevm.expectRevert("offer creator");

        offersContract.createOffer(offer);
    }

    function testCannotCreateOffer_not_enough_balance() public {
        Offer memory offer = Offer({
            creator: address(this),
            nftContractAddress: address(0x0000000000000000000000000000000000000002),
            interestRatePerSecond: 3,
            fixedTerms: false,
            floorTerm: false,
            lenderOffer: true,
            nftId: 4,
            asset: address(usdcToken),
            amount: 6,
            duration: 7,
            expiration: 8
        });

        hevm.expectRevert("Insufficient cToken balance");

        offersContract.createOffer(offer);
    }

    function testCreateOffer_works() public {
        usdcToken.mint(address(this), 6);
        usdcToken.approve(address(liquidityProviders), 6);

        liquidityProviders.supplyErc20(address(usdcToken), 6);

        Offer memory offer = Offer({
            creator: address(this),
            nftContractAddress: address(0x0000000000000000000000000000000000000002),
            interestRatePerSecond: 3,
            fixedTerms: true,
            floorTerm: true,
            lenderOffer: true,
            nftId: 4,
            asset: address(usdcToken),
            amount: 6,
            duration: 7,
            expiration: 8
        });

        offersContract.createOffer(offer);

        bytes32 offerHash = offersContract.getOfferHash(offer);

        Offer memory actual = offersContract.getOffer(
            offer.nftContractAddress,
            offer.nftId,
            offerHash,
            offer.floorTerm
        );

        assertEq(actual.creator, address(this));
        assertEq(actual.nftContractAddress, address(0x0000000000000000000000000000000000000002));
        assertEq(actual.interestRatePerSecond, 3);
        assertTrue(actual.fixedTerms);
        assertTrue(actual.floorTerm);
        assertTrue(actual.lenderOffer);
        assertEq(actual.nftId, 4);
        assertEq(actual.asset, address(usdcToken));
        assertEq(actual.amount, 6);
        assertEq(actual.duration, 7);
        assertEq(actual.expiration, 8);
    }

    function testCreateOffer_works_event() public {
        usdcToken.mint(address(this), 6);
        usdcToken.approve(address(liquidityProviders), 6);

        liquidityProviders.supplyErc20(address(usdcToken), 6);

        Offer memory offer = Offer({
            creator: address(this),
            nftContractAddress: address(0x0000000000000000000000000000000000000002),
            interestRatePerSecond: 3,
            fixedTerms: true,
            floorTerm: true,
            lenderOffer: true,
            nftId: 4,
            asset: address(usdcToken),
            amount: 6,
            duration: 7,
            expiration: 8
        });

        bytes32 offerHash = offersContract.getOfferHash(offer);

        hevm.expectEmit(true, false, false, true);

        emit NewOffer(
            address(this),
            address(usdcToken),
            address(0x0000000000000000000000000000000000000002),
            4,
            offer,
            offerHash
        );

        offersContract.createOffer(offer);
    }

    // removeOffer Tests

    function testCannotRemoveOffer_other_user() public {
        usdcToken.mint(address(this), 6);
        usdcToken.approve(address(liquidityProviders), 6);

        liquidityProviders.supplyErc20(address(usdcToken), 6);

        Offer memory offer = Offer({
            creator: address(this),
            nftContractAddress: address(0x0000000000000000000000000000000000000002),
            interestRatePerSecond: 3,
            fixedTerms: true,
            floorTerm: true,
            lenderOffer: true,
            nftId: 4,
            asset: address(usdcToken),
            amount: 6,
            duration: 7,
            expiration: 8
        });

        offersContract.createOffer(offer);

        bytes32 offerHash = offersContract.getOfferHash(offer);

        hevm.prank(address(0x0000000000000000000000000000000000000001));

        hevm.expectRevert("offer creator");

        offersContract.removeOffer(
            offer.nftContractAddress,
            offer.nftId,
            offerHash,
            offer.floorTerm
        );
    }

    function testRemoveOffer_works() public {
        usdcToken.mint(address(this), 6);
        usdcToken.approve(address(liquidityProviders), 6);

        liquidityProviders.supplyErc20(address(usdcToken), 6);

        Offer memory offer = Offer({
            creator: address(this),
            nftContractAddress: address(0x0000000000000000000000000000000000000002),
            interestRatePerSecond: 3,
            fixedTerms: true,
            floorTerm: true,
            lenderOffer: true,
            nftId: 4,
            asset: address(usdcToken),
            amount: 6,
            duration: 7,
            expiration: 8
        });

        offersContract.createOffer(offer);

        bytes32 offerHash = offersContract.getOfferHash(offer);

        offersContract.removeOffer(
            offer.nftContractAddress,
            offer.nftId,
            offerHash,
            offer.floorTerm
        );

        Offer memory actual = offersContract.getOffer(
            offer.nftContractAddress,
            offer.nftId,
            offerHash,
            offer.floorTerm
        );

        assertEq(actual.creator, ZERO_ADDRESS);
        assertEq(actual.nftContractAddress, ZERO_ADDRESS);
        assertEq(actual.interestRatePerSecond, 0);
        assertTrue(!actual.fixedTerms);
        assertTrue(!actual.floorTerm);
        assertEq(actual.nftId, 0);
        assertEq(actual.asset, ZERO_ADDRESS);
        assertEq(actual.amount, 0);
        assertEq(actual.duration, 0);
        assertEq(actual.expiration, 0);
    }

    function testRemoveOffer_event() public {
        usdcToken.mint(address(this), 6);
        usdcToken.approve(address(liquidityProviders), 6);

        liquidityProviders.supplyErc20(address(usdcToken), 6);

        Offer memory offer = Offer({
            creator: address(this),
            nftContractAddress: address(0x0000000000000000000000000000000000000002),
            interestRatePerSecond: 3,
            fixedTerms: true,
            floorTerm: true,
            lenderOffer: true,
            nftId: 4,
            asset: address(usdcToken),
            amount: 6,
            duration: 7,
            expiration: 8
        });

        offersContract.createOffer(offer);

        bytes32 offerHash = offersContract.getOfferHash(offer);

        hevm.expectEmit(true, false, false, true);

        emit OfferRemoved(
            address(this),
            address(usdcToken),
            address(0x0000000000000000000000000000000000000002),
            4,
            offer,
            offerHash
        );

        offersContract.removeOffer(
            offer.nftContractAddress,
            offer.nftId,
            offerHash,
            offer.floorTerm
        );
    }

    // executeLoanByBorrower Tests

    function testCannotExecuteLoanByBorrower_asset_not_in_allow_list() public {
        // TODO(miller): Can not write this test since we can not unlist
        // assets from the allow list and we need them to be in the list to add funds
        // This test is now possible because we have enabled asset/cAsset to be relisted by owner
    }

    function testCannotExecuteLoanByBorrower_no_offer_present() public {
        usdcToken.mint(address(this), 6);
        usdcToken.approve(address(liquidityProviders), 6);

        liquidityProviders.supplyErc20(address(usdcToken), 6);

        Offer memory offer = Offer({
            creator: address(this),
            nftContractAddress: address(0x0000000000000000000000000000000000000002),
            interestRatePerSecond: 3,
            fixedTerms: true,
            floorTerm: true,
            lenderOffer: true,
            nftId: 4,
            asset: address(usdcToken),
            amount: 6,
            duration: 7,
            expiration: 8
        });

        bytes32 offerHash = offersContract.getOfferHash(offer);

        hevm.expectRevert("lender offer");

        lendingAuction.executeLoanByBorrower(
            offer.nftContractAddress,
            offer.nftId,
            offerHash,
            offer.floorTerm
        );
    }

    function testCannotExecuteLoanByBorrower_offer_expired() public {
        usdcToken.mint(address(this), 6);
        usdcToken.approve(address(liquidityProviders), 6);

        liquidityProviders.supplyErc20(address(usdcToken), 6);

        Offer memory offer = Offer({
            creator: address(this),
            nftContractAddress: address(0x0000000000000000000000000000000000000002),
            interestRatePerSecond: 3,
            fixedTerms: true,
            floorTerm: true,
            lenderOffer: true,
            nftId: 4,
            asset: address(usdcToken),
            amount: 6,
            duration: 7,
            expiration: 8
        });

        offersContract.createOffer(offer);

        bytes32 offerHash = offersContract.getOfferHash(offer);

        hevm.expectRevert("offer expired");

        lendingAuction.executeLoanByBorrower(
            offer.nftContractAddress,
            offer.nftId,
            offerHash,
            offer.floorTerm
        );
    }

    function testCannotExecuteLoanByBorrower_offer_duration() public {
        usdcToken.mint(address(this), 6);
        usdcToken.approve(address(liquidityProviders), 6);

        liquidityProviders.supplyErc20(address(usdcToken), 6);

        Offer memory offer = Offer({
            creator: address(this),
            nftContractAddress: address(0x0000000000000000000000000000000000000002),
            interestRatePerSecond: 3,
            fixedTerms: true,
            floorTerm: true,
            lenderOffer: true,
            nftId: 4,
            asset: address(usdcToken),
            amount: 6,
            duration: 7,
            expiration: uint32(block.timestamp + 1)
        });

        offersContract.createOffer(offer);

        bytes32 offerHash = offersContract.getOfferHash(offer);

        hevm.expectRevert("offer duration");

        lendingAuction.executeLoanByBorrower(
            offer.nftContractAddress,
            offer.nftId,
            offerHash,
            offer.floorTerm
        );
    }

    function testCannotExecuteLoanByBorrower_not_owning_nft() public {
        usdcToken.mint(address(this), 6);
        usdcToken.approve(address(liquidityProviders), 6);

        liquidityProviders.supplyErc20(address(usdcToken), 6);

        Offer memory offer = Offer({
            creator: address(this),
            nftContractAddress: address(mockNft),
            interestRatePerSecond: 3,
            fixedTerms: true,
            floorTerm: true,
            lenderOffer: true,
            nftId: 1,
            asset: address(usdcToken),
            amount: 6,
            duration: 1 days,
            expiration: uint32(block.timestamp + 1)
        });

        offersContract.createOffer(offer);

        bytes32 offerHash = offersContract.getOfferHash(offer);

        mockNft.transferFrom(address(this), address(0x0000000000000000000000000000000000000001), 1);

        hevm.expectRevert("nft owner");

        lendingAuction.executeLoanByBorrower(
            offer.nftContractAddress,
            offer.nftId,
            offerHash,
            offer.floorTerm
        );
    }

    function testCannotExecuteLoanByBorrower_not_enough_tokens() public {
        hevm.startPrank(LENDER_2);
        usdcToken.mint(LENDER_2, 6);
        usdcToken.approve(address(liquidityProviders), 6);

        liquidityProviders.supplyErc20(address(usdcToken), 6);
        hevm.stopPrank();

        hevm.startPrank(LENDER_1);
        usdcToken.mint(LENDER_1, 6);
        usdcToken.approve(address(liquidityProviders), 6);

        liquidityProviders.supplyErc20(address(usdcToken), 6);

        Offer memory offer1 = Offer({
            creator: LENDER_1,
            nftContractAddress: address(mockNft),
            interestRatePerSecond: 3,
            fixedTerms: true,
            floorTerm: true,
            lenderOffer: true,
            nftId: 1,
            asset: address(usdcToken),
            amount: 6,
            duration: 1 days,
            expiration: uint32(block.timestamp + 1)
        });

        offersContract.createOffer(offer1);

        bytes32 offerHash1 = offersContract.getOfferHash(offer1);

        Offer memory offer2 = Offer({
            creator: LENDER_1,
            nftContractAddress: address(mockNft),
            interestRatePerSecond: 3,
            fixedTerms: true,
            floorTerm: true,
            lenderOffer: true,
            nftId: 2,
            asset: address(usdcToken),
            amount: 6,
            duration: 1 days,
            expiration: uint32(block.timestamp + 1)
        });

        offersContract.createOffer(offer2);

        hevm.stopPrank();

        bytes32 offerHash2 = offersContract.getOfferHash(offer2);

        // funds for first loan are available
        lendingAuction.executeLoanByBorrower(
            offer1.nftContractAddress,
            offer1.nftId,
            offerHash1,
            offer1.floorTerm
        );

        hevm.expectRevert("Insufficient cToken balance");

        lendingAuction.executeLoanByBorrower(
            offer2.nftContractAddress,
            offer2.nftId,
            offerHash2,
            offer2.floorTerm
        );
    }

    function testCannotExecuteLoanByBorrower_underlying_transfer_fails() public {
        hevm.startPrank(LENDER_1);
        usdcToken.mint(address(LENDER_1), 6);
        usdcToken.approve(address(liquidityProviders), 6);

        liquidityProviders.supplyErc20(address(usdcToken), 6);

        Offer memory offer = Offer({
            creator: LENDER_1,
            nftContractAddress: address(mockNft),
            interestRatePerSecond: 3,
            fixedTerms: true,
            floorTerm: true,
            lenderOffer: true,
            nftId: 1,
            asset: address(usdcToken),
            amount: 6,
            duration: 1 days,
            expiration: uint32(block.timestamp + 1)
        });

        offersContract.createOffer(offer);

        hevm.stopPrank();

        bytes32 offerHash = offersContract.getOfferHash(offer);

        usdcToken.setTransferFail(true);

        hevm.expectRevert("SafeERC20: ERC20 operation did not succeed");

        lendingAuction.executeLoanByBorrower(
            offer.nftContractAddress,
            offer.nftId,
            offerHash,
            offer.floorTerm
        );
    }

    function testCannotExecuteLoanByBorrower_eth_payment_fails() public {
        hevm.startPrank(LENDER_1);

        liquidityProviders.supplyEth{ value: 6 }();

        Offer memory offer = Offer({
            creator: LENDER_1,
            nftContractAddress: address(mockNft),
            interestRatePerSecond: 3,
            fixedTerms: true,
            floorTerm: true,
            lenderOffer: true,
            nftId: 1,
            asset: ETH_ADDRESS,
            amount: 6,
            duration: 1 days,
            expiration: uint32(block.timestamp + 1)
        });

        offersContract.createOffer(offer);

        hevm.stopPrank();

        bytes32 offerHash = offersContract.getOfferHash(offer);

        acceptEth = false;

        hevm.expectRevert("Address: unable to send value, recipient may have reverted");

        lendingAuction.executeLoanByBorrower(
            offer.nftContractAddress,
            offer.nftId,
            offerHash,
            offer.floorTerm
        );
    }

    function testCannotExecuteLoanByBorrower_borrower_offer() public {
        hevm.startPrank(LENDER_1);

        liquidityProviders.supplyEth{ value: 6 }();

        Offer memory offer = Offer({
            creator: LENDER_1,
            nftContractAddress: address(mockNft),
            interestRatePerSecond: 3,
            fixedTerms: true,
            floorTerm: false,
            lenderOffer: false,
            nftId: 1,
            asset: ETH_ADDRESS,
            amount: 6,
            duration: 1 days,
            expiration: uint32(block.timestamp + 1)
        });

        hevm.stopPrank();

        mockNft.transferFrom(address(this), LENDER_1, 1);

        hevm.startPrank(LENDER_1);
        mockNft.approve(address(lendingAuction), 1);

        offersContract.createOffer(offer);

        hevm.stopPrank();

        bytes32 offerHash = offersContract.getOfferHash(offer);

        hevm.expectRevert("lender offer");

        lendingAuction.executeLoanByBorrower(
            offer.nftContractAddress,
            offer.nftId,
            offerHash,
            offer.floorTerm
        );
    }

    function testExecuteLoanByBorrower_works_floor_term() public {
        hevm.startPrank(LENDER_1);
        usdcToken.mint(address(LENDER_1), 6);
        usdcToken.approve(address(liquidityProviders), 6);

        liquidityProviders.supplyErc20(address(usdcToken), 6);

        Offer memory offer = Offer({
            creator: LENDER_1,
            nftContractAddress: address(mockNft),
            interestRatePerSecond: 3,
            fixedTerms: true,
            floorTerm: true,
            lenderOffer: true,
            nftId: 1,
            asset: address(usdcToken),
            amount: 6,
            duration: 1 days,
            expiration: uint32(block.timestamp + 1)
        });

        offersContract.createOffer(offer);

        hevm.stopPrank();

        bytes32 offerHash = offersContract.getOfferHash(offer);

        lendingAuction.executeLoanByBorrower(
            offer.nftContractAddress,
            offer.nftId,
            offerHash,
            offer.floorTerm
        );

        assertEq(usdcToken.balanceOf(address(this)), 6);
        assertEq(cUSDCToken.balanceOf(address(this)), 0);

        assertEq(usdcToken.balanceOf(address(LENDER_1)), 0);
        assertEq(cUSDCToken.balanceOf(address(LENDER_1)), 0);

        assertEq(usdcToken.balanceOf(address(liquidityProviders)), 0);
        assertEq(cUSDCToken.balanceOf(address(liquidityProviders)), 0);

        assertEq(mockNft.ownerOf(1), address(lendingAuction));
        assertEq(lendingAuction.ownerOf(address(mockNft), 1), address(this));

        assertEq(liquidityProviders.getCAssetBalance(address(this), address(cUSDCToken)), 0);

        LoanAuction memory loanAuction = lendingAuction.getLoanAuction(address(mockNft), 1);

        assertEq(loanAuction.nftOwner, address(this));
        assertEq(loanAuction.lender, LENDER_1);
        assertEq(loanAuction.asset, address(usdcToken));
        assertEq(loanAuction.interestRatePerSecond, 3);
        assertTrue(loanAuction.fixedTerms);

        assertEq(loanAuction.amount, 6);
        assertEq(loanAuction.loanEndTimestamp, block.timestamp + 1 days);
        assertEq(loanAuction.lastUpdatedTimestamp, block.timestamp);
        assertEq(loanAuction.accumulatedLenderInterest, 0);
        assertEq(loanAuction.accumulatedProtocolInterest, 0);
        assertEq(loanAuction.amountDrawn, 6);

        // ensure that the offer is still there since its a floor offer

        Offer memory onChainOffer = offersContract.getOffer(address(mockNft), 1, offerHash, true);

        assertEq(onChainOffer.creator, LENDER_1);
        assertEq(onChainOffer.nftContractAddress, address(mockNft));
        assertEq(onChainOffer.interestRatePerSecond, 3);
        assertTrue(onChainOffer.fixedTerms);
        assertTrue(onChainOffer.floorTerm);
        assertTrue(onChainOffer.lenderOffer);
        assertEq(onChainOffer.nftId, 1);
        assertEq(onChainOffer.asset, address(usdcToken));
        assertEq(onChainOffer.amount, 6);
        assertEq(onChainOffer.duration, 1 days);
        assertEq(onChainOffer.expiration, uint32(block.timestamp + 1));
    }

    function testExecuteLoanByBorrower_works_not_floor_term() public {
        hevm.startPrank(LENDER_1);
        usdcToken.mint(address(LENDER_1), 6);
        usdcToken.approve(address(liquidityProviders), 6);

        liquidityProviders.supplyErc20(address(usdcToken), 6);

        Offer memory offer = Offer({
            creator: LENDER_1,
            nftContractAddress: address(mockNft),
            interestRatePerSecond: 3,
            fixedTerms: true,
            floorTerm: false,
            lenderOffer: true,
            nftId: 1,
            asset: address(usdcToken),
            amount: 6,
            duration: 1 days,
            expiration: uint32(block.timestamp + 1)
        });

        offersContract.createOffer(offer);

        hevm.stopPrank();

        bytes32 offerHash = offersContract.getOfferHash(offer);

        lendingAuction.executeLoanByBorrower(
            offer.nftContractAddress,
            offer.nftId,
            offerHash,
            offer.floorTerm
        );

        assertEq(usdcToken.balanceOf(address(this)), 6);
        assertEq(cUSDCToken.balanceOf(address(this)), 0);

        assertEq(usdcToken.balanceOf(address(LENDER_1)), 0);
        assertEq(cUSDCToken.balanceOf(address(LENDER_1)), 0);

        assertEq(usdcToken.balanceOf(address(liquidityProviders)), 0);
        assertEq(cUSDCToken.balanceOf(address(liquidityProviders)), 0);

        assertEq(mockNft.ownerOf(1), address(lendingAuction));
        assertEq(lendingAuction.ownerOf(address(mockNft), 1), address(this));

        assertEq(liquidityProviders.getCAssetBalance(address(this), address(cUSDCToken)), 0);

        LoanAuction memory loanAuction = lendingAuction.getLoanAuction(address(mockNft), 1);

        assertEq(loanAuction.nftOwner, address(this));
        assertEq(loanAuction.lender, LENDER_1);
        assertEq(loanAuction.asset, address(usdcToken));
        assertEq(loanAuction.interestRatePerSecond, 3);
        assertTrue(loanAuction.fixedTerms);

        assertEq(loanAuction.amount, 6);
        assertEq(loanAuction.loanEndTimestamp, block.timestamp + 1 days);
        assertEq(loanAuction.lastUpdatedTimestamp, block.timestamp);
        assertEq(loanAuction.accumulatedLenderInterest, 0);
        assertEq(loanAuction.accumulatedProtocolInterest, 0);
        assertEq(loanAuction.amountDrawn, 6);

        // ensure that the offer is gone
        Offer memory onChainOffer = offersContract.getOffer(address(mockNft), 1, offerHash, false);

        assertEq(onChainOffer.creator, ZERO_ADDRESS);
        assertEq(onChainOffer.nftContractAddress, ZERO_ADDRESS);
        assertEq(onChainOffer.interestRatePerSecond, 0);
        assertTrue(!onChainOffer.fixedTerms);
        assertTrue(!onChainOffer.floorTerm);
        assertTrue(!onChainOffer.lenderOffer);
        assertEq(onChainOffer.nftId, 0);
        assertEq(onChainOffer.asset, ZERO_ADDRESS);
        assertEq(onChainOffer.amount, 0);
        assertEq(onChainOffer.duration, 0);
        assertEq(onChainOffer.expiration, 0);
    }

    function testExecuteLoanByBorrower_works_in_eth() public {
        hevm.startPrank(LENDER_1);

        liquidityProviders.supplyEth{ value: 6 }();

        Offer memory offer = Offer({
            creator: LENDER_1,
            nftContractAddress: address(mockNft),
            interestRatePerSecond: 3,
            fixedTerms: true,
            floorTerm: true,
            lenderOffer: true,
            nftId: 1,
            asset: ETH_ADDRESS,
            amount: 6,
            duration: 1 days,
            expiration: uint32(block.timestamp + 1)
        });

        offersContract.createOffer(offer);

        hevm.stopPrank();

        bytes32 offerHash = offersContract.getOfferHash(offer);

        uint256 borrowerEthBalanceBefore = address(this).balance;
        uint256 lenderEthBalanceBefore = address(LENDER_1).balance;

        lendingAuction.executeLoanByBorrower(
            offer.nftContractAddress,
            offer.nftId,
            offerHash,
            offer.floorTerm
        );

        assertEq(address(this).balance, borrowerEthBalanceBefore + 6);
        assertEq(cEtherToken.balanceOf(address(this)), 0);

        assertEq(address(LENDER_1).balance, lenderEthBalanceBefore);
        assertEq(cEtherToken.balanceOf(address(LENDER_1)), 0);

        assertEq(address(lendingAuction).balance, 0);
        assertEq(cEtherToken.balanceOf(address(lendingAuction)), 0);

        assertEq(mockNft.ownerOf(1), address(lendingAuction));
        assertEq(lendingAuction.ownerOf(address(mockNft), 1), address(this));
    }

    function testExecuteLoanByBorrower_event() public {
        hevm.startPrank(LENDER_1);
        usdcToken.mint(address(LENDER_1), 6);
        usdcToken.approve(address(liquidityProviders), 6);

        liquidityProviders.supplyErc20(address(usdcToken), 6);

        Offer memory offer = Offer({
            creator: LENDER_1,
            nftContractAddress: address(mockNft),
            interestRatePerSecond: 3,
            fixedTerms: true,
            floorTerm: true,
            lenderOffer: true,
            nftId: 1,
            asset: address(usdcToken),
            amount: 6,
            duration: 1 days,
            expiration: uint32(block.timestamp + 1)
        });

        offersContract.createOffer(offer);

        hevm.stopPrank();

        bytes32 offerHash = offersContract.getOfferHash(offer);

        hevm.expectEmit(true, false, false, true);

        emit LoanExecuted(LENDER_1, address(usdcToken), address(this), address(mockNft), 1, offer);

        emit AmountDrawn(address(this), address(mockNft), 1, 6, 6);

        lendingAuction.executeLoanByBorrower(
            offer.nftContractAddress,
            offer.nftId,
            offerHash,
            offer.floorTerm
        );
    }

    // executeLoanByBorrowerSignature Tests

    function testCannotExecuteLoanByBorrowerSignature_asset_not_in_allow_list() public {
        // TODO(miller): Can not write this test since we can not unlist
        // assets from the allow list and we need them to be in the list to add funds
        // this test can now be run as well
    }

    function testCannotExecuteLoanByBorrowerSignature_signature_blocked() public {
        hevm.startPrank(SIGNER_1);

        usdcToken.mint(SIGNER_1, 6);
        usdcToken.approve(address(liquidityProviders), 6);

        liquidityProviders.supplyErc20(address(usdcToken), 6);

        Offer memory offer = Offer({
            creator: SIGNER_1,
            nftContractAddress: address(0x0000000000000000000000000000000000000002),
            interestRatePerSecond: 3,
            fixedTerms: true,
            floorTerm: true,
            lenderOffer: true,
            nftId: 4,
            asset: address(usdcToken),
            amount: 6,
            duration: 7,
            expiration: 8
        });

        bytes memory signature = signOffer(offer);

        offersContract.withdrawOfferSignature(offer, signature);

        hevm.stopPrank();

        hevm.expectRevert("signature not available");

        lendingAuction.executeLoanByBorrowerSignature(offer, signature, 4);
    }

    function testCannotWithdrawOfferSignature_others_signature() public {
        hevm.startPrank(SIGNER_1);

        usdcToken.mint(SIGNER_1, 6);
        usdcToken.approve(address(liquidityProviders), 6);

        liquidityProviders.supplyErc20(address(usdcToken), 6);

        Offer memory offer = Offer({
            creator: SIGNER_1,
            nftContractAddress: address(0x0000000000000000000000000000000000000002),
            interestRatePerSecond: 3,
            fixedTerms: true,
            floorTerm: true,
            lenderOffer: true,
            nftId: 4,
            asset: address(usdcToken),
            amount: 6,
            duration: 7,
            expiration: 8
        });

        bytes memory signature = signOffer(offer);

        hevm.stopPrank();

        hevm.prank(SIGNER_2);

        hevm.expectRevert("signer");

        offersContract.withdrawOfferSignature(offer, signature);
    }

    function testCannotExecuteLoanByBorrowerSignature_wrong_signer() public {
        hevm.startPrank(SIGNER_1);

        usdcToken.mint(SIGNER_1, 6);
        usdcToken.approve(address(liquidityProviders), 6);

        liquidityProviders.supplyErc20(address(usdcToken), 6);

        Offer memory offer = Offer({
            creator: LENDER_1,
            nftContractAddress: address(0x0000000000000000000000000000000000000002),
            interestRatePerSecond: 3,
            fixedTerms: true,
            floorTerm: true,
            lenderOffer: true,
            nftId: 4,
            asset: address(usdcToken),
            amount: 6,
            duration: 7,
            expiration: uint32(block.timestamp + 1)
        });

        bytes memory signature = signOffer(offer);

        hevm.stopPrank();

        hevm.expectRevert("offer creator mismatch");

        lendingAuction.executeLoanByBorrowerSignature(offer, signature, 4);
    }

    function testCannotExecuteLoanByBorrowerSignature_borrower_offer() public {
        hevm.startPrank(SIGNER_1);

        usdcToken.mint(SIGNER_1, 6);
        usdcToken.approve(address(liquidityProviders), 6);

        liquidityProviders.supplyErc20(address(usdcToken), 6);

        Offer memory offer = Offer({
            creator: SIGNER_1,
            nftContractAddress: address(0x0000000000000000000000000000000000000002),
            interestRatePerSecond: 3,
            fixedTerms: true,
            floorTerm: true,
            lenderOffer: false,
            nftId: 4,
            asset: address(usdcToken),
            amount: 6,
            duration: 7,
            expiration: uint32(block.timestamp + 1)
        });

        bytes memory signature = signOffer(offer);

        hevm.stopPrank();

        hevm.expectRevert("lender offer");

        lendingAuction.executeLoanByBorrowerSignature(offer, signature, 4);
    }

    function testCannotExecuteLoanByBorrowerSignature_offer_expired() public {
        hevm.startPrank(SIGNER_1);

        usdcToken.mint(SIGNER_1, 6);
        usdcToken.approve(address(liquidityProviders), 6);

        liquidityProviders.supplyErc20(address(usdcToken), 6);

        Offer memory offer = Offer({
            creator: SIGNER_1,
            nftContractAddress: address(0x0000000000000000000000000000000000000002),
            interestRatePerSecond: 3,
            fixedTerms: true,
            floorTerm: true,
            lenderOffer: true,
            nftId: 4,
            asset: address(usdcToken),
            amount: 6,
            duration: 7,
            expiration: 8
        });

        bytes memory signature = signOffer(offer);

        hevm.stopPrank();

        hevm.expectRevert("offer expired");

        lendingAuction.executeLoanByBorrowerSignature(offer, signature, 4);
    }

    function testCannotExecuteLoanByBorrowerSignature_offer_duration() public {
        hevm.startPrank(SIGNER_1);

        usdcToken.mint(SIGNER_1, 6);
        usdcToken.approve(address(liquidityProviders), 6);

        liquidityProviders.supplyErc20(address(usdcToken), 6);

        Offer memory offer = Offer({
            creator: SIGNER_1,
            nftContractAddress: address(0x0000000000000000000000000000000000000002),
            interestRatePerSecond: 3,
            fixedTerms: true,
            floorTerm: true,
            lenderOffer: true,
            nftId: 4,
            asset: address(usdcToken),
            amount: 6,
            duration: 7,
            expiration: uint32(block.timestamp + 1)
        });

        bytes memory signature = signOffer(offer);

        hevm.stopPrank();

        hevm.expectRevert("offer duration");

        lendingAuction.executeLoanByBorrowerSignature(offer, signature, 4);
    }

    function testCannotExecuteLoanByBorrowerSignature_not_owning_nft() public {
        hevm.startPrank(SIGNER_1);

        usdcToken.mint(SIGNER_1, 6);
        usdcToken.approve(address(liquidityProviders), 6);

        liquidityProviders.supplyErc20(address(usdcToken), 6);

        Offer memory offer = Offer({
            creator: SIGNER_1,
            nftContractAddress: address(mockNft),
            interestRatePerSecond: 3,
            fixedTerms: true,
            floorTerm: true,
            lenderOffer: true,
            nftId: 1,
            asset: address(usdcToken),
            amount: 6,
            duration: 1 days,
            expiration: uint32(block.timestamp + 1)
        });

        hevm.stopPrank();

        mockNft.transferFrom(address(this), address(0x0000000000000000000000000000000000000001), 1);
        bytes memory signature = signOffer(offer);

        hevm.expectRevert("nft owner");

        lendingAuction.executeLoanByBorrowerSignature(offer, signature, 1);
    }

    function testCannotExecuteLoanByBorrowerSignature_not_enough_tokens() public {
        hevm.startPrank(SIGNER_1);

        usdcToken.mint(SIGNER_1, 6);
        usdcToken.approve(address(liquidityProviders), 6);

        liquidityProviders.supplyErc20(address(usdcToken), 6);

        Offer memory offer = Offer({
            creator: SIGNER_1,
            nftContractAddress: address(mockNft),
            interestRatePerSecond: 3,
            fixedTerms: true,
            floorTerm: true,
            lenderOffer: true,
            nftId: 1,
            asset: address(usdcToken),
            amount: 7,
            duration: 1 days,
            expiration: uint32(block.timestamp + 1)
        });

        hevm.stopPrank();

        bytes memory signature = signOffer(offer);

        hevm.expectRevert("ERC20: burn amount exceeds balance");

        lendingAuction.executeLoanByBorrowerSignature(offer, signature, 1);
    }

    function testCannotExecuteLoanByBorrowerSignature_underlying_transfer_fails() public {
        hevm.startPrank(SIGNER_1);

        usdcToken.mint(SIGNER_1, 6);
        usdcToken.approve(address(liquidityProviders), 6);

        liquidityProviders.supplyErc20(address(usdcToken), 6);

        Offer memory offer = Offer({
            creator: SIGNER_1,
            nftContractAddress: address(mockNft),
            interestRatePerSecond: 3,
            fixedTerms: true,
            floorTerm: true,
            lenderOffer: true,
            nftId: 1,
            asset: address(usdcToken),
            amount: 6,
            duration: 1 days,
            expiration: uint32(block.timestamp + 1)
        });

        hevm.stopPrank();

        bytes memory signature = signOffer(offer);

        usdcToken.setTransferFail(true);

        hevm.expectRevert("SafeERC20: ERC20 operation did not succeed");

        lendingAuction.executeLoanByBorrowerSignature(offer, signature, 1);
    }

    function testCannotExecuteLoanByBorrowerSignature_eth_payment_fails() public {
        AddressUpgradeable.sendValue(payable(SIGNER_1), 6);

        hevm.startPrank(SIGNER_1);

        liquidityProviders.supplyEth{ value: 6 }();

        Offer memory offer = Offer({
            creator: SIGNER_1,
            nftContractAddress: address(mockNft),
            interestRatePerSecond: 3,
            fixedTerms: true,
            floorTerm: true,
            lenderOffer: true,
            nftId: 1,
            asset: ETH_ADDRESS,
            amount: 6,
            duration: 1 days,
            expiration: uint32(block.timestamp + 1)
        });

        hevm.stopPrank();

        bytes memory signature = signOffer(offer);

        acceptEth = false;

        hevm.expectRevert("Address: unable to send value, recipient may have reverted");

        lendingAuction.executeLoanByBorrowerSignature(offer, signature, 1);
    }

    function testExecuteLoanByBorrowerSignature_works_floor_term() public {
        hevm.startPrank(SIGNER_1);

        usdcToken.mint(SIGNER_1, 12);
        usdcToken.approve(address(liquidityProviders), 12);

        liquidityProviders.supplyErc20(address(usdcToken), 12);

        Offer memory offer = Offer({
            creator: SIGNER_1,
            nftContractAddress: address(mockNft),
            interestRatePerSecond: 3,
            fixedTerms: true,
            floorTerm: true,
            lenderOffer: true,
            nftId: 1,
            asset: address(usdcToken),
            amount: 6,
            duration: 1 days,
            expiration: uint32(block.timestamp + 1)
        });

        hevm.stopPrank();

        bytes memory signature = signOffer(offer);

        lendingAuction.executeLoanByBorrowerSignature(offer, signature, 1);

        assertEq(usdcToken.balanceOf(address(this)), 6);
        assertEq(cUSDCToken.balanceOf(address(this)), 0);

        assertEq(usdcToken.balanceOf(address(LENDER_1)), 0);
        assertEq(cUSDCToken.balanceOf(address(LENDER_1)), 0);

        assertEq(usdcToken.balanceOf(address(liquidityProviders)), 0);
        assertEq(cUSDCToken.balanceOf(address(liquidityProviders)), 6 ether);

        assertEq(mockNft.ownerOf(1), address(lendingAuction));
        assertEq(lendingAuction.ownerOf(address(mockNft), 1), address(this));

        assertEq(liquidityProviders.getCAssetBalance(address(this), address(cUSDCToken)), 0);

        LoanAuction memory loanAuction = lendingAuction.getLoanAuction(address(mockNft), 1);

        assertEq(loanAuction.nftOwner, address(this));
        assertEq(loanAuction.lender, SIGNER_1);
        assertEq(loanAuction.asset, address(usdcToken));
        assertEq(loanAuction.interestRatePerSecond, 3);
        assertTrue(loanAuction.fixedTerms);

        assertEq(loanAuction.amount, 6);
        assertEq(loanAuction.loanEndTimestamp, block.timestamp + 1 days);
        assertEq(loanAuction.lastUpdatedTimestamp, block.timestamp);
        assertEq(loanAuction.accumulatedLenderInterest, 0);
        assertEq(loanAuction.accumulatedProtocolInterest, 0);
        assertEq(loanAuction.amountDrawn, 6);

        // ensure that the offer is still there since its a floor offer
        lendingAuction.executeLoanByBorrowerSignature(offer, signature, 2);
    }

    function testExecuteLoanByBorrowerSignature_works_not_floor_term() public {
        hevm.startPrank(SIGNER_1);

        usdcToken.mint(SIGNER_1, 12);
        usdcToken.approve(address(liquidityProviders), 12);

        liquidityProviders.supplyErc20(address(usdcToken), 12);

        Offer memory offer = Offer({
            creator: SIGNER_1,
            nftContractAddress: address(mockNft),
            interestRatePerSecond: 3,
            fixedTerms: true,
            floorTerm: false,
            lenderOffer: true,
            nftId: 1,
            asset: address(usdcToken),
            amount: 6,
            duration: 1 days,
            expiration: uint32(block.timestamp + 1)
        });

        hevm.stopPrank();

        bytes memory signature = signOffer(offer);

        lendingAuction.executeLoanByBorrowerSignature(offer, signature, 1);

        assertEq(usdcToken.balanceOf(address(this)), 6);
        assertEq(cUSDCToken.balanceOf(address(this)), 0);

        assertEq(usdcToken.balanceOf(address(SIGNER_1)), 0);
        assertEq(cUSDCToken.balanceOf(address(SIGNER_1)), 0);

        assertEq(usdcToken.balanceOf(address(liquidityProviders)), 0);
        assertEq(cUSDCToken.balanceOf(address(liquidityProviders)), 6 ether);

        assertEq(mockNft.ownerOf(1), address(lendingAuction));
        assertEq(lendingAuction.ownerOf(address(mockNft), 1), address(this));

        assertEq(liquidityProviders.getCAssetBalance(address(this), address(cUSDCToken)), 0);

        LoanAuction memory loanAuction = lendingAuction.getLoanAuction(address(mockNft), 1);

        assertEq(loanAuction.nftOwner, address(this));
        assertEq(loanAuction.lender, SIGNER_1);
        assertEq(loanAuction.asset, address(usdcToken));
        assertEq(loanAuction.interestRatePerSecond, 3);
        assertTrue(loanAuction.fixedTerms);

        assertEq(loanAuction.amount, 6);
        assertEq(loanAuction.loanEndTimestamp, block.timestamp + 1 days);
        assertEq(loanAuction.lastUpdatedTimestamp, block.timestamp);
        assertEq(loanAuction.accumulatedLenderInterest, 0);
        assertEq(loanAuction.accumulatedProtocolInterest, 0);
        assertEq(loanAuction.amountDrawn, 6);

        // ensure that the offer is gone
        hevm.expectRevert("signature not available");

        lendingAuction.executeLoanByBorrowerSignature(offer, signature, 2);
    }

    function testExecuteLoanByBorrowerSignature_works_in_eth() public {
        AddressUpgradeable.sendValue(payable(SIGNER_1), 6);
        hevm.startPrank(SIGNER_1);

        liquidityProviders.supplyEth{ value: 6 }();

        Offer memory offer = Offer({
            creator: SIGNER_1,
            nftContractAddress: address(mockNft),
            interestRatePerSecond: 3,
            fixedTerms: true,
            floorTerm: true,
            lenderOffer: true,
            nftId: 1,
            asset: ETH_ADDRESS,
            amount: 6,
            duration: 1 days,
            expiration: uint32(block.timestamp + 1)
        });

        offersContract.createOffer(offer);

        hevm.stopPrank();

        bytes memory signature = signOffer(offer);

        uint256 borrowerEthBalanceBefore = address(this).balance;
        uint256 lenderEthBalanceBefore = address(SIGNER_1).balance;

        lendingAuction.executeLoanByBorrowerSignature(offer, signature, 1);

        assertEq(address(this).balance, borrowerEthBalanceBefore + 6);
        assertEq(cEtherToken.balanceOf(address(this)), 0);

        assertEq(address(SIGNER_1).balance, lenderEthBalanceBefore);
        assertEq(cEtherToken.balanceOf(address(SIGNER_1)), 0);

        assertEq(address(lendingAuction).balance, 0);
        assertEq(cEtherToken.balanceOf(address(lendingAuction)), 0);

        assertEq(mockNft.ownerOf(1), address(lendingAuction));
        assertEq(lendingAuction.ownerOf(address(mockNft), 1), address(this));
    }

    function testExecuteLoanByBorrowerSignature_event() public {
        hevm.startPrank(SIGNER_1);

        usdcToken.mint(SIGNER_1, 12);
        usdcToken.approve(address(liquidityProviders), 12);

        liquidityProviders.supplyErc20(address(usdcToken), 12);

        Offer memory offer = Offer({
            creator: SIGNER_1,
            nftContractAddress: address(mockNft),
            interestRatePerSecond: 3,
            fixedTerms: true,
            floorTerm: false,
            lenderOffer: true,
            nftId: 1,
            asset: address(usdcToken),
            amount: 6,
            duration: 1 days,
            expiration: uint32(block.timestamp + 1)
        });

        hevm.stopPrank();

        bytes memory signature = signOffer(offer);

        hevm.expectEmit(true, true, true, true);

        emit LoanExecuted(SIGNER_1, address(usdcToken), address(this), address(mockNft), 1, offer);

        emit AmountDrawn(address(this), address(mockNft), 1, 6, 6);

        emit OfferSignatureUsed(address(mockNft), 1, offer, signature);

        lendingAuction.executeLoanByBorrowerSignature(offer, signature, 1);
    }

    // executeLoanByLender Tests

    function testCannotExecuteLoanByLender_asset_not_in_allow_list() public {
        // TODO(miller): Can not write this test since we can not unlist
        // assets from the allow list and we need them to be in the list to add funds
        // this one can now be written
    }

    function testCannotExecuteLoanByLender_no_offer_present() public {
        hevm.startPrank(LENDER_1);
        usdcToken.mint(address(LENDER_1), 6);
        usdcToken.approve(address(liquidityProviders), 6);
        liquidityProviders.supplyErc20(address(usdcToken), 6);

        Offer memory offer = Offer({
            creator: address(this),
            nftContractAddress: address(0x0000000000000000000000000000000000000002),
            interestRatePerSecond: 3,
            fixedTerms: true,
            floorTerm: true,
            lenderOffer: false,
            nftId: 4,
            asset: address(usdcToken),
            amount: 6,
            duration: 7,
            expiration: 8
        });

        bytes32 offerHash = offersContract.getOfferHash(offer);

        hevm.expectRevert("no offer");

        lendingAuction.executeLoanByLender(
            offer.nftContractAddress,
            offer.nftId,
            offerHash,
            offer.floorTerm
        );
    }

    function testCannotExecuteLoanByLender_offer_expired() public {
        hevm.startPrank(LENDER_1);
        usdcToken.mint(address(LENDER_1), 6);
        usdcToken.approve(address(liquidityProviders), 6);
        liquidityProviders.supplyErc20(address(usdcToken), 6);
        hevm.stopPrank();

        Offer memory offer = Offer({
            creator: SIGNER_1,
            nftContractAddress: address(mockNft),
            interestRatePerSecond: 3,
            fixedTerms: true,
            floorTerm: false,
            lenderOffer: false,
            nftId: 1,
            asset: address(usdcToken),
            amount: 6,
            duration: 7,
            expiration: 8
        });

        mockNft.transferFrom(address(this), SIGNER_1, 1);

        hevm.startPrank(SIGNER_1);
        mockNft.approve(address(lendingAuction), 1);
        hevm.stopPrank();

        hevm.startPrank(SIGNER_1);

        offersContract.createOffer(offer);

        bytes32 offerHash = offersContract.getOfferHash(offer);

        hevm.expectRevert("offer expired");

        hevm.stopPrank();

        hevm.startPrank(LENDER_1);

        lendingAuction.executeLoanByLender(
            offer.nftContractAddress,
            offer.nftId,
            offerHash,
            offer.floorTerm
        );
    }

    function testCannotExecuteLoanByLender_offer_duration() public {
        hevm.startPrank(LENDER_1);
        usdcToken.mint(address(LENDER_1), 6);
        usdcToken.approve(address(liquidityProviders), 6);
        liquidityProviders.supplyErc20(address(usdcToken), 6);
        hevm.stopPrank();

        Offer memory offer = Offer({
            creator: SIGNER_1,
            nftContractAddress: address(mockNft),
            interestRatePerSecond: 3,
            fixedTerms: true,
            floorTerm: false,
            lenderOffer: false,
            nftId: 1,
            asset: address(usdcToken),
            amount: 6,
            duration: 7,
            expiration: uint32(block.timestamp + 1)
        });

        mockNft.transferFrom(address(this), SIGNER_1, 1);

        hevm.startPrank(SIGNER_1);
        mockNft.approve(address(lendingAuction), 1);
        hevm.stopPrank();

        hevm.startPrank(SIGNER_1);

        offersContract.createOffer(offer);

        bytes32 offerHash = offersContract.getOfferHash(offer);

        hevm.expectRevert("offer duration");

        hevm.stopPrank();

        hevm.startPrank(LENDER_1);

        lendingAuction.executeLoanByLender(
            offer.nftContractAddress,
            offer.nftId,
            offerHash,
            offer.floorTerm
        );
    }

    function testCannotExecuteLoanByLender_not_owning_nft() public {
        hevm.startPrank(LENDER_1);
        usdcToken.mint(address(LENDER_1), 6);
        usdcToken.approve(address(liquidityProviders), 6);
        liquidityProviders.supplyErc20(address(usdcToken), 6);
        hevm.stopPrank();

        Offer memory offer = Offer({
            creator: address(this),
            nftContractAddress: address(mockNft),
            interestRatePerSecond: 3,
            fixedTerms: true,
            floorTerm: false,
            lenderOffer: false,
            nftId: 1,
            asset: address(usdcToken),
            amount: 6,
            duration: 1 days,
            expiration: uint32(block.timestamp + 1)
        });

        offersContract.createOffer(offer);

        bytes32 offerHash = offersContract.getOfferHash(offer);

        mockNft.transferFrom(address(this), address(0x0000000000000000000000000000000000000001), 1);

        hevm.expectRevert("nft owner");

        hevm.startPrank(LENDER_1);

        lendingAuction.executeLoanByLender(
            offer.nftContractAddress,
            offer.nftId,
            offerHash,
            offer.floorTerm
        );
    }

    function testCannotExecuteLoanByLender_not_enough_tokens() public {
        hevm.startPrank(LENDER_2);
        usdcToken.mint(LENDER_2, 6);
        usdcToken.approve(address(liquidityProviders), 6);

        liquidityProviders.supplyErc20(address(usdcToken), 6);
        hevm.stopPrank();

        hevm.startPrank(LENDER_1);
        usdcToken.mint(LENDER_1, 6);
        usdcToken.approve(address(liquidityProviders), 6);

        liquidityProviders.supplyErc20(address(usdcToken), 6);

        hevm.stopPrank();

        Offer memory offer = Offer({
            creator: address(this),
            nftContractAddress: address(mockNft),
            interestRatePerSecond: 3,
            fixedTerms: true,
            floorTerm: false,
            lenderOffer: false,
            nftId: 1,
            asset: address(usdcToken),
            amount: 7,
            duration: 1 days,
            expiration: uint32(block.timestamp + 1)
        });

        offersContract.createOffer(offer);

        bytes32 offerHash = offersContract.getOfferHash(offer);

        hevm.startPrank(LENDER_1);

        hevm.expectRevert("Insufficient cToken balance");

        lendingAuction.executeLoanByLender(
            offer.nftContractAddress,
            offer.nftId,
            offerHash,
            offer.floorTerm
        );
    }

    function testCannotExecuteLoanByLender_underlying_transfer_fails() public {
        hevm.startPrank(LENDER_1);
        usdcToken.mint(LENDER_1, 6);
        usdcToken.approve(address(liquidityProviders), 6);

        liquidityProviders.supplyErc20(address(usdcToken), 6);

        hevm.stopPrank();

        Offer memory offer = Offer({
            creator: address(this),
            nftContractAddress: address(mockNft),
            interestRatePerSecond: 3,
            fixedTerms: true,
            floorTerm: false,
            lenderOffer: false,
            nftId: 1,
            asset: address(usdcToken),
            amount: 6,
            duration: 1 days,
            expiration: uint32(block.timestamp + 1)
        });

        offersContract.createOffer(offer);

        bytes32 offerHash = offersContract.getOfferHash(offer);

        usdcToken.setTransferFail(true);

        hevm.startPrank(LENDER_1);

        hevm.expectRevert("SafeERC20: ERC20 operation did not succeed");

        lendingAuction.executeLoanByLender(
            offer.nftContractAddress,
            offer.nftId,
            offerHash,
            offer.floorTerm
        );
    }

    function testCannotExecuteLoanByLender_eth_payment_fails() public {
        hevm.startPrank(LENDER_1);

        liquidityProviders.supplyEth{ value: 6 }();

        hevm.stopPrank();

        Offer memory offer = Offer({
            creator: address(this),
            nftContractAddress: address(mockNft),
            interestRatePerSecond: 3,
            fixedTerms: true,
            floorTerm: false,
            lenderOffer: false,
            nftId: 1,
            asset: ETH_ADDRESS,
            amount: 6,
            duration: 1 days,
            expiration: uint32(block.timestamp + 1)
        });

        offersContract.createOffer(offer);

        hevm.stopPrank();

        bytes32 offerHash = offersContract.getOfferHash(offer);

        acceptEth = false;

        hevm.expectRevert("Address: unable to send value, recipient may have reverted");

        hevm.startPrank(LENDER_1);

        lendingAuction.executeLoanByLender(
            offer.nftContractAddress,
            offer.nftId,
            offerHash,
            offer.floorTerm
        );
    }

    function testCannotExecuteLoanByLender_lender_offer() public {
        hevm.startPrank(LENDER_1);

        liquidityProviders.supplyEth{ value: 6 }();

        Offer memory offer = Offer({
            creator: LENDER_1,
            nftContractAddress: address(mockNft),
            interestRatePerSecond: 3,
            fixedTerms: true,
            floorTerm: false,
            lenderOffer: true,
            nftId: 1,
            asset: ETH_ADDRESS,
            amount: 6,
            duration: 1 days,
            expiration: uint32(block.timestamp + 1)
        });

        offersContract.createOffer(offer);

        bytes32 offerHash = offersContract.getOfferHash(offer);

        hevm.expectRevert("borrower offer");

        lendingAuction.executeLoanByLender(
            offer.nftContractAddress,
            offer.nftId,
            offerHash,
            offer.floorTerm
        );
    }

    function testCannotExecuteLoanByLender_floor_term() public {
        hevm.startPrank(LENDER_1);
        usdcToken.mint(address(LENDER_1), 6);
        usdcToken.approve(address(liquidityProviders), 6);

        liquidityProviders.supplyErc20(address(usdcToken), 6);
        hevm.stopPrank();

        Offer memory offer = Offer({
            creator: address(this),
            nftContractAddress: address(mockNft),
            interestRatePerSecond: 3,
            fixedTerms: true,
            floorTerm: false,
            lenderOffer: false,
            nftId: 1,
            asset: address(usdcToken),
            amount: 6,
            duration: 1 days,
            expiration: uint32(block.timestamp + 1)
        });

        offersContract.createOffer(offer);

        bytes32 offerHash = offersContract.getOfferHash(offer);

        hevm.startPrank(LENDER_1);

        // TODO(miller): there was a TODO here, but not sure exactly what Daniel's intention with is was, some expected revert
        // hevm.expectRevert("foo");

        lendingAuction.executeLoanByLender(
            offer.nftContractAddress,
            offer.nftId,
            offerHash,
            offer.floorTerm
        );
    }

    function testExecuteLoanByLender_works_not_floor_term() public {
        hevm.startPrank(LENDER_1);
        usdcToken.mint(address(LENDER_1), 6);
        usdcToken.approve(address(liquidityProviders), 6);

        liquidityProviders.supplyErc20(address(usdcToken), 6);

        hevm.stopPrank();

        Offer memory offer = Offer({
            creator: address(this),
            nftContractAddress: address(mockNft),
            interestRatePerSecond: 3,
            fixedTerms: true,
            floorTerm: false,
            lenderOffer: false,
            nftId: 1,
            asset: address(usdcToken),
            amount: 6,
            duration: 1 days,
            expiration: uint32(block.timestamp + 1)
        });

        offersContract.createOffer(offer);

        bytes32 offerHash = offersContract.getOfferHash(offer);

        hevm.startPrank(LENDER_1);

        lendingAuction.executeLoanByLender(
            offer.nftContractAddress,
            offer.nftId,
            offerHash,
            offer.floorTerm
        );

        assertEq(usdcToken.balanceOf(address(this)), 6);
        assertEq(cUSDCToken.balanceOf(address(this)), 0);

        assertEq(usdcToken.balanceOf(address(LENDER_1)), 0);
        assertEq(cUSDCToken.balanceOf(address(LENDER_1)), 0);

        assertEq(usdcToken.balanceOf(address(liquidityProviders)), 0);
        assertEq(cUSDCToken.balanceOf(address(liquidityProviders)), 0);

        assertEq(mockNft.ownerOf(1), address(lendingAuction));
        assertEq(lendingAuction.ownerOf(address(mockNft), 1), address(this));

        assertEq(liquidityProviders.getCAssetBalance(address(this), address(cUSDCToken)), 0);

        LoanAuction memory loanAuction = lendingAuction.getLoanAuction(address(mockNft), 1);

        assertEq(loanAuction.nftOwner, address(this));
        assertEq(loanAuction.lender, LENDER_1);
        assertEq(loanAuction.asset, address(usdcToken));
        assertEq(loanAuction.interestRatePerSecond, 3);
        assertTrue(loanAuction.fixedTerms);

        assertEq(loanAuction.amount, 6);
        assertEq(loanAuction.loanEndTimestamp, block.timestamp + 1 days);
        assertEq(loanAuction.lastUpdatedTimestamp, block.timestamp);
        assertEq(loanAuction.accumulatedLenderInterest, 0);
        assertEq(loanAuction.accumulatedProtocolInterest, 0);
        assertEq(loanAuction.amountDrawn, 6);

        // ensure that the offer is gone
        Offer memory onChainOffer = offersContract.getOffer(address(mockNft), 1, offerHash, false);

        assertEq(onChainOffer.creator, ZERO_ADDRESS);
        assertEq(onChainOffer.nftContractAddress, ZERO_ADDRESS);
        assertEq(onChainOffer.interestRatePerSecond, 0);
        assertTrue(!onChainOffer.fixedTerms);
        assertTrue(!onChainOffer.floorTerm);
        assertTrue(!onChainOffer.lenderOffer);
        assertEq(onChainOffer.nftId, 0);
        assertEq(onChainOffer.asset, ZERO_ADDRESS);
        assertEq(onChainOffer.amount, 0);
        assertEq(onChainOffer.duration, 0);
        assertEq(onChainOffer.expiration, 0);
    }

    function testExecuteLoanByLender_works_in_eth() public {
        hevm.startPrank(LENDER_1);

        liquidityProviders.supplyEth{ value: 6 }();

        hevm.stopPrank();

        Offer memory offer = Offer({
            creator: address(this),
            nftContractAddress: address(mockNft),
            interestRatePerSecond: 3,
            fixedTerms: true,
            floorTerm: false,
            lenderOffer: false,
            nftId: 1,
            asset: ETH_ADDRESS,
            amount: 6,
            duration: 1 days,
            expiration: uint32(block.timestamp + 1)
        });

        offersContract.createOffer(offer);

        bytes32 offerHash = offersContract.getOfferHash(offer);

        uint256 borrowerEthBalanceBefore = address(this).balance;
        uint256 lenderEthBalanceBefore = address(LENDER_1).balance;

        hevm.startPrank(LENDER_1);

        lendingAuction.executeLoanByLender(
            offer.nftContractAddress,
            offer.nftId,
            offerHash,
            offer.floorTerm
        );

        assertEq(address(this).balance, borrowerEthBalanceBefore + 6);
        assertEq(cEtherToken.balanceOf(address(this)), 0);

        assertEq(address(LENDER_1).balance, lenderEthBalanceBefore);
        assertEq(cEtherToken.balanceOf(address(LENDER_1)), 0);

        assertEq(address(lendingAuction).balance, 0);
        assertEq(cEtherToken.balanceOf(address(lendingAuction)), 0);

        assertEq(mockNft.ownerOf(1), address(lendingAuction));
        assertEq(lendingAuction.ownerOf(address(mockNft), 1), address(this));
    }

    function testExecuteLoanByLender_event() public {
        hevm.startPrank(LENDER_1);
        usdcToken.mint(address(LENDER_1), 6);
        usdcToken.approve(address(liquidityProviders), 6);

        liquidityProviders.supplyErc20(address(usdcToken), 6);

        hevm.stopPrank();

        Offer memory offer = Offer({
            creator: address(this),
            nftContractAddress: address(mockNft),
            interestRatePerSecond: 3,
            fixedTerms: true,
            floorTerm: false,
            lenderOffer: false,
            nftId: 1,
            asset: address(usdcToken),
            amount: 6,
            duration: 1 days,
            expiration: uint32(block.timestamp + 1)
        });

        offersContract.createOffer(offer);

        bytes32 offerHash = offersContract.getOfferHash(offer);

        hevm.expectEmit(true, false, false, true);

        emit LoanExecuted(LENDER_1, address(usdcToken), address(this), address(mockNft), 1, offer);

        emit AmountDrawn(address(this), address(mockNft), 1, 6, 6);

        hevm.startPrank(LENDER_1);

        lendingAuction.executeLoanByLender(
            offer.nftContractAddress,
            offer.nftId,
            offerHash,
            offer.floorTerm
        );
    }

    // executeLoanByLenderSignature Tests

    function testCannotExecuteLoanByLenderSignature_asset_not_in_allow_list() public {
        // TODO(miller): Can not write this test since we can not unlist
        // assets from the allow list and we need them to be in the list to add funds
        // this one can now be implemented
    }

    function testCannotExecuteLoanByLenderSignature_signature_blocked() public {
        hevm.startPrank(LENDER_1);

        usdcToken.mint(LENDER_1, 6);
        usdcToken.approve(address(liquidityProviders), 6);

        liquidityProviders.supplyErc20(address(usdcToken), 6);

        Offer memory offer = Offer({
            creator: SIGNER_1,
            nftContractAddress: address(0x0000000000000000000000000000000000000002),
            interestRatePerSecond: 3,
            fixedTerms: true,
            floorTerm: false,
            lenderOffer: false,
            nftId: 4,
            asset: address(usdcToken),
            amount: 6,
            duration: 7,
            expiration: 8
        });

        bytes memory signature = signOffer(offer);

        hevm.stopPrank();
        hevm.startPrank(SIGNER_1);
        offersContract.withdrawOfferSignature(offer, signature);

        hevm.expectRevert("signature not available");
        hevm.stopPrank();
        hevm.startPrank(LENDER_1);
        lendingAuction.executeLoanByLenderSignature(offer, signature);
    }

    function testCannotExecuteLoanByLenderSignature_wrong_signer() public {
        hevm.startPrank(LENDER_1);

        usdcToken.mint(LENDER_1, 6);
        usdcToken.approve(address(liquidityProviders), 6);

        liquidityProviders.supplyErc20(address(usdcToken), 6);

        Offer memory offer = Offer({
            creator: LENDER_1,
            nftContractAddress: address(0x0000000000000000000000000000000000000002),
            interestRatePerSecond: 3,
            fixedTerms: true,
            floorTerm: false,
            lenderOffer: false,
            nftId: 4,
            asset: address(usdcToken),
            amount: 6,
            duration: 7,
            expiration: uint32(block.timestamp + 1)
        });

        bytes memory signature = signOffer(offer);

        hevm.expectRevert("offer creator mismatch");

        lendingAuction.executeLoanByLenderSignature(offer, signature);
    }

    function testCannotExecuteLoanByLenderSignature_lender_offer() public {
        hevm.startPrank(LENDER_1);

        usdcToken.mint(LENDER_1, 6);
        usdcToken.approve(address(liquidityProviders), 6);

        liquidityProviders.supplyErc20(address(usdcToken), 6);

        Offer memory offer = Offer({
            creator: SIGNER_1,
            nftContractAddress: address(0x0000000000000000000000000000000000000002),
            interestRatePerSecond: 3,
            fixedTerms: true,
            floorTerm: false,
            lenderOffer: true,
            nftId: 4,
            asset: address(usdcToken),
            amount: 6,
            duration: 7,
            expiration: uint32(block.timestamp + 1)
        });

        bytes memory signature = signOffer(offer);

        hevm.stopPrank();

        hevm.expectRevert("borrower offer");

        lendingAuction.executeLoanByLenderSignature(offer, signature);
    }

    function testCannotExecuteLoanByLenderSignature_offer_expired() public {
        hevm.startPrank(LENDER_1);

        usdcToken.mint(LENDER_1, 6);
        usdcToken.approve(address(liquidityProviders), 6);

        liquidityProviders.supplyErc20(address(usdcToken), 6);

        Offer memory offer = Offer({
            creator: SIGNER_1,
            nftContractAddress: address(0x0000000000000000000000000000000000000002),
            interestRatePerSecond: 3,
            fixedTerms: true,
            floorTerm: false,
            lenderOffer: false,
            nftId: 4,
            asset: address(usdcToken),
            amount: 6,
            duration: 7,
            expiration: 8
        });

        bytes memory signature = signOffer(offer);

        hevm.stopPrank();

        hevm.expectRevert("offer expired");

        lendingAuction.executeLoanByLenderSignature(offer, signature);
    }

    function testCannotExecuteLoanByLenderSignature_offer_duration() public {
        hevm.startPrank(LENDER_1);

        usdcToken.mint(LENDER_1, 6);
        usdcToken.approve(address(liquidityProviders), 6);

        liquidityProviders.supplyErc20(address(usdcToken), 6);

        Offer memory offer = Offer({
            creator: SIGNER_1,
            nftContractAddress: address(0x0000000000000000000000000000000000000002),
            interestRatePerSecond: 3,
            fixedTerms: true,
            floorTerm: false,
            lenderOffer: false,
            nftId: 4,
            asset: address(usdcToken),
            amount: 6,
            duration: 7,
            expiration: uint32(block.timestamp + 1)
        });

        bytes memory signature = signOffer(offer);

        hevm.stopPrank();

        hevm.expectRevert("offer duration");

        lendingAuction.executeLoanByLenderSignature(offer, signature);
    }

    function testCannotExecuteLoanByLenderSignature_not_owning_nft() public {
        hevm.startPrank(LENDER_1);

        usdcToken.mint(LENDER_1, 6);
        usdcToken.approve(address(liquidityProviders), 6);

        liquidityProviders.supplyErc20(address(usdcToken), 6);

        Offer memory offer = Offer({
            creator: SIGNER_1,
            nftContractAddress: address(mockNft),
            interestRatePerSecond: 3,
            fixedTerms: true,
            floorTerm: false,
            lenderOffer: false,
            nftId: 1,
            asset: address(usdcToken),
            amount: 6,
            duration: 1 days,
            expiration: uint32(block.timestamp + 1)
        });

        bytes memory signature = signOffer(offer);

        hevm.expectRevert("nft owner");

        lendingAuction.executeLoanByLenderSignature(offer, signature);
    }

    function testCannotExecuteLoanByLenderSignature_not_enough_tokens() public {
        hevm.startPrank(LENDER_1);

        usdcToken.mint(LENDER_1, 6);
        usdcToken.approve(address(liquidityProviders), 6);

        liquidityProviders.supplyErc20(address(usdcToken), 6);

        Offer memory offer = Offer({
            creator: SIGNER_1,
            nftContractAddress: address(mockNft),
            interestRatePerSecond: 3,
            fixedTerms: true,
            floorTerm: false,
            lenderOffer: false,
            nftId: 1,
            asset: address(usdcToken),
            amount: 7,
            duration: 1 days,
            expiration: uint32(block.timestamp + 1)
        });

        hevm.stopPrank();

        mockNft.transferFrom(address(this), SIGNER_1, 1);

        hevm.startPrank(SIGNER_1);
        mockNft.approve(address(lendingAuction), 1);
        hevm.stopPrank();

        hevm.startPrank(LENDER_1);

        bytes memory signature = signOffer(offer);

        hevm.expectRevert("ERC20: burn amount exceeds balance");

        lendingAuction.executeLoanByLenderSignature(offer, signature);
    }

    function testCannotExecuteLoanByLenderSignature_underlying_transfer_fails() public {
        hevm.startPrank(LENDER_1);

        usdcToken.mint(LENDER_1, 6);
        usdcToken.approve(address(liquidityProviders), 6);

        liquidityProviders.supplyErc20(address(usdcToken), 6);

        Offer memory offer = Offer({
            creator: SIGNER_1,
            nftContractAddress: address(mockNft),
            interestRatePerSecond: 3,
            fixedTerms: true,
            floorTerm: false,
            lenderOffer: false,
            nftId: 1,
            asset: address(usdcToken),
            amount: 6,
            duration: 1 days,
            expiration: uint32(block.timestamp + 1)
        });

        hevm.stopPrank();

        mockNft.transferFrom(address(this), SIGNER_1, 1);

        hevm.startPrank(SIGNER_1);
        mockNft.approve(address(lendingAuction), 1);
        hevm.stopPrank();

        hevm.startPrank(LENDER_1);

        bytes memory signature = signOffer(offer);

        usdcToken.setTransferFail(true);

        hevm.expectRevert("SafeERC20: ERC20 operation did not succeed");

        lendingAuction.executeLoanByLenderSignature(offer, signature);
    }

    function testCannotExecuteLoanByLenderSignature_eth_payment_fails() public {
        // TODO(miller): This is tough to test since we can not revert the signers
        //                 address on ETH transfers
        // can you look into this?
    }

    function testExecuteLoanByLenderSignature_works_not_floor_term() public {
        hevm.startPrank(LENDER_1);

        usdcToken.mint(LENDER_1, 6);
        usdcToken.approve(address(liquidityProviders), 6);

        liquidityProviders.supplyErc20(address(usdcToken), 6);

        Offer memory offer = Offer({
            creator: SIGNER_1,
            nftContractAddress: address(mockNft),
            interestRatePerSecond: 3,
            fixedTerms: true,
            floorTerm: false,
            lenderOffer: false,
            nftId: 1,
            asset: address(usdcToken),
            amount: 6,
            duration: 1 days,
            expiration: uint32(block.timestamp + 1)
        });

        hevm.stopPrank();

        mockNft.transferFrom(address(this), SIGNER_1, 1);

        hevm.startPrank(SIGNER_1);
        mockNft.approve(address(lendingAuction), 1);
        hevm.stopPrank();

        hevm.startPrank(LENDER_1);

        bytes memory signature = signOffer(offer);

        lendingAuction.executeLoanByLenderSignature(offer, signature);

        assertEq(usdcToken.balanceOf(LENDER_1), 0);
        assertEq(cUSDCToken.balanceOf(LENDER_1), 0);

        assertEq(usdcToken.balanceOf(address(SIGNER_1)), 6);
        assertEq(cUSDCToken.balanceOf(address(SIGNER_1)), 0);

        assertEq(usdcToken.balanceOf(address(liquidityProviders)), 0);
        assertEq(cUSDCToken.balanceOf(address(liquidityProviders)), 0);

        assertEq(mockNft.ownerOf(1), address(lendingAuction));
        assertEq(lendingAuction.ownerOf(address(mockNft), 1), SIGNER_1);

        assertEq(liquidityProviders.getCAssetBalance(SIGNER_1, address(cUSDCToken)), 0);

        LoanAuction memory loanAuction = lendingAuction.getLoanAuction(address(mockNft), 1);

        assertEq(loanAuction.nftOwner, SIGNER_1);
        assertEq(loanAuction.lender, LENDER_1);
        assertEq(loanAuction.asset, address(usdcToken));
        assertEq(loanAuction.interestRatePerSecond, 3);
        assertTrue(loanAuction.fixedTerms);

        assertEq(loanAuction.amount, 6);
        assertEq(loanAuction.loanEndTimestamp, block.timestamp + 1 days);
        assertEq(loanAuction.lastUpdatedTimestamp, block.timestamp);
        assertEq(loanAuction.accumulatedLenderInterest, 0);
        assertEq(loanAuction.accumulatedProtocolInterest, 0);
        assertEq(loanAuction.amountDrawn, 6);

        // ensure that the offer is gone
        hevm.expectRevert("signature not available");

        lendingAuction.executeLoanByLenderSignature(offer, signature);
    }

    function testExecuteLoanByLenderSignature_works_in_eth() public {
        AddressUpgradeable.sendValue(payable(LENDER_1), 6);
        hevm.startPrank(LENDER_1);

        liquidityProviders.supplyEth{ value: 6 }();

        Offer memory offer = Offer({
            creator: SIGNER_1,
            nftContractAddress: address(mockNft),
            interestRatePerSecond: 3,
            fixedTerms: true,
            floorTerm: false,
            lenderOffer: false,
            nftId: 1,
            asset: ETH_ADDRESS,
            amount: 6,
            duration: 1 days,
            expiration: uint32(block.timestamp + 1)
        });

        hevm.stopPrank();

        mockNft.transferFrom(address(this), SIGNER_1, 1);

        hevm.startPrank(SIGNER_1);
        mockNft.approve(address(lendingAuction), 1);
        hevm.stopPrank();

        hevm.startPrank(LENDER_1);

        bytes memory signature = signOffer(offer);

        uint256 borrowerEthBalanceBefore = address(SIGNER_1).balance;
        uint256 lenderEthBalanceBefore = address(LENDER_1).balance;

        lendingAuction.executeLoanByLenderSignature(offer, signature);

        assertEq(address(SIGNER_1).balance, borrowerEthBalanceBefore + 6);
        assertEq(cEtherToken.balanceOf(address(SIGNER_1)), 0);

        assertEq(address(LENDER_1).balance, lenderEthBalanceBefore);
        assertEq(cEtherToken.balanceOf(address(LENDER_1)), 0);

        assertEq(address(lendingAuction).balance, 0);
        assertEq(cEtherToken.balanceOf(address(lendingAuction)), 0);

        assertEq(mockNft.ownerOf(1), address(lendingAuction));
        assertEq(lendingAuction.ownerOf(address(mockNft), 1), address(SIGNER_1));
    }

    function testExecuteLoanByLenderSignature_event() public {
        hevm.startPrank(LENDER_1);

        usdcToken.mint(LENDER_1, 6);
        usdcToken.approve(address(liquidityProviders), 6);

        liquidityProviders.supplyErc20(address(usdcToken), 6);

        Offer memory offer = Offer({
            creator: SIGNER_1,
            nftContractAddress: address(mockNft),
            interestRatePerSecond: 3,
            fixedTerms: true,
            floorTerm: false,
            lenderOffer: false,
            nftId: 1,
            asset: address(usdcToken),
            amount: 6,
            duration: 1 days,
            expiration: uint32(block.timestamp + 1)
        });

        hevm.stopPrank();

        mockNft.transferFrom(address(this), SIGNER_1, 1);

        hevm.startPrank(SIGNER_1);
        mockNft.approve(address(lendingAuction), 1);
        hevm.stopPrank();

        hevm.startPrank(LENDER_1);

        bytes memory signature = signOffer(offer);

        hevm.expectEmit(true, true, true, true);

        emit LoanExecuted(LENDER_1, address(usdcToken), SIGNER_1, address(mockNft), 1, offer);

        emit AmountDrawn(SIGNER_1, address(mockNft), 1, 6, 6);

        emit OfferSignatureUsed(address(mockNft), 1, offer, signature);

        lendingAuction.executeLoanByLenderSignature(offer, signature);
    }

    // refinanceByBorrower Tests

    function testCannotRefinanceByBorrower_fixed_terms() public {
        hevm.startPrank(LENDER_1);
        usdcToken.mint(address(LENDER_1), 6);
        usdcToken.approve(address(liquidityProviders), 6);

        liquidityProviders.supplyErc20(address(usdcToken), 6);

        Offer memory offer = Offer({
            creator: LENDER_1,
            nftContractAddress: address(mockNft),
            interestRatePerSecond: 3,
            fixedTerms: true,
            floorTerm: true,
            lenderOffer: true,
            nftId: 1,
            asset: address(usdcToken),
            amount: 6,
            duration: 1 days,
            expiration: uint32(block.timestamp + 1)
        });

        offersContract.createOffer(offer);

        hevm.stopPrank();

        bytes32 offerHash = offersContract.getOfferHash(offer);

        lendingAuction.executeLoanByBorrower(
            offer.nftContractAddress,
            offer.nftId,
            offerHash,
            offer.floorTerm
        );

        hevm.startPrank(LENDER_2);
        usdcToken.mint(address(LENDER_2), 6);
        usdcToken.approve(address(liquidityProviders), 6);

        liquidityProviders.supplyErc20(address(usdcToken), 6);

        Offer memory offer2 = Offer({
            creator: LENDER_2,
            nftContractAddress: address(mockNft),
            interestRatePerSecond: 2,
            fixedTerms: false,
            floorTerm: true,
            lenderOffer: true,
            nftId: 1,
            asset: address(usdcToken),
            amount: 6,
            duration: 1 days,
            expiration: uint32(block.timestamp + 1)
        });

        offersContract.createOffer(offer2);

        bytes32 offerHash2 = offersContract.getOfferHash(offer2);

        hevm.stopPrank();

        hevm.expectRevert("fixed term loan");

        lendingAuction.refinanceByBorrower(address(mockNft), 1, true, offerHash2);
    }

    function testCannotRefinanceByBorrower_min_duration() public {
        hevm.startPrank(LENDER_1);
        usdcToken.mint(address(LENDER_1), 6);
        usdcToken.approve(address(liquidityProviders), 6);

        liquidityProviders.supplyErc20(address(usdcToken), 6);

        Offer memory offer = Offer({
            creator: LENDER_1,
            nftContractAddress: address(mockNft),
            interestRatePerSecond: 3,
            fixedTerms: false,
            floorTerm: true,
            lenderOffer: true,
            nftId: 1,
            asset: address(usdcToken),
            amount: 6,
            duration: 1 days,
            expiration: uint32(block.timestamp + 1)
        });

        offersContract.createOffer(offer);

        hevm.stopPrank();

        bytes32 offerHash = offersContract.getOfferHash(offer);

        lendingAuction.executeLoanByBorrower(
            offer.nftContractAddress,
            offer.nftId,
            offerHash,
            offer.floorTerm
        );

        hevm.startPrank(LENDER_2);
        usdcToken.mint(address(LENDER_2), 6);
        usdcToken.approve(address(liquidityProviders), 6);

        liquidityProviders.supplyErc20(address(usdcToken), 6);

        Offer memory offer2 = Offer({
            creator: LENDER_2,
            nftContractAddress: address(mockNft),
            interestRatePerSecond: 2,
            fixedTerms: false,
            floorTerm: true,
            lenderOffer: true,
            nftId: 1,
            asset: address(usdcToken),
            amount: 6,
            duration: 1 days - 1,
            expiration: uint32(block.timestamp + 1)
        });

        offersContract.createOffer(offer2);

        bytes32 offerHash2 = offersContract.getOfferHash(offer2);

        hevm.stopPrank();

        hevm.expectRevert("offer duration");

        lendingAuction.refinanceByBorrower(address(mockNft), 1, true, offerHash2);
    }

    function testCannotRefinanceByBorrower_borrower_offer() public {
        hevm.startPrank(LENDER_1);
        usdcToken.mint(address(LENDER_1), 6);
        usdcToken.approve(address(liquidityProviders), 6);

        liquidityProviders.supplyErc20(address(usdcToken), 6);

        Offer memory offer = Offer({
            creator: LENDER_1,
            nftContractAddress: address(mockNft),
            interestRatePerSecond: 3,
            fixedTerms: false,
            floorTerm: true,
            lenderOffer: true,
            nftId: 1,
            asset: address(usdcToken),
            amount: 6,
            duration: 1 days,
            expiration: uint32(block.timestamp + 1)
        });

        offersContract.createOffer(offer);

        hevm.stopPrank();

        hevm.startPrank(LENDER_2);
        usdcToken.mint(address(LENDER_2), 6);
        usdcToken.approve(address(liquidityProviders), 6);

        liquidityProviders.supplyErc20(address(usdcToken), 6);

        Offer memory offer2 = Offer({
            creator: address(this),
            nftContractAddress: address(mockNft),
            interestRatePerSecond: 2,
            fixedTerms: false,
            floorTerm: false,
            lenderOffer: false,
            nftId: 1,
            asset: address(usdcToken),
            amount: 6,
            duration: 1 days,
            expiration: uint32(block.timestamp + 1)
        });
        hevm.stopPrank();
        offersContract.createOffer(offer2);

        bytes32 offerHash = offersContract.getOfferHash(offer);

        lendingAuction.executeLoanByBorrower(
            offer.nftContractAddress,
            offer.nftId,
            offerHash,
            offer.floorTerm
        );

        bytes32 offerHash2 = offersContract.getOfferHash(offer2);

        hevm.expectRevert("lender offer");

        lendingAuction.refinanceByBorrower(address(mockNft), 1, false, offerHash2);
    }

    function testCannotRefinanceByBorrower_not_floor_term_mismatch_nftid() public {
        hevm.startPrank(LENDER_1);
        usdcToken.mint(address(LENDER_1), 6);
        usdcToken.approve(address(liquidityProviders), 6);

        liquidityProviders.supplyErc20(address(usdcToken), 6);

        Offer memory offer = Offer({
            creator: LENDER_1,
            nftContractAddress: address(mockNft),
            interestRatePerSecond: 3,
            fixedTerms: false,
            floorTerm: true,
            lenderOffer: true,
            nftId: 1,
            asset: address(usdcToken),
            amount: 6,
            duration: 1 days,
            expiration: uint32(block.timestamp + 1)
        });

        offersContract.createOffer(offer);

        hevm.stopPrank();

        bytes32 offerHash = offersContract.getOfferHash(offer);

        lendingAuction.executeLoanByBorrower(
            offer.nftContractAddress,
            offer.nftId,
            offerHash,
            offer.floorTerm
        );

        hevm.startPrank(LENDER_2);
        usdcToken.mint(address(LENDER_2), 6);
        usdcToken.approve(address(liquidityProviders), 6);

        liquidityProviders.supplyErc20(address(usdcToken), 6);

        Offer memory offer2 = Offer({
            creator: LENDER_2,
            nftContractAddress: address(mockNft),
            interestRatePerSecond: 2,
            fixedTerms: false,
            floorTerm: false,
            lenderOffer: true,
            nftId: 2,
            asset: address(usdcToken),
            amount: 6,
            duration: 1 days,
            expiration: uint32(block.timestamp + 1)
        });

        offersContract.createOffer(offer2);

        bytes32 offerHash2 = offersContract.getOfferHash(offer2);

        hevm.stopPrank();

        hevm.expectRevert("offer nftId mismatch");

        lendingAuction.refinanceByBorrower(address(mockNft), 3, false, offerHash2);
    }

    function testCannotRefinanceByBorrower_borrower_not_nft_owner() public {
        hevm.startPrank(LENDER_1);
        usdcToken.mint(address(LENDER_1), 6);
        usdcToken.approve(address(liquidityProviders), 6);

        liquidityProviders.supplyErc20(address(usdcToken), 6);

        Offer memory offer = Offer({
            creator: LENDER_1,
            nftContractAddress: address(mockNft),
            interestRatePerSecond: 3,
            fixedTerms: false,
            floorTerm: true,
            lenderOffer: true,
            nftId: 1,
            asset: address(usdcToken),
            amount: 6,
            duration: 1 days,
            expiration: uint32(block.timestamp + 1)
        });

        offersContract.createOffer(offer);

        hevm.stopPrank();

        bytes32 offerHash = offersContract.getOfferHash(offer);

        lendingAuction.executeLoanByBorrower(
            offer.nftContractAddress,
            offer.nftId,
            offerHash,
            offer.floorTerm
        );

        hevm.startPrank(LENDER_2);
        usdcToken.mint(address(LENDER_2), 6);
        usdcToken.approve(address(liquidityProviders), 6);

        liquidityProviders.supplyErc20(address(usdcToken), 6);

        Offer memory offer2 = Offer({
            creator: LENDER_2,
            nftContractAddress: address(mockNft),
            interestRatePerSecond: 2,
            fixedTerms: false,
            floorTerm: false,
            lenderOffer: true,
            nftId: 2,
            asset: address(usdcToken),
            amount: 6,
            duration: 1 days,
            expiration: uint32(block.timestamp + 1)
        });

        offersContract.createOffer(offer2);

        bytes32 offerHash2 = offersContract.getOfferHash(offer2);

        hevm.expectRevert("asset mismatch");

        lendingAuction.refinanceByBorrower(address(mockNft), 2, false, offerHash2);
    }

    function testCannotRefinanceByBorrower_no_open_loan() public {
        hevm.startPrank(LENDER_1);
        usdcToken.mint(address(LENDER_1), 6);
        usdcToken.approve(address(liquidityProviders), 6);

        liquidityProviders.supplyErc20(address(usdcToken), 6);

        Offer memory offer = Offer({
            creator: LENDER_1,
            nftContractAddress: address(mockNft),
            interestRatePerSecond: 3,
            fixedTerms: false,
            floorTerm: true,
            lenderOffer: true,
            nftId: 1,
            asset: address(usdcToken),
            amount: 6,
            duration: 1 days,
            expiration: uint32(block.timestamp + 1)
        });

        offersContract.createOffer(offer);

        hevm.stopPrank();

        bytes32 offerHash = offersContract.getOfferHash(offer);

        lendingAuction.executeLoanByBorrower(
            offer.nftContractAddress,
            offer.nftId,
            offerHash,
            offer.floorTerm
        );

        hevm.startPrank(LENDER_2);
        usdcToken.mint(address(LENDER_2), 6);
        usdcToken.approve(address(liquidityProviders), 6);

        liquidityProviders.supplyErc20(address(usdcToken), 6);

        Offer memory offer2 = Offer({
            creator: LENDER_2,
            nftContractAddress: address(mockNft),
            interestRatePerSecond: 1,
            fixedTerms: false,
            floorTerm: true,
            lenderOffer: true,
            nftId: 2,
            asset: address(usdcToken),
            amount: 6,
            duration: 1 days,
            expiration: uint32(block.timestamp + 1)
        });

        offersContract.createOffer(offer2);

        bytes32 offerHash2 = offersContract.getOfferHash(offer2);

        hevm.stopPrank();

        usdcToken.approve(address(liquidityProviders), 6);

        lendingAuction.repayLoan(address(mockNft), 1);

        hevm.expectRevert("asset mismatch");

        lendingAuction.refinanceByBorrower(address(mockNft), 2, true, offerHash2);
    }

    function testCannotRefinanceByBorrower_nft_owner() public {
        hevm.startPrank(LENDER_1);
        usdcToken.mint(address(LENDER_1), 6);
        usdcToken.approve(address(liquidityProviders), 6);

        liquidityProviders.supplyErc20(address(usdcToken), 6);

        Offer memory offer = Offer({
            creator: LENDER_1,
            nftContractAddress: address(mockNft),
            interestRatePerSecond: 3,
            fixedTerms: false,
            floorTerm: true,
            lenderOffer: true,
            nftId: 1,
            asset: address(usdcToken),
            amount: 6,
            duration: 1 days,
            expiration: uint32(block.timestamp + 1)
        });

        offersContract.createOffer(offer);

        hevm.stopPrank();

        bytes32 offerHash = offersContract.getOfferHash(offer);

        lendingAuction.executeLoanByBorrower(
            offer.nftContractAddress,
            offer.nftId,
            offerHash,
            offer.floorTerm
        );

        hevm.startPrank(LENDER_2);
        usdcToken.mint(address(LENDER_2), 6);
        usdcToken.approve(address(liquidityProviders), 6);

        liquidityProviders.supplyErc20(address(usdcToken), 6);

        Offer memory offer2 = Offer({
            creator: LENDER_2,
            nftContractAddress: address(mockNft),
            interestRatePerSecond: 1,
            fixedTerms: false,
            floorTerm: true,
            lenderOffer: true,
            nftId: 1,
            asset: address(usdcToken),
            amount: 6,
            duration: 1 days,
            expiration: uint32(block.timestamp + 1)
        });

        offersContract.createOffer(offer2);

        bytes32 offerHash2 = offersContract.getOfferHash(offer2);

        hevm.stopPrank();
        hevm.startPrank(LENDER_1);

        usdcToken.approve(address(liquidityProviders), 6);

        hevm.expectRevert("nft owner");

        lendingAuction.refinanceByBorrower(address(mockNft), 1, true, offerHash2);
    }

    function testCannotRefinanceByBorrower_nft_contract_address() public {
        hevm.startPrank(LENDER_1);
        usdcToken.mint(address(LENDER_1), 6);
        usdcToken.approve(address(liquidityProviders), 6);

        liquidityProviders.supplyErc20(address(usdcToken), 6);

        Offer memory offer = Offer({
            creator: LENDER_1,
            nftContractAddress: address(mockNft),
            interestRatePerSecond: 3,
            fixedTerms: false,
            floorTerm: true,
            lenderOffer: true,
            nftId: 1,
            asset: address(usdcToken),
            amount: 6,
            duration: 1 days,
            expiration: uint32(block.timestamp + 1)
        });

        offersContract.createOffer(offer);

        hevm.stopPrank();

        bytes32 offerHash = offersContract.getOfferHash(offer);

        lendingAuction.executeLoanByBorrower(
            offer.nftContractAddress,
            offer.nftId,
            offerHash,
            offer.floorTerm
        );

        hevm.startPrank(LENDER_2);
        usdcToken.mint(address(LENDER_2), 6);
        usdcToken.approve(address(liquidityProviders), 6);

        liquidityProviders.supplyErc20(address(usdcToken), 6);

        Offer memory offer2 = Offer({
            creator: LENDER_2,
            nftContractAddress: address(0x02),
            interestRatePerSecond: 1,
            fixedTerms: false,
            floorTerm: true,
            lenderOffer: true,
            nftId: 1,
            asset: address(usdcToken),
            amount: 6,
            duration: 1 days,
            expiration: uint32(block.timestamp + 1)
        });

        offersContract.createOffer(offer2);

        bytes32 offerHash2 = offersContract.getOfferHash(offer2);

        hevm.stopPrank();
        hevm.startPrank(LENDER_1);

        usdcToken.approve(address(liquidityProviders), 6);

        hevm.expectRevert("offer nftId mismatch");

        lendingAuction.refinanceByBorrower(address(mockNft), 1, true, offerHash2);
    }

    function testCannotRefinanceByBorrower_nft_id() public {
        hevm.startPrank(LENDER_1);
        usdcToken.mint(address(LENDER_1), 6);
        usdcToken.approve(address(liquidityProviders), 6);

        liquidityProviders.supplyErc20(address(usdcToken), 6);

        Offer memory offer = Offer({
            creator: LENDER_1,
            nftContractAddress: address(mockNft),
            interestRatePerSecond: 3,
            fixedTerms: false,
            floorTerm: true,
            lenderOffer: true,
            nftId: 1,
            asset: address(usdcToken),
            amount: 6,
            duration: 1 days,
            expiration: uint32(block.timestamp + 1)
        });

        offersContract.createOffer(offer);

        hevm.stopPrank();

        bytes32 offerHash = offersContract.getOfferHash(offer);

        lendingAuction.executeLoanByBorrower(
            offer.nftContractAddress,
            offer.nftId,
            offerHash,
            offer.floorTerm
        );

        hevm.startPrank(LENDER_2);
        usdcToken.mint(address(LENDER_2), 6);
        usdcToken.approve(address(liquidityProviders), 6);

        liquidityProviders.supplyErc20(address(usdcToken), 6);

        Offer memory offer2 = Offer({
            creator: LENDER_2,
            nftContractAddress: address(mockNft),
            interestRatePerSecond: 1,
            fixedTerms: false,
            floorTerm: false,
            lenderOffer: true,
            nftId: 2,
            asset: address(usdcToken),
            amount: 6,
            duration: 1 days,
            expiration: uint32(block.timestamp + 1)
        });

        offersContract.createOffer(offer2);

        bytes32 offerHash2 = offersContract.getOfferHash(offer2);

        hevm.stopPrank();
        hevm.startPrank(LENDER_1);

        usdcToken.approve(address(liquidityProviders), 6);

        hevm.expectRevert("offer nftId mismatch");

        lendingAuction.refinanceByBorrower(address(mockNft), 1, true, offerHash2);
    }

    function testCannotRefinanceByBorrower_wrong_asset() public {
        hevm.startPrank(LENDER_1);
        usdcToken.mint(address(LENDER_1), 6);
        usdcToken.approve(address(liquidityProviders), 6);

        liquidityProviders.supplyErc20(address(usdcToken), 6);

        Offer memory offer = Offer({
            creator: LENDER_1,
            nftContractAddress: address(mockNft),
            interestRatePerSecond: 3,
            fixedTerms: false,
            floorTerm: true,
            lenderOffer: true,
            nftId: 1,
            asset: address(usdcToken),
            amount: 6,
            duration: 1 days,
            expiration: uint32(block.timestamp + 1)
        });

        offersContract.createOffer(offer);

        hevm.stopPrank();

        bytes32 offerHash = offersContract.getOfferHash(offer);

        lendingAuction.executeLoanByBorrower(
            offer.nftContractAddress,
            offer.nftId,
            offerHash,
            offer.floorTerm
        );

        AddressUpgradeable.sendValue(payable(LENDER_2), 6);

        hevm.startPrank(LENDER_2);

        liquidityProviders.supplyEth{ value: 6 }();

        Offer memory offer2 = Offer({
            creator: LENDER_2,
            nftContractAddress: address(mockNft),
            interestRatePerSecond: 1,
            fixedTerms: false,
            floorTerm: false,
            lenderOffer: true,
            nftId: 1,
            asset: ETH_ADDRESS,
            amount: 6,
            duration: 1 days,
            expiration: uint32(block.timestamp + 1)
        });

        offersContract.createOffer(offer2);

        bytes32 offerHash2 = offersContract.getOfferHash(offer2);

        hevm.stopPrank();
        hevm.startPrank(LENDER_1);

        usdcToken.approve(address(liquidityProviders), 6);

        hevm.expectRevert("offer nftId mismatch");

        lendingAuction.refinanceByBorrower(address(mockNft), 1, true, offerHash2);
    }

    function testCannotRefinanceByBorrower_offer_expired() public {
        hevm.startPrank(LENDER_1);
        usdcToken.mint(address(LENDER_1), 6);
        usdcToken.approve(address(liquidityProviders), 6);

        liquidityProviders.supplyErc20(address(usdcToken), 6);

        Offer memory offer = Offer({
            creator: LENDER_1,
            nftContractAddress: address(mockNft),
            interestRatePerSecond: 3,
            fixedTerms: false,
            floorTerm: true,
            lenderOffer: true,
            nftId: 1,
            asset: address(usdcToken),
            amount: 6,
            duration: 1 days,
            expiration: uint32(block.timestamp + 1)
        });

        offersContract.createOffer(offer);

        hevm.stopPrank();

        bytes32 offerHash = offersContract.getOfferHash(offer);

        lendingAuction.executeLoanByBorrower(
            offer.nftContractAddress,
            offer.nftId,
            offerHash,
            offer.floorTerm
        );

        hevm.startPrank(LENDER_2);
        usdcToken.mint(address(LENDER_2), 6);
        usdcToken.approve(address(liquidityProviders), 6);

        liquidityProviders.supplyErc20(address(usdcToken), 6);

        Offer memory offer2 = Offer({
            creator: LENDER_2,
            nftContractAddress: address(mockNft),
            interestRatePerSecond: 1,
            fixedTerms: false,
            floorTerm: true,
            lenderOffer: true,
            nftId: 1,
            asset: address(usdcToken),
            amount: 6,
            duration: 1 days,
            expiration: uint32(block.timestamp + 1)
        });

        offersContract.createOffer(offer2);

        bytes32 offerHash2 = offersContract.getOfferHash(offer2);

        hevm.stopPrank();

        hevm.warp(block.timestamp + 2);

        hevm.expectRevert("offer expired");

        lendingAuction.refinanceByBorrower(address(mockNft), 1, true, offerHash2);
    }

    function testRefinanceByBorrower_works() public {
        hevm.startPrank(LENDER_1);
        usdcToken.mint(address(LENDER_1), 6);
        usdcToken.approve(address(liquidityProviders), 6);

        liquidityProviders.supplyErc20(address(usdcToken), 6);

        Offer memory offer = Offer({
            creator: LENDER_1,
            nftContractAddress: address(mockNft),
            interestRatePerSecond: 3,
            fixedTerms: false,
            floorTerm: true,
            lenderOffer: true,
            nftId: 1,
            asset: address(usdcToken),
            amount: 6,
            duration: 1 days,
            expiration: uint32(block.timestamp + 1)
        });

        offersContract.createOffer(offer);

        hevm.stopPrank();

        bytes32 offerHash = offersContract.getOfferHash(offer);

        lendingAuction.executeLoanByBorrower(
            offer.nftContractAddress,
            offer.nftId,
            offerHash,
            offer.floorTerm
        );

        hevm.startPrank(LENDER_2);
        usdcToken.mint(address(LENDER_2), 6);
        usdcToken.approve(address(liquidityProviders), 6);

        liquidityProviders.supplyErc20(address(usdcToken), 6);

        Offer memory offer2 = Offer({
            creator: LENDER_2,
            nftContractAddress: address(mockNft),
            interestRatePerSecond: 2,
            fixedTerms: false,
            floorTerm: true,
            lenderOffer: true,
            nftId: 1,
            asset: address(usdcToken),
            amount: 6,
            duration: 3 days,
            expiration: uint32(block.timestamp + 1)
        });

        offersContract.createOffer(offer2);

        bytes32 offerHash2 = offersContract.getOfferHash(offer2);

        hevm.stopPrank();

        lendingAuction.refinanceByBorrower(address(mockNft), 1, true, offerHash2);

        assertEq(usdcToken.balanceOf(address(this)), 6);
        assertEq(cUSDCToken.balanceOf(address(this)), 0);

        assertEq(usdcToken.balanceOf(address(LENDER_1)), 0);
        assertEq(cUSDCToken.balanceOf(address(LENDER_1)), 0);

        assertEq(usdcToken.balanceOf(address(LENDER_2)), 0);
        assertEq(cUSDCToken.balanceOf(address(LENDER_2)), 0);

        assertEq(usdcToken.balanceOf(address(liquidityProviders)), 0);
        assertEq(cUSDCToken.balanceOf(address(liquidityProviders)), 6 ether);

        assertEq(mockNft.ownerOf(1), address(lendingAuction));
        assertEq(lendingAuction.ownerOf(address(mockNft), 1), address(this));

        assertEq(liquidityProviders.getCAssetBalance(address(this), address(cUSDCToken)), 0);
        assertEq(liquidityProviders.getCAssetBalance(LENDER_1, address(cUSDCToken)), 6 ether);
        assertEq(liquidityProviders.getCAssetBalance(LENDER_2, address(cUSDCToken)), 0);

        LoanAuction memory loanAuction = lendingAuction.getLoanAuction(address(mockNft), 1);

        assertEq(loanAuction.nftOwner, address(this));
        assertEq(loanAuction.lender, LENDER_2);
        assertEq(loanAuction.asset, address(usdcToken));
        assertEq(loanAuction.interestRatePerSecond, 2);
        assertTrue(!loanAuction.fixedTerms);

        assertEq(loanAuction.amount, 6);
        assertEq(loanAuction.loanEndTimestamp, block.timestamp + 3 days);
        assertEq(loanAuction.lastUpdatedTimestamp, block.timestamp);
        assertEq(loanAuction.accumulatedLenderInterest, 0);
        assertEq(loanAuction.accumulatedProtocolInterest, 0);
        assertEq(loanAuction.amountDrawn, 6);
    }

    function testRefinanceByBorrower_works_into_fix_term() public {
        hevm.startPrank(LENDER_1);
        usdcToken.mint(address(LENDER_1), 6);
        usdcToken.approve(address(liquidityProviders), 6);

        liquidityProviders.supplyErc20(address(usdcToken), 6);

        Offer memory offer = Offer({
            creator: LENDER_1,
            nftContractAddress: address(mockNft),
            interestRatePerSecond: 3,
            fixedTerms: false,
            floorTerm: true,
            lenderOffer: true,
            nftId: 1,
            asset: address(usdcToken),
            amount: 6,
            duration: 1 days,
            expiration: uint32(block.timestamp + 1)
        });

        offersContract.createOffer(offer);

        hevm.stopPrank();

        bytes32 offerHash = offersContract.getOfferHash(offer);

        lendingAuction.executeLoanByBorrower(
            offer.nftContractAddress,
            offer.nftId,
            offerHash,
            offer.floorTerm
        );

        hevm.startPrank(LENDER_2);
        usdcToken.mint(address(LENDER_2), 6);
        usdcToken.approve(address(liquidityProviders), 6);

        liquidityProviders.supplyErc20(address(usdcToken), 6);

        Offer memory offer2 = Offer({
            creator: LENDER_2,
            nftContractAddress: address(mockNft),
            interestRatePerSecond: 2,
            fixedTerms: true,
            floorTerm: true,
            lenderOffer: true,
            nftId: 1,
            asset: address(usdcToken),
            amount: 6,
            duration: 3 days,
            expiration: uint32(block.timestamp + 1)
        });

        offersContract.createOffer(offer2);

        bytes32 offerHash2 = offersContract.getOfferHash(offer2);

        hevm.stopPrank();

        lendingAuction.refinanceByBorrower(address(mockNft), 1, true, offerHash2);

        assertEq(usdcToken.balanceOf(address(this)), 6);
        assertEq(cUSDCToken.balanceOf(address(this)), 0);

        assertEq(usdcToken.balanceOf(address(LENDER_1)), 0);
        assertEq(cUSDCToken.balanceOf(address(LENDER_1)), 0);

        assertEq(usdcToken.balanceOf(address(LENDER_2)), 0);
        assertEq(cUSDCToken.balanceOf(address(LENDER_2)), 0);

        assertEq(usdcToken.balanceOf(address(liquidityProviders)), 0);
        assertEq(cUSDCToken.balanceOf(address(liquidityProviders)), 6 ether);

        assertEq(mockNft.ownerOf(1), address(lendingAuction));
        assertEq(lendingAuction.ownerOf(address(mockNft), 1), address(this));

        assertEq(liquidityProviders.getCAssetBalance(address(this), address(cUSDCToken)), 0);
        assertEq(liquidityProviders.getCAssetBalance(LENDER_1, address(cUSDCToken)), 6 ether);
        assertEq(liquidityProviders.getCAssetBalance(LENDER_2, address(cUSDCToken)), 0);

        LoanAuction memory loanAuction = lendingAuction.getLoanAuction(address(mockNft), 1);

        assertEq(loanAuction.nftOwner, address(this));
        assertEq(loanAuction.lender, LENDER_2);
        assertEq(loanAuction.asset, address(usdcToken));
        assertEq(loanAuction.interestRatePerSecond, 2);
        assertTrue(loanAuction.fixedTerms);

        assertEq(loanAuction.amount, 6);
        assertEq(loanAuction.loanEndTimestamp, block.timestamp + 3 days);
        assertEq(loanAuction.lastUpdatedTimestamp, block.timestamp);
        assertEq(loanAuction.accumulatedLenderInterest, 0);
        assertEq(loanAuction.accumulatedProtocolInterest, 0);
        assertEq(loanAuction.amountDrawn, 6);
    }

    function testRefinanceByBorrower_events() public {
        hevm.startPrank(LENDER_1);
        usdcToken.mint(address(LENDER_1), 6);
        usdcToken.approve(address(liquidityProviders), 6);

        liquidityProviders.supplyErc20(address(usdcToken), 6);

        Offer memory offer = Offer({
            creator: LENDER_1,
            nftContractAddress: address(mockNft),
            interestRatePerSecond: 3,
            fixedTerms: false,
            floorTerm: true,
            lenderOffer: true,
            nftId: 1,
            asset: address(usdcToken),
            amount: 6,
            duration: 1 days,
            expiration: uint32(block.timestamp + 1)
        });

        offersContract.createOffer(offer);

        hevm.stopPrank();

        bytes32 offerHash = offersContract.getOfferHash(offer);

        lendingAuction.executeLoanByBorrower(
            offer.nftContractAddress,
            offer.nftId,
            offerHash,
            offer.floorTerm
        );

        hevm.startPrank(LENDER_2);
        usdcToken.mint(address(LENDER_2), 6);
        usdcToken.approve(address(liquidityProviders), 6);

        liquidityProviders.supplyErc20(address(usdcToken), 6);

        Offer memory offer2 = Offer({
            creator: LENDER_2,
            nftContractAddress: address(mockNft),
            interestRatePerSecond: 2,
            fixedTerms: false,
            floorTerm: true,
            lenderOffer: true,
            nftId: 1,
            asset: address(usdcToken),
            amount: 6,
            duration: 3 days,
            expiration: uint32(block.timestamp + 1)
        });

        offersContract.createOffer(offer2);

        bytes32 offerHash2 = offersContract.getOfferHash(offer2);

        hevm.stopPrank();

        hevm.expectEmit(true, true, false, true);

        emit Refinance(LENDER_2, offer2.asset, address(this), address(mockNft), 1, offer2);

        emit AmountDrawn(address(this), offer.nftContractAddress, 1, 0, 6);

        lendingAuction.refinanceByBorrower(address(mockNft), 1, true, offerHash2);
    }

    function testCannotRefinanceByBorrower_does_not_cover_interest() public {
        hevm.startPrank(LENDER_1);
        usdcToken.mint(address(LENDER_1), 6 ether);
        usdcToken.approve(address(liquidityProviders), 6 ether);

        liquidityProviders.supplyErc20(address(usdcToken), 6 ether);

        Offer memory offer = Offer({
            creator: LENDER_1,
            nftContractAddress: address(mockNft),
            interestRatePerSecond: 3,
            fixedTerms: false,
            floorTerm: true,
            lenderOffer: true,
            nftId: 1,
            asset: address(usdcToken),
            amount: 6 ether,
            duration: 1 days,
            expiration: uint32(block.timestamp + 1)
        });

        offersContract.createOffer(offer);

        hevm.stopPrank();

        bytes32 offerHash = offersContract.getOfferHash(offer);

        lendingAuction.executeLoanByBorrower(
            offer.nftContractAddress,
            offer.nftId,
            offerHash,
            offer.floorTerm
        );

        hevm.startPrank(LENDER_2);
        usdcToken.mint(address(LENDER_2), 6 ether);
        usdcToken.approve(address(liquidityProviders), 6 ether);

        liquidityProviders.supplyErc20(address(usdcToken), 6 ether);

        Offer memory offer2 = Offer({
            creator: LENDER_2,
            nftContractAddress: address(mockNft),
            interestRatePerSecond: 2,
            fixedTerms: false,
            floorTerm: true,
            lenderOffer: true,
            nftId: 1,
            asset: address(usdcToken),
            amount: 6 ether,
            duration: 3 days,
            expiration: uint32(block.timestamp + 200)
        });

        offersContract.createOffer(offer2);

        bytes32 offerHash2 = offersContract.getOfferHash(offer2);

        hevm.stopPrank();

        hevm.warp(block.timestamp + 100);

        hevm.expectRevert("offer amount");

        lendingAuction.refinanceByBorrower(address(mockNft), 1, true, offerHash2);
    }

    function testRefinanceByBorrower_covers_interest() public {
        hevm.startPrank(LENDER_1);
        usdcToken.mint(address(LENDER_1), 6 ether);
        usdcToken.approve(address(liquidityProviders), 6 ether);

        liquidityProviders.supplyErc20(address(usdcToken), 6 ether);

        Offer memory offer = Offer({
            creator: LENDER_1,
            nftContractAddress: address(mockNft),
            interestRatePerSecond: 694444444444, // 1% interest on 6 eth for 86400 seconds
            fixedTerms: false,
            floorTerm: true,
            lenderOffer: true,
            nftId: 1,
            asset: address(usdcToken),
            amount: 6 ether,
            duration: 1 days,
            expiration: uint32(block.timestamp + 1)
        });

        offersContract.createOffer(offer);

        hevm.stopPrank();

        bytes32 offerHash = offersContract.getOfferHash(offer);

        lendingAuction.executeLoanByBorrower(
            offer.nftContractAddress,
            offer.nftId,
            offerHash,
            offer.floorTerm
        );

        hevm.startPrank(LENDER_2);
        usdcToken.mint(address(LENDER_2), 10 ether);
        usdcToken.approve(address(liquidityProviders), 10 ether);

        liquidityProviders.supplyErc20(address(usdcToken), 10 ether);

        Offer memory offer2 = Offer({
            creator: LENDER_2,
            nftContractAddress: address(mockNft),
            interestRatePerSecond: 694444444442,
            fixedTerms: false,
            floorTerm: true,
            lenderOffer: true,
            nftId: 1,
            asset: address(usdcToken),
            amount: 7 ether,
            duration: 3 days,
            expiration: uint32(block.timestamp + 200)
        });

        offersContract.createOffer(offer2);

        bytes32 offerHash2 = offersContract.getOfferHash(offer2);

        hevm.stopPrank();

        hevm.warp(block.timestamp + 100);

        lendingAuction.refinanceByBorrower(address(mockNft), 1, true, offerHash2);

        assertEq(usdcToken.balanceOf(address(this)), 6 ether);
        assertEq(cUSDCToken.balanceOf(address(this)), 0);

        assertEq(usdcToken.balanceOf(address(LENDER_1)), 0);
        assertEq(cUSDCToken.balanceOf(address(LENDER_1)), 0);

        assertEq(usdcToken.balanceOf(address(LENDER_2)), 0);
        assertEq(cUSDCToken.balanceOf(address(LENDER_2)), 0);

        assertEq(usdcToken.balanceOf(address(liquidityProviders)), 0);
        assertEq(cUSDCToken.balanceOf(address(liquidityProviders)), 10 ether * 10**18);

        assertEq(mockNft.ownerOf(1), address(lendingAuction));
        assertEq(lendingAuction.ownerOf(address(mockNft), 1), address(this));

        assertEq(liquidityProviders.getCAssetBalance(address(this), address(cUSDCToken)), 0);
        assertEq(
            liquidityProviders.getCAssetBalance(LENDER_1, address(cUSDCToken)),
            6000069444444444400 ether
        );
        assertEq(
            liquidityProviders.getCAssetBalance(LENDER_2, address(cUSDCToken)),
            3999930555555555600 ether
        );

        LoanAuction memory loanAuction = lendingAuction.getLoanAuction(address(mockNft), 1);

        assertEq(loanAuction.nftOwner, address(this));
        assertEq(loanAuction.lender, LENDER_2);
        assertEq(loanAuction.asset, address(usdcToken));
        assertEq(loanAuction.interestRatePerSecond, 694444444442);
        assertTrue(!loanAuction.fixedTerms);

        assertEq(loanAuction.amount, 7 ether);
        assertEq(loanAuction.loanEndTimestamp, loanAuction.loanBeginTimestamp + 3 days);
        assertEq(loanAuction.lastUpdatedTimestamp, block.timestamp);
        assertEq(loanAuction.accumulatedLenderInterest, 0);
        assertEq(loanAuction.accumulatedProtocolInterest, 0); // 0 fee set so 0 balance expected
    }

    // refinanceByBorrowerSignature Tests

    function testCannotRefinanceByBorrowerSignature_fixed_terms() public {
        hevm.startPrank(LENDER_1);
        usdcToken.mint(address(LENDER_1), 6);
        usdcToken.approve(address(liquidityProviders), 6);

        liquidityProviders.supplyErc20(address(usdcToken), 6);

        Offer memory offer = Offer({
            creator: LENDER_1,
            nftContractAddress: address(mockNft),
            interestRatePerSecond: 3,
            fixedTerms: true,
            floorTerm: true,
            lenderOffer: true,
            nftId: 1,
            asset: address(usdcToken),
            amount: 6,
            duration: 1 days,
            expiration: uint32(block.timestamp + 1)
        });

        offersContract.createOffer(offer);

        hevm.stopPrank();

        bytes32 offerHash = offersContract.getOfferHash(offer);

        lendingAuction.executeLoanByBorrower(
            offer.nftContractAddress,
            offer.nftId,
            offerHash,
            offer.floorTerm
        );

        hevm.startPrank(SIGNER_1);
        usdcToken.mint(address(SIGNER_1), 6);
        usdcToken.approve(address(liquidityProviders), 6);

        liquidityProviders.supplyErc20(address(usdcToken), 6);

        Offer memory offer2 = Offer({
            creator: SIGNER_1,
            nftContractAddress: address(mockNft),
            interestRatePerSecond: 2,
            fixedTerms: true,
            floorTerm: true,
            lenderOffer: true,
            nftId: 1,
            asset: address(usdcToken),
            amount: 6,
            duration: 1 days,
            expiration: uint32(block.timestamp + 1)
        });

        bytes memory signature = signOffer(offer2);

        hevm.stopPrank();

        hevm.expectRevert("fixed term loan");

        lendingAuction.refinanceByBorrowerSignature(offer2, signature, 1);
    }

    function testCannotRefinanceByBorrowerSignature_withdrawn_signature() public {
        hevm.startPrank(LENDER_1);
        usdcToken.mint(address(LENDER_1), 6);
        usdcToken.approve(address(liquidityProviders), 6);

        liquidityProviders.supplyErc20(address(usdcToken), 6);

        Offer memory offer = Offer({
            creator: LENDER_1,
            nftContractAddress: address(mockNft),
            interestRatePerSecond: 3,
            fixedTerms: true,
            floorTerm: true,
            lenderOffer: true,
            nftId: 1,
            asset: address(usdcToken),
            amount: 6,
            duration: 1 days,
            expiration: uint32(block.timestamp + 1)
        });

        offersContract.createOffer(offer);

        hevm.stopPrank();

        bytes32 offerHash = offersContract.getOfferHash(offer);

        lendingAuction.executeLoanByBorrower(
            offer.nftContractAddress,
            offer.nftId,
            offerHash,
            offer.floorTerm
        );

        hevm.startPrank(SIGNER_1);
        usdcToken.mint(address(SIGNER_1), 6);
        usdcToken.approve(address(liquidityProviders), 6);

        liquidityProviders.supplyErc20(address(usdcToken), 6);

        Offer memory offer2 = Offer({
            creator: SIGNER_1,
            nftContractAddress: address(mockNft),
            interestRatePerSecond: 2,
            fixedTerms: true,
            floorTerm: true,
            lenderOffer: true,
            nftId: 1,
            asset: address(usdcToken),
            amount: 6,
            duration: 1 days,
            expiration: uint32(block.timestamp + 1)
        });

        bytes memory signature = signOffer(offer2);

        offersContract.withdrawOfferSignature(offer2, signature);

        hevm.stopPrank();

        hevm.expectRevert("signature not available");

        lendingAuction.refinanceByBorrowerSignature(offer2, signature, 1);
    }

    function testCannotRefinanceByBorrowerSignature_min_duration() public {
        hevm.startPrank(LENDER_1);
        usdcToken.mint(address(LENDER_1), 6);
        usdcToken.approve(address(liquidityProviders), 6);

        liquidityProviders.supplyErc20(address(usdcToken), 6);

        Offer memory offer = Offer({
            creator: LENDER_1,
            nftContractAddress: address(mockNft),
            interestRatePerSecond: 3,
            fixedTerms: false,
            floorTerm: true,
            lenderOffer: true,
            nftId: 1,
            asset: address(usdcToken),
            amount: 6,
            duration: 1 days,
            expiration: uint32(block.timestamp + 1)
        });

        offersContract.createOffer(offer);

        hevm.stopPrank();

        bytes32 offerHash = offersContract.getOfferHash(offer);

        lendingAuction.executeLoanByBorrower(
            offer.nftContractAddress,
            offer.nftId,
            offerHash,
            offer.floorTerm
        );

        hevm.startPrank(SIGNER_1);
        usdcToken.mint(address(SIGNER_1), 6);
        usdcToken.approve(address(liquidityProviders), 6);

        liquidityProviders.supplyErc20(address(usdcToken), 6);

        Offer memory offer2 = Offer({
            creator: SIGNER_1,
            nftContractAddress: address(mockNft),
            interestRatePerSecond: 2,
            fixedTerms: false,
            floorTerm: true,
            lenderOffer: true,
            nftId: 1,
            asset: address(usdcToken),
            amount: 6,
            duration: 1 days - 1,
            expiration: uint32(block.timestamp + 1)
        });

        bytes memory signature = signOffer(offer2);

        hevm.stopPrank();

        hevm.expectRevert("offer duration");

        lendingAuction.refinanceByBorrowerSignature(offer2, signature, 1);
    }

    function testCannotRefinanceByBorrowerSignature_borrower_offer() public {
        hevm.startPrank(LENDER_1);
        usdcToken.mint(address(LENDER_1), 6);
        usdcToken.approve(address(liquidityProviders), 6);

        liquidityProviders.supplyErc20(address(usdcToken), 6);

        Offer memory offer = Offer({
            creator: LENDER_1,
            nftContractAddress: address(mockNft),
            interestRatePerSecond: 3,
            fixedTerms: false,
            floorTerm: true,
            lenderOffer: true,
            nftId: 1,
            asset: address(usdcToken),
            amount: 6,
            duration: 1 days,
            expiration: uint32(block.timestamp + 1)
        });

        offersContract.createOffer(offer);

        hevm.stopPrank();

        bytes32 offerHash = offersContract.getOfferHash(offer);

        lendingAuction.executeLoanByBorrower(
            offer.nftContractAddress,
            offer.nftId,
            offerHash,
            offer.floorTerm
        );

        hevm.startPrank(SIGNER_1);
        usdcToken.mint(address(SIGNER_1), 6);
        usdcToken.approve(address(liquidityProviders), 6);

        liquidityProviders.supplyErc20(address(usdcToken), 6);

        Offer memory offer2 = Offer({
            creator: SIGNER_1,
            nftContractAddress: address(mockNft),
            interestRatePerSecond: 2,
            fixedTerms: false,
            floorTerm: true,
            lenderOffer: false,
            nftId: 1,
            asset: address(usdcToken),
            amount: 6,
            duration: 1 days,
            expiration: uint32(block.timestamp + 1)
        });
        hevm.stopPrank();

        bytes memory signature = signOffer(offer2);

        hevm.expectRevert("lender offer");

        lendingAuction.refinanceByBorrowerSignature(offer2, signature, 1);
    }

    function testCannotRefinanceByBorrowerSignature_not_floor_term_mismatch_nftid() public {
        hevm.startPrank(LENDER_1);
        usdcToken.mint(address(LENDER_1), 6);
        usdcToken.approve(address(liquidityProviders), 6);

        liquidityProviders.supplyErc20(address(usdcToken), 6);

        Offer memory offer = Offer({
            creator: LENDER_1,
            nftContractAddress: address(mockNft),
            interestRatePerSecond: 3,
            fixedTerms: false,
            floorTerm: true,
            lenderOffer: true,
            nftId: 1,
            asset: address(usdcToken),
            amount: 6,
            duration: 1 days,
            expiration: uint32(block.timestamp + 1)
        });

        offersContract.createOffer(offer);

        hevm.stopPrank();

        bytes32 offerHash = offersContract.getOfferHash(offer);

        lendingAuction.executeLoanByBorrower(
            offer.nftContractAddress,
            offer.nftId,
            offerHash,
            offer.floorTerm
        );

        hevm.startPrank(SIGNER_1);
        usdcToken.mint(address(SIGNER_1), 6);
        usdcToken.approve(address(liquidityProviders), 6);

        liquidityProviders.supplyErc20(address(usdcToken), 6);

        Offer memory offer2 = Offer({
            creator: SIGNER_1,
            nftContractAddress: address(mockNft),
            interestRatePerSecond: 2,
            fixedTerms: false,
            floorTerm: false,
            lenderOffer: true,
            nftId: 2,
            asset: address(usdcToken),
            amount: 6,
            duration: 1 days,
            expiration: uint32(block.timestamp + 1)
        });

        hevm.stopPrank();

        bytes memory signature = signOffer(offer2);

        hevm.expectRevert("offer nftId mismatch");

        lendingAuction.refinanceByBorrowerSignature(offer2, signature, 1);
    }

    function testCannotRefinanceByBorrowerSignature_borrower_not_nft_owner() public {
        hevm.startPrank(LENDER_1);
        usdcToken.mint(address(LENDER_1), 6);
        usdcToken.approve(address(liquidityProviders), 6);

        liquidityProviders.supplyErc20(address(usdcToken), 6);

        Offer memory offer = Offer({
            creator: LENDER_1,
            nftContractAddress: address(mockNft),
            interestRatePerSecond: 3,
            fixedTerms: false,
            floorTerm: true,
            lenderOffer: true,
            nftId: 1,
            asset: address(usdcToken),
            amount: 6,
            duration: 1 days,
            expiration: uint32(block.timestamp + 1)
        });

        offersContract.createOffer(offer);

        hevm.stopPrank();

        bytes32 offerHash = offersContract.getOfferHash(offer);

        lendingAuction.executeLoanByBorrower(
            offer.nftContractAddress,
            offer.nftId,
            offerHash,
            offer.floorTerm
        );

        hevm.startPrank(SIGNER_1);
        usdcToken.mint(address(SIGNER_1), 6);
        usdcToken.approve(address(liquidityProviders), 6);

        liquidityProviders.supplyErc20(address(usdcToken), 6);

        Offer memory offer2 = Offer({
            creator: SIGNER_1,
            nftContractAddress: address(mockNft),
            interestRatePerSecond: 2,
            fixedTerms: false,
            floorTerm: true,
            lenderOffer: true,
            nftId: 2,
            asset: address(usdcToken),
            amount: 6,
            duration: 1 days,
            expiration: uint32(block.timestamp + 1)
        });

        hevm.stopPrank();

        bytes memory signature = signOffer(offer2);

        hevm.startPrank(BORROWER_1);

        hevm.expectRevert("nft owner");

        lendingAuction.refinanceByBorrowerSignature(offer2, signature, 1);
    }

    function testCannotRefinanceByBorrowerSignature_no_open_loan() public {
        hevm.startPrank(SIGNER_1);
        usdcToken.mint(address(SIGNER_1), 6);
        usdcToken.approve(address(liquidityProviders), 6);

        liquidityProviders.supplyErc20(address(usdcToken), 6);

        Offer memory offer2 = Offer({
            creator: SIGNER_1,
            nftContractAddress: address(mockNft),
            interestRatePerSecond: 1,
            fixedTerms: false,
            floorTerm: true,
            lenderOffer: true,
            nftId: 2,
            asset: address(usdcToken),
            amount: 6,
            duration: 1 days,
            expiration: uint32(block.timestamp + 1)
        });

        hevm.stopPrank();

        bytes memory signature = signOffer(offer2);

        mockNft.transferFrom(address(this), address(0x1), 1);
        hevm.expectRevert("asset mismatch");

        lendingAuction.refinanceByBorrowerSignature(offer2, signature, 1);
    }

    function testCannotRefinanceByBorrowerSignature_nft_contract_address() public {
        hevm.startPrank(LENDER_1);
        usdcToken.mint(address(LENDER_1), 6);
        usdcToken.approve(address(liquidityProviders), 6);

        liquidityProviders.supplyErc20(address(usdcToken), 6);

        Offer memory offer = Offer({
            creator: LENDER_1,
            nftContractAddress: address(mockNft),
            interestRatePerSecond: 3,
            fixedTerms: false,
            floorTerm: true,
            lenderOffer: true,
            nftId: 1,
            asset: address(usdcToken),
            amount: 6,
            duration: 1 days,
            expiration: uint32(block.timestamp + 1)
        });

        offersContract.createOffer(offer);

        hevm.stopPrank();

        bytes32 offerHash = offersContract.getOfferHash(offer);

        lendingAuction.executeLoanByBorrower(
            offer.nftContractAddress,
            offer.nftId,
            offerHash,
            offer.floorTerm
        );

        hevm.startPrank(SIGNER_1);
        usdcToken.mint(address(SIGNER_1), 6);
        usdcToken.approve(address(liquidityProviders), 6);

        liquidityProviders.supplyErc20(address(usdcToken), 6);

        Offer memory offer2 = Offer({
            creator: SIGNER_1,
            nftContractAddress: address(0x02),
            interestRatePerSecond: 1,
            fixedTerms: false,
            floorTerm: true,
            lenderOffer: true,
            nftId: 1,
            asset: address(usdcToken),
            amount: 6,
            duration: 1 days,
            expiration: uint32(block.timestamp + 1)
        });

        hevm.stopPrank();

        bytes memory signature = signOffer(offer2);

        hevm.expectRevert("asset mismatch");

        lendingAuction.refinanceByBorrowerSignature(offer2, signature, 1);
    }

    function testCannotRefinanceByBorrowerSignature_nft_id() public {
        hevm.startPrank(LENDER_1);
        usdcToken.mint(address(LENDER_1), 6);
        usdcToken.approve(address(liquidityProviders), 6);

        liquidityProviders.supplyErc20(address(usdcToken), 6);

        Offer memory offer = Offer({
            creator: LENDER_1,
            nftContractAddress: address(mockNft),
            interestRatePerSecond: 3,
            fixedTerms: false,
            floorTerm: true,
            lenderOffer: true,
            nftId: 1,
            asset: address(usdcToken),
            amount: 6,
            duration: 1 days,
            expiration: uint32(block.timestamp + 1)
        });

        offersContract.createOffer(offer);

        hevm.stopPrank();

        bytes32 offerHash = offersContract.getOfferHash(offer);

        lendingAuction.executeLoanByBorrower(
            offer.nftContractAddress,
            offer.nftId,
            offerHash,
            offer.floorTerm
        );

        hevm.startPrank(SIGNER_1);
        usdcToken.mint(address(SIGNER_1), 6);
        usdcToken.approve(address(liquidityProviders), 6);

        liquidityProviders.supplyErc20(address(usdcToken), 6);

        Offer memory offer2 = Offer({
            creator: SIGNER_1,
            nftContractAddress: address(mockNft),
            interestRatePerSecond: 1,
            fixedTerms: false,
            floorTerm: false,
            lenderOffer: true,
            nftId: 2,
            asset: address(usdcToken),
            amount: 6,
            duration: 1 days,
            expiration: uint32(block.timestamp + 1)
        });

        hevm.stopPrank();

        bytes memory signature = signOffer(offer2);

        hevm.expectRevert("offer nftId mismatch");

        lendingAuction.refinanceByBorrowerSignature(offer2, signature, 1);
    }

    function testCannotRefinanceByBorrowerSignature_wrong_asset() public {
        hevm.startPrank(LENDER_1);
        usdcToken.mint(address(LENDER_1), 6);
        usdcToken.approve(address(liquidityProviders), 6);

        liquidityProviders.supplyErc20(address(usdcToken), 6);

        Offer memory offer = Offer({
            creator: LENDER_1,
            nftContractAddress: address(mockNft),
            interestRatePerSecond: 3,
            fixedTerms: false,
            floorTerm: true,
            lenderOffer: true,
            nftId: 1,
            asset: address(usdcToken),
            amount: 6,
            duration: 1 days,
            expiration: uint32(block.timestamp + 1)
        });

        offersContract.createOffer(offer);

        hevm.stopPrank();

        bytes32 offerHash = offersContract.getOfferHash(offer);

        lendingAuction.executeLoanByBorrower(
            offer.nftContractAddress,
            offer.nftId,
            offerHash,
            offer.floorTerm
        );

        AddressUpgradeable.sendValue(payable(SIGNER_1), 6);

        hevm.startPrank(SIGNER_1);

        liquidityProviders.supplyEth{ value: 6 }();

        Offer memory offer2 = Offer({
            creator: SIGNER_1,
            nftContractAddress: address(mockNft),
            interestRatePerSecond: 1,
            fixedTerms: false,
            floorTerm: false,
            lenderOffer: true,
            nftId: 1,
            asset: ETH_ADDRESS,
            amount: 6,
            duration: 1 days,
            expiration: uint32(block.timestamp + 1)
        });

        hevm.stopPrank();

        bytes memory signature = signOffer(offer2);

        hevm.expectRevert("asset mismatch");

        lendingAuction.refinanceByBorrowerSignature(offer2, signature, 1);
    }

    function testCannotRefinanceByBorrowerSignature_offer_expired() public {
        hevm.startPrank(LENDER_1);
        usdcToken.mint(address(LENDER_1), 6);
        usdcToken.approve(address(liquidityProviders), 6);

        liquidityProviders.supplyErc20(address(usdcToken), 6);

        Offer memory offer = Offer({
            creator: LENDER_1,
            nftContractAddress: address(mockNft),
            interestRatePerSecond: 3,
            fixedTerms: false,
            floorTerm: true,
            lenderOffer: true,
            nftId: 1,
            asset: address(usdcToken),
            amount: 6,
            duration: 1 days,
            expiration: uint32(block.timestamp + 1)
        });

        offersContract.createOffer(offer);

        hevm.stopPrank();

        bytes32 offerHash = offersContract.getOfferHash(offer);

        lendingAuction.executeLoanByBorrower(
            offer.nftContractAddress,
            offer.nftId,
            offerHash,
            offer.floorTerm
        );

        hevm.startPrank(SIGNER_1);
        usdcToken.mint(address(SIGNER_1), 6);
        usdcToken.approve(address(liquidityProviders), 6);

        liquidityProviders.supplyErc20(address(usdcToken), 6);

        Offer memory offer2 = Offer({
            creator: SIGNER_1,
            nftContractAddress: address(mockNft),
            interestRatePerSecond: 1,
            fixedTerms: false,
            floorTerm: true,
            lenderOffer: true,
            nftId: 1,
            asset: address(usdcToken),
            amount: 6,
            duration: 1 days,
            expiration: uint32(block.timestamp + 1)
        });

        hevm.stopPrank();

        bytes memory signature = signOffer(offer2);

        hevm.warp(block.timestamp + 2);
        hevm.expectRevert("offer expired");

        lendingAuction.refinanceByBorrowerSignature(offer2, signature, 1);
    }

    function testRefinanceByBorrowerSignature_works_floor_term() public {
        hevm.startPrank(LENDER_1);
        usdcToken.mint(address(LENDER_1), 6);
        usdcToken.approve(address(liquidityProviders), 6);

        liquidityProviders.supplyErc20(address(usdcToken), 6);

        Offer memory offer = Offer({
            creator: LENDER_1,
            nftContractAddress: address(mockNft),
            interestRatePerSecond: 3,
            fixedTerms: false,
            floorTerm: true,
            lenderOffer: true,
            nftId: 1,
            asset: address(usdcToken),
            amount: 6,
            duration: 1 days,
            expiration: uint32(block.timestamp + 1)
        });

        offersContract.createOffer(offer);

        hevm.stopPrank();

        bytes32 offerHash = offersContract.getOfferHash(offer);

        lendingAuction.executeLoanByBorrower(
            offer.nftContractAddress,
            offer.nftId,
            offerHash,
            offer.floorTerm
        );

        hevm.startPrank(SIGNER_1);
        usdcToken.mint(address(SIGNER_1), 6);
        usdcToken.approve(address(liquidityProviders), 6);

        liquidityProviders.supplyErc20(address(usdcToken), 6);

        Offer memory offer2 = Offer({
            creator: SIGNER_1,
            nftContractAddress: address(mockNft),
            interestRatePerSecond: 2,
            fixedTerms: false,
            floorTerm: true,
            lenderOffer: true,
            nftId: 1,
            asset: address(usdcToken),
            amount: 6,
            duration: 3 days,
            expiration: uint32(block.timestamp + 1)
        });

        hevm.stopPrank();

        bytes memory signature = signOffer(offer2);

        lendingAuction.refinanceByBorrowerSignature(offer2, signature, 1);

        assertEq(usdcToken.balanceOf(address(this)), 6);
        assertEq(cUSDCToken.balanceOf(address(this)), 0);

        assertEq(usdcToken.balanceOf(address(LENDER_1)), 0);
        assertEq(cUSDCToken.balanceOf(address(LENDER_1)), 0);

        assertEq(usdcToken.balanceOf(address(SIGNER_1)), 0);
        assertEq(cUSDCToken.balanceOf(address(SIGNER_1)), 0);

        assertEq(usdcToken.balanceOf(address(liquidityProviders)), 0);
        assertEq(cUSDCToken.balanceOf(address(liquidityProviders)), 6 ether);

        assertEq(mockNft.ownerOf(1), address(lendingAuction));
        assertEq(lendingAuction.ownerOf(address(mockNft), 1), address(this));

        assertEq(liquidityProviders.getCAssetBalance(address(this), address(cUSDCToken)), 0);
        assertEq(liquidityProviders.getCAssetBalance(LENDER_1, address(cUSDCToken)), 6 ether);
        assertEq(liquidityProviders.getCAssetBalance(SIGNER_1, address(cUSDCToken)), 0);

        LoanAuction memory loanAuction = lendingAuction.getLoanAuction(address(mockNft), 1);

        assertEq(loanAuction.nftOwner, address(this));
        assertEq(loanAuction.lender, SIGNER_1);
        assertEq(loanAuction.asset, address(usdcToken));
        assertEq(loanAuction.interestRatePerSecond, 2);
        assertTrue(!loanAuction.fixedTerms);

        assertEq(loanAuction.amount, 6);
        assertEq(loanAuction.loanEndTimestamp, block.timestamp + 3 days);
        assertEq(loanAuction.lastUpdatedTimestamp, block.timestamp);
        assertEq(loanAuction.accumulatedLenderInterest, 0);
        assertEq(loanAuction.accumulatedProtocolInterest, 0);
        assertEq(loanAuction.amountDrawn, 6);

        // ensure the signature is not invalidated
        assertTrue(!offersContract.getOfferSignatureStatus(signature));
    }

    function testRefinanceByBorrowerSignature_works_not_floor_term() public {
        hevm.startPrank(LENDER_1);
        usdcToken.mint(address(LENDER_1), 6);
        usdcToken.approve(address(liquidityProviders), 6);

        liquidityProviders.supplyErc20(address(usdcToken), 6);

        Offer memory offer = Offer({
            creator: LENDER_1,
            nftContractAddress: address(mockNft),
            interestRatePerSecond: 3,
            fixedTerms: false,
            floorTerm: true,
            lenderOffer: true,
            nftId: 1,
            asset: address(usdcToken),
            amount: 6,
            duration: 1 days,
            expiration: uint32(block.timestamp + 1)
        });

        offersContract.createOffer(offer);

        hevm.stopPrank();

        bytes32 offerHash = offersContract.getOfferHash(offer);

        lendingAuction.executeLoanByBorrower(
            offer.nftContractAddress,
            offer.nftId,
            offerHash,
            offer.floorTerm
        );

        hevm.startPrank(SIGNER_1);
        usdcToken.mint(address(SIGNER_1), 6);
        usdcToken.approve(address(liquidityProviders), 6);

        liquidityProviders.supplyErc20(address(usdcToken), 6);

        Offer memory offer2 = Offer({
            creator: SIGNER_1,
            nftContractAddress: address(mockNft),
            interestRatePerSecond: 2,
            fixedTerms: false,
            floorTerm: false,
            lenderOffer: true,
            nftId: 1,
            asset: address(usdcToken),
            amount: 6,
            duration: 3 days,
            expiration: uint32(block.timestamp + 1)
        });

        hevm.stopPrank();

        bytes memory signature = signOffer(offer2);

        lendingAuction.refinanceByBorrowerSignature(offer2, signature, 1);

        assertEq(usdcToken.balanceOf(address(this)), 6);
        assertEq(cUSDCToken.balanceOf(address(this)), 0);

        assertEq(usdcToken.balanceOf(address(LENDER_1)), 0);
        assertEq(cUSDCToken.balanceOf(address(LENDER_1)), 0);

        assertEq(usdcToken.balanceOf(address(SIGNER_1)), 0);
        assertEq(cUSDCToken.balanceOf(address(SIGNER_1)), 0);

        assertEq(usdcToken.balanceOf(address(liquidityProviders)), 0);
        assertEq(cUSDCToken.balanceOf(address(liquidityProviders)), 6 ether);

        assertEq(mockNft.ownerOf(1), address(lendingAuction));
        assertEq(lendingAuction.ownerOf(address(mockNft), 1), address(this));

        assertEq(liquidityProviders.getCAssetBalance(address(this), address(cUSDCToken)), 0);
        assertEq(liquidityProviders.getCAssetBalance(LENDER_1, address(cUSDCToken)), 6 ether);
        assertEq(liquidityProviders.getCAssetBalance(SIGNER_1, address(cUSDCToken)), 0);

        LoanAuction memory loanAuction = lendingAuction.getLoanAuction(address(mockNft), 1);

        assertEq(loanAuction.nftOwner, address(this));
        assertEq(loanAuction.lender, SIGNER_1);
        assertEq(loanAuction.asset, address(usdcToken));
        assertEq(loanAuction.interestRatePerSecond, 2);
        assertTrue(!loanAuction.fixedTerms);

        assertEq(loanAuction.amount, 6);
        assertEq(loanAuction.loanEndTimestamp, block.timestamp + 3 days);
        assertEq(loanAuction.lastUpdatedTimestamp, block.timestamp);
        assertEq(loanAuction.accumulatedLenderInterest, 0);
        assertEq(loanAuction.accumulatedProtocolInterest, 0);
        assertEq(loanAuction.amountDrawn, 6);

        assertTrue(offersContract.getOfferSignatureStatus(signature));
    }

    function testRefinanceByBorrowerSignature_works_into_fix_term() public {
        hevm.startPrank(LENDER_1);
        usdcToken.mint(address(LENDER_1), 6);
        usdcToken.approve(address(liquidityProviders), 6);

        liquidityProviders.supplyErc20(address(usdcToken), 6);

        Offer memory offer = Offer({
            creator: LENDER_1,
            nftContractAddress: address(mockNft),
            interestRatePerSecond: 3,
            fixedTerms: false,
            floorTerm: true,
            lenderOffer: true,
            nftId: 1,
            asset: address(usdcToken),
            amount: 6,
            duration: 1 days,
            expiration: uint32(block.timestamp + 1)
        });

        offersContract.createOffer(offer);

        hevm.stopPrank();

        bytes32 offerHash = offersContract.getOfferHash(offer);

        lendingAuction.executeLoanByBorrower(
            offer.nftContractAddress,
            offer.nftId,
            offerHash,
            offer.floorTerm
        );

        hevm.startPrank(SIGNER_1);
        usdcToken.mint(address(SIGNER_1), 6);
        usdcToken.approve(address(liquidityProviders), 6);

        liquidityProviders.supplyErc20(address(usdcToken), 6);

        Offer memory offer2 = Offer({
            creator: SIGNER_1,
            nftContractAddress: address(mockNft),
            interestRatePerSecond: 2,
            fixedTerms: true,
            floorTerm: true,
            lenderOffer: true,
            nftId: 1,
            asset: address(usdcToken),
            amount: 6,
            duration: 3 days,
            expiration: uint32(block.timestamp + 1)
        });

        hevm.stopPrank();

        bytes memory signature = signOffer(offer2);

        lendingAuction.refinanceByBorrowerSignature(offer2, signature, 1);

        assertEq(usdcToken.balanceOf(address(this)), 6);
        assertEq(cUSDCToken.balanceOf(address(this)), 0);

        assertEq(usdcToken.balanceOf(address(LENDER_1)), 0);
        assertEq(cUSDCToken.balanceOf(address(LENDER_1)), 0);

        assertEq(usdcToken.balanceOf(address(SIGNER_1)), 0);
        assertEq(cUSDCToken.balanceOf(address(SIGNER_1)), 0);

        assertEq(usdcToken.balanceOf(address(liquidityProviders)), 0);
        assertEq(cUSDCToken.balanceOf(address(liquidityProviders)), 6 ether);

        assertEq(mockNft.ownerOf(1), address(lendingAuction));
        assertEq(lendingAuction.ownerOf(address(mockNft), 1), address(this));

        assertEq(liquidityProviders.getCAssetBalance(address(this), address(cUSDCToken)), 0);
        assertEq(liquidityProviders.getCAssetBalance(LENDER_1, address(cUSDCToken)), 6 ether);
        assertEq(liquidityProviders.getCAssetBalance(SIGNER_1, address(cUSDCToken)), 0);

        LoanAuction memory loanAuction = lendingAuction.getLoanAuction(address(mockNft), 1);

        assertEq(loanAuction.nftOwner, address(this));
        assertEq(loanAuction.lender, SIGNER_1);
        assertEq(loanAuction.asset, address(usdcToken));
        assertEq(loanAuction.interestRatePerSecond, 2);
        assertTrue(loanAuction.fixedTerms);

        assertEq(loanAuction.amount, 6);
        assertEq(loanAuction.loanEndTimestamp, block.timestamp + 3 days);
        assertEq(loanAuction.lastUpdatedTimestamp, block.timestamp);
        assertEq(loanAuction.accumulatedLenderInterest, 0);
        assertEq(loanAuction.accumulatedProtocolInterest, 0);
        assertEq(loanAuction.amountDrawn, 6);
    }

    function testRefinanceByBorrowerSignature_events() public {
        hevm.startPrank(LENDER_1);
        usdcToken.mint(address(LENDER_1), 6);
        usdcToken.approve(address(liquidityProviders), 6);

        liquidityProviders.supplyErc20(address(usdcToken), 6);

        Offer memory offer = Offer({
            creator: LENDER_1,
            nftContractAddress: address(mockNft),
            interestRatePerSecond: 3,
            fixedTerms: false,
            floorTerm: true,
            lenderOffer: true,
            nftId: 1,
            asset: address(usdcToken),
            amount: 6,
            duration: 1 days,
            expiration: uint32(block.timestamp + 1)
        });

        offersContract.createOffer(offer);

        hevm.stopPrank();

        bytes32 offerHash = offersContract.getOfferHash(offer);

        lendingAuction.executeLoanByBorrower(
            offer.nftContractAddress,
            offer.nftId,
            offerHash,
            offer.floorTerm
        );

        hevm.startPrank(SIGNER_1);
        usdcToken.mint(address(SIGNER_1), 6);
        usdcToken.approve(address(liquidityProviders), 6);

        liquidityProviders.supplyErc20(address(usdcToken), 6);

        Offer memory offer2 = Offer({
            creator: SIGNER_1,
            nftContractAddress: address(mockNft),
            interestRatePerSecond: 2,
            fixedTerms: false,
            floorTerm: false,
            lenderOffer: true,
            nftId: 1,
            asset: address(usdcToken),
            amount: 6,
            duration: 3 days,
            expiration: uint32(block.timestamp + 1)
        });

        hevm.stopPrank();

        bytes memory signature = signOffer(offer2);

        hevm.expectEmit(true, true, true, true);

        emit OfferSignatureUsed(address(mockNft), 1, offer2, signature);

        emit Refinance(SIGNER_1, offer2.asset, address(this), address(mockNft), 1, offer2);

        emit AmountDrawn(address(this), offer.nftContractAddress, 1, 0, 6);

        lendingAuction.refinanceByBorrowerSignature(offer2, signature, 1);
    }

    function testCannotRefinanceByBorrowerSignature_does_not_cover_interest() public {
        hevm.startPrank(LENDER_1);
        usdcToken.mint(address(LENDER_1), 6 ether);
        usdcToken.approve(address(liquidityProviders), 6 ether);

        liquidityProviders.supplyErc20(address(usdcToken), 6 ether);

        Offer memory offer = Offer({
            creator: LENDER_1,
            nftContractAddress: address(mockNft),
            interestRatePerSecond: 3,
            fixedTerms: false,
            floorTerm: true,
            lenderOffer: true,
            nftId: 1,
            asset: address(usdcToken),
            amount: 6 ether,
            duration: 1 days,
            expiration: uint32(block.timestamp + 1)
        });

        offersContract.createOffer(offer);

        hevm.stopPrank();

        bytes32 offerHash = offersContract.getOfferHash(offer);

        lendingAuction.executeLoanByBorrower(
            offer.nftContractAddress,
            offer.nftId,
            offerHash,
            offer.floorTerm
        );

        hevm.startPrank(SIGNER_1);
        usdcToken.mint(address(SIGNER_1), 6 ether);
        usdcToken.approve(address(liquidityProviders), 6 ether);

        liquidityProviders.supplyErc20(address(usdcToken), 6 ether);

        Offer memory offer2 = Offer({
            creator: SIGNER_1,
            nftContractAddress: address(mockNft),
            interestRatePerSecond: 2,
            fixedTerms: false,
            floorTerm: true,
            lenderOffer: true,
            nftId: 1,
            asset: address(usdcToken),
            amount: 6 ether,
            duration: 3 days,
            expiration: uint32(block.timestamp + 200)
        });

        hevm.stopPrank();

        bytes memory signature = signOffer(offer2);

        hevm.expectRevert("offer amount");

        hevm.warp(block.timestamp + 100);

        lendingAuction.refinanceByBorrowerSignature(offer2, signature, 1);
    }

    function testRefinanceByBorrowerSignature_covers_interest() public {
        hevm.startPrank(LENDER_1);
        usdcToken.mint(address(LENDER_1), 6 ether);
        usdcToken.approve(address(liquidityProviders), 6 ether);

        liquidityProviders.supplyErc20(address(usdcToken), 6 ether);

        Offer memory offer = Offer({
            creator: LENDER_1,
            nftContractAddress: address(mockNft),
            interestRatePerSecond: 694444444444, // 1% interest on 6 eth for 86400 seconds
            fixedTerms: false,
            floorTerm: true,
            lenderOffer: true,
            nftId: 1,
            asset: address(usdcToken),
            amount: 6 ether,
            duration: 1 days,
            expiration: uint32(block.timestamp + 1)
        });

        offersContract.createOffer(offer);

        hevm.stopPrank();

        bytes32 offerHash = offersContract.getOfferHash(offer);

        lendingAuction.executeLoanByBorrower(
            offer.nftContractAddress,
            offer.nftId,
            offerHash,
            offer.floorTerm
        );

        hevm.startPrank(SIGNER_1);
        usdcToken.mint(address(SIGNER_1), 10 ether);
        usdcToken.approve(address(liquidityProviders), 10 ether);

        liquidityProviders.supplyErc20(address(usdcToken), 10 ether);

        Offer memory offer2 = Offer({
            creator: SIGNER_1,
            nftContractAddress: address(mockNft),
            interestRatePerSecond: 694444444442,
            fixedTerms: false,
            floorTerm: true,
            lenderOffer: true,
            nftId: 1,
            asset: address(usdcToken),
            amount: 7 ether,
            duration: 3 days,
            expiration: uint32(block.timestamp + 200)
        });

        hevm.stopPrank();

        bytes memory signature = signOffer(offer2);

        hevm.warp(block.timestamp + 100);

        lendingAuction.refinanceByBorrowerSignature(offer2, signature, 1);

        assertEq(usdcToken.balanceOf(address(this)), 6 ether);
        assertEq(cUSDCToken.balanceOf(address(this)), 0);

        assertEq(usdcToken.balanceOf(address(LENDER_1)), 0);
        assertEq(cUSDCToken.balanceOf(address(LENDER_1)), 0);

        assertEq(usdcToken.balanceOf(address(SIGNER_1)), 0);
        assertEq(cUSDCToken.balanceOf(address(SIGNER_1)), 0);

        assertEq(usdcToken.balanceOf(address(liquidityProviders)), 0);
        assertEq(cUSDCToken.balanceOf(address(liquidityProviders)), 10 ether * 10**18);

        assertEq(mockNft.ownerOf(1), address(lendingAuction));
        assertEq(lendingAuction.ownerOf(address(mockNft), 1), address(this));

        assertEq(liquidityProviders.getCAssetBalance(address(this), address(cUSDCToken)), 0);
        assertEq(
            liquidityProviders.getCAssetBalance(LENDER_1, address(cUSDCToken)),
            6000069444444444400 ether
        );
        assertEq(
            liquidityProviders.getCAssetBalance(SIGNER_1, address(cUSDCToken)),
            3999930555555555600 ether
        );

        LoanAuction memory loanAuction = lendingAuction.getLoanAuction(address(mockNft), 1);

        assertEq(loanAuction.nftOwner, address(this));
        assertEq(loanAuction.lender, SIGNER_1);
        assertEq(loanAuction.asset, address(usdcToken));
        assertEq(loanAuction.interestRatePerSecond, 694444444442);
        assertTrue(!loanAuction.fixedTerms);

        assertEq(loanAuction.amount, 7 ether);
        assertEq(loanAuction.loanEndTimestamp, loanAuction.loanBeginTimestamp + 3 days);
        assertEq(loanAuction.lastUpdatedTimestamp, block.timestamp);
        assertEq(loanAuction.accumulatedLenderInterest, 0);
        assertEq(loanAuction.accumulatedProtocolInterest, 0); // 0 fee set so 0 balance expected
    }

    // refinanceByLender Tests

    function testCannotRefinanceByLender_fixed_terms() public {
        hevm.startPrank(LENDER_1);
        usdcToken.mint(address(LENDER_1), 6);
        usdcToken.approve(address(liquidityProviders), 6);

        liquidityProviders.supplyErc20(address(usdcToken), 6);

        Offer memory offer = Offer({
            creator: LENDER_1,
            nftContractAddress: address(mockNft),
            interestRatePerSecond: 3,
            fixedTerms: true,
            floorTerm: true,
            lenderOffer: true,
            nftId: 1,
            asset: address(usdcToken),
            amount: 6,
            duration: 1 days,
            expiration: uint32(block.timestamp + 1)
        });

        offersContract.createOffer(offer);

        hevm.stopPrank();

        bytes32 offerHash = offersContract.getOfferHash(offer);

        lendingAuction.executeLoanByBorrower(
            offer.nftContractAddress,
            offer.nftId,
            offerHash,
            offer.floorTerm
        );

        hevm.startPrank(LENDER_2);
        usdcToken.mint(address(LENDER_2), 6);
        usdcToken.approve(address(liquidityProviders), 6);

        liquidityProviders.supplyErc20(address(usdcToken), 6);

        Offer memory offer2 = Offer({
            creator: LENDER_2,
            nftContractAddress: address(mockNft),
            interestRatePerSecond: 2,
            fixedTerms: false,
            floorTerm: true,
            lenderOffer: true,
            nftId: 1,
            asset: address(usdcToken),
            amount: 6,
            duration: 1 days,
            expiration: uint32(block.timestamp + 1)
        });

        hevm.expectRevert("fixed term loan");

        lendingAuction.refinanceByLender(offer2);
    }

    function testCannotRefinanceByLender_no_improvements_in_terms() public {
        hevm.startPrank(LENDER_1);
        usdcToken.mint(address(LENDER_1), 6);
        usdcToken.approve(address(liquidityProviders), 6);

        liquidityProviders.supplyErc20(address(usdcToken), 6);

        Offer memory offer = Offer({
            creator: LENDER_1,
            nftContractAddress: address(mockNft),
            interestRatePerSecond: 3,
            fixedTerms: false,
            floorTerm: true,
            lenderOffer: true,
            nftId: 1,
            asset: address(usdcToken),
            amount: 6,
            duration: 1 days,
            expiration: uint32(block.timestamp + 1)
        });

        offersContract.createOffer(offer);

        hevm.stopPrank();

        bytes32 offerHash = offersContract.getOfferHash(offer);

        lendingAuction.executeLoanByBorrower(
            offer.nftContractAddress,
            offer.nftId,
            offerHash,
            offer.floorTerm
        );

        hevm.startPrank(LENDER_2);
        usdcToken.mint(address(LENDER_2), 6);
        usdcToken.approve(address(liquidityProviders), 6);

        liquidityProviders.supplyErc20(address(usdcToken), 6);

        Offer memory offer2 = Offer({
            creator: LENDER_2,
            nftContractAddress: address(mockNft),
            interestRatePerSecond: 3,
            fixedTerms: false,
            floorTerm: true,
            lenderOffer: true,
            nftId: 1,
            asset: address(usdcToken),
            amount: 6,
            duration: 1 days,
            expiration: uint32(block.timestamp + 1)
        });

        hevm.expectRevert("not an improvement");

        lendingAuction.refinanceByLender(offer2);
    }

    function testCannotRefinanceByLender_borrower_offer() public {
        hevm.startPrank(LENDER_1);
        usdcToken.mint(address(LENDER_1), 6);
        usdcToken.approve(address(liquidityProviders), 6);

        liquidityProviders.supplyErc20(address(usdcToken), 6);

        Offer memory offer = Offer({
            creator: LENDER_1,
            nftContractAddress: address(mockNft),
            interestRatePerSecond: 3,
            fixedTerms: false,
            floorTerm: true,
            lenderOffer: true,
            nftId: 1,
            asset: address(usdcToken),
            amount: 6,
            duration: 1 days,
            expiration: uint32(block.timestamp + 1)
        });

        offersContract.createOffer(offer);

        bytes32 offerHash = offersContract.getOfferHash(offer);

        hevm.stopPrank();

        hevm.startPrank(LENDER_2);
        usdcToken.mint(address(LENDER_2), 6);
        usdcToken.approve(address(liquidityProviders), 6);

        liquidityProviders.supplyErc20(address(usdcToken), 6);

        Offer memory offer2 = Offer({
            creator: LENDER_2,
            nftContractAddress: address(mockNft),
            interestRatePerSecond: 2,
            fixedTerms: false,
            floorTerm: false,
            lenderOffer: false,
            nftId: 1,
            asset: address(usdcToken),
            amount: 6,
            duration: 1 days,
            expiration: uint32(block.timestamp + 1)
        });

        hevm.stopPrank();

        lendingAuction.executeLoanByBorrower(
            offer.nftContractAddress,
            offer.nftId,
            offerHash,
            offer.floorTerm
        );

        hevm.expectRevert("lender offer");
        hevm.startPrank(LENDER_2);
        lendingAuction.refinanceByLender(offer2);
    }

    function testCannotRefinanceByLender_mismatch_nftid() public {
        hevm.startPrank(LENDER_1);
        usdcToken.mint(address(LENDER_1), 6);
        usdcToken.approve(address(liquidityProviders), 6);

        liquidityProviders.supplyErc20(address(usdcToken), 6);

        Offer memory offer = Offer({
            creator: LENDER_1,
            nftContractAddress: address(mockNft),
            interestRatePerSecond: 3,
            fixedTerms: false,
            floorTerm: true,
            lenderOffer: true,
            nftId: 1,
            asset: address(usdcToken),
            amount: 6,
            duration: 1 days,
            expiration: uint32(block.timestamp + 1)
        });

        offersContract.createOffer(offer);

        hevm.stopPrank();

        bytes32 offerHash = offersContract.getOfferHash(offer);

        lendingAuction.executeLoanByBorrower(
            offer.nftContractAddress,
            offer.nftId,
            offerHash,
            offer.floorTerm
        );

        hevm.startPrank(LENDER_2);
        usdcToken.mint(address(LENDER_2), 6);
        usdcToken.approve(address(liquidityProviders), 6);

        liquidityProviders.supplyErc20(address(usdcToken), 6);

        Offer memory offer2 = Offer({
            creator: LENDER_2,
            nftContractAddress: address(mockNft),
            interestRatePerSecond: 2,
            fixedTerms: false,
            floorTerm: false,
            lenderOffer: true,
            nftId: 2,
            asset: address(usdcToken),
            amount: 6,
            duration: 1 days,
            expiration: uint32(block.timestamp + 1)
        });

        hevm.stopPrank();

        hevm.expectRevert("loan not active");
        hevm.startPrank(LENDER_2);
        lendingAuction.refinanceByLender(offer2);
    }

    function testCannotRefinanceByLender_borrower_not_nft_owner() public {
        hevm.startPrank(LENDER_1);
        usdcToken.mint(address(LENDER_1), 6);
        usdcToken.approve(address(liquidityProviders), 6);

        liquidityProviders.supplyErc20(address(usdcToken), 6);

        Offer memory offer = Offer({
            creator: LENDER_1,
            nftContractAddress: address(mockNft),
            interestRatePerSecond: 3,
            fixedTerms: false,
            floorTerm: true,
            lenderOffer: true,
            nftId: 1,
            asset: address(usdcToken),
            amount: 6,
            duration: 1 days,
            expiration: uint32(block.timestamp + 1)
        });

        offersContract.createOffer(offer);

        hevm.stopPrank();

        bytes32 offerHash = offersContract.getOfferHash(offer);

        lendingAuction.executeLoanByBorrower(
            offer.nftContractAddress,
            offer.nftId,
            offerHash,
            offer.floorTerm
        );

        hevm.startPrank(LENDER_2);
        usdcToken.mint(address(LENDER_2), 6);
        usdcToken.approve(address(liquidityProviders), 6);

        liquidityProviders.supplyErc20(address(usdcToken), 6);

        Offer memory offer2 = Offer({
            creator: LENDER_2,
            nftContractAddress: address(mockNft),
            interestRatePerSecond: 2,
            fixedTerms: false,
            floorTerm: false,
            lenderOffer: true,
            nftId: 2,
            asset: address(usdcToken),
            amount: 6,
            duration: 1 days,
            expiration: uint32(block.timestamp + 1)
        });

        hevm.expectRevert("loan not active");

        lendingAuction.refinanceByLender(offer2);
    }

    function testCannotRefinanceByLender_no_open_loan() public {
        hevm.startPrank(LENDER_1);
        usdcToken.mint(address(LENDER_1), 6);
        usdcToken.approve(address(liquidityProviders), 6);

        liquidityProviders.supplyErc20(address(usdcToken), 6);

        Offer memory offer = Offer({
            creator: LENDER_1,
            nftContractAddress: address(mockNft),
            interestRatePerSecond: 3,
            fixedTerms: false,
            floorTerm: true,
            lenderOffer: true,
            nftId: 1,
            asset: address(usdcToken),
            amount: 6,
            duration: 1 days,
            expiration: uint32(block.timestamp + 1)
        });

        offersContract.createOffer(offer);

        hevm.stopPrank();

        bytes32 offerHash = offersContract.getOfferHash(offer);

        lendingAuction.executeLoanByBorrower(
            offer.nftContractAddress,
            offer.nftId,
            offerHash,
            offer.floorTerm
        );

        hevm.startPrank(LENDER_2);
        usdcToken.mint(address(LENDER_2), 6);
        usdcToken.approve(address(liquidityProviders), 6);

        liquidityProviders.supplyErc20(address(usdcToken), 6);

        Offer memory offer2 = Offer({
            creator: LENDER_2,
            nftContractAddress: address(mockNft),
            interestRatePerSecond: 1,
            fixedTerms: false,
            floorTerm: true,
            lenderOffer: true,
            nftId: 2,
            asset: address(usdcToken),
            amount: 6,
            duration: 1 days,
            expiration: uint32(block.timestamp + 1)
        });

        hevm.stopPrank();

        usdcToken.approve(address(liquidityProviders), 6);

        lendingAuction.repayLoan(address(mockNft), 1);

        hevm.expectRevert("loan not active");
        hevm.startPrank(LENDER_2);

        lendingAuction.refinanceByLender(offer2);
    }

    function testCannotRefinanceByLender_nft_contract_address() public {
        hevm.startPrank(LENDER_1);
        usdcToken.mint(address(LENDER_1), 6);
        usdcToken.approve(address(liquidityProviders), 6);

        liquidityProviders.supplyErc20(address(usdcToken), 6);

        Offer memory offer = Offer({
            creator: LENDER_1,
            nftContractAddress: address(mockNft),
            interestRatePerSecond: 3,
            fixedTerms: false,
            floorTerm: true,
            lenderOffer: true,
            nftId: 1,
            asset: address(usdcToken),
            amount: 6,
            duration: 1 days,
            expiration: uint32(block.timestamp + 1)
        });

        offersContract.createOffer(offer);

        hevm.stopPrank();

        bytes32 offerHash = offersContract.getOfferHash(offer);

        lendingAuction.executeLoanByBorrower(
            offer.nftContractAddress,
            offer.nftId,
            offerHash,
            offer.floorTerm
        );

        hevm.startPrank(LENDER_2);
        usdcToken.mint(address(LENDER_2), 6);
        usdcToken.approve(address(liquidityProviders), 6);

        liquidityProviders.supplyErc20(address(usdcToken), 6);

        Offer memory offer2 = Offer({
            creator: LENDER_2,
            nftContractAddress: address(0x02),
            interestRatePerSecond: 1,
            fixedTerms: false,
            floorTerm: true,
            lenderOffer: true,
            nftId: 1,
            asset: address(usdcToken),
            amount: 6,
            duration: 1 days,
            expiration: uint32(block.timestamp + 1)
        });

        hevm.expectRevert("loan not active");

        lendingAuction.refinanceByLender(offer2);
    }

    function testCannotRefinanceByLender_nft_id() public {
        hevm.startPrank(LENDER_1);
        usdcToken.mint(address(LENDER_1), 6);
        usdcToken.approve(address(liquidityProviders), 6);

        liquidityProviders.supplyErc20(address(usdcToken), 6);

        Offer memory offer = Offer({
            creator: LENDER_1,
            nftContractAddress: address(mockNft),
            interestRatePerSecond: 3,
            fixedTerms: false,
            floorTerm: true,
            lenderOffer: true,
            nftId: 1,
            asset: address(usdcToken),
            amount: 6,
            duration: 1 days,
            expiration: uint32(block.timestamp + 1)
        });

        offersContract.createOffer(offer);

        hevm.stopPrank();

        bytes32 offerHash = offersContract.getOfferHash(offer);

        lendingAuction.executeLoanByBorrower(
            offer.nftContractAddress,
            offer.nftId,
            offerHash,
            offer.floorTerm
        );

        hevm.startPrank(LENDER_2);
        usdcToken.mint(address(LENDER_2), 6);
        usdcToken.approve(address(liquidityProviders), 6);

        liquidityProviders.supplyErc20(address(usdcToken), 6);

        Offer memory offer2 = Offer({
            creator: LENDER_2,
            nftContractAddress: address(mockNft),
            interestRatePerSecond: 1,
            fixedTerms: false,
            floorTerm: false,
            lenderOffer: true,
            nftId: 2,
            asset: address(usdcToken),
            amount: 6,
            duration: 1 days,
            expiration: uint32(block.timestamp + 1)
        });

        hevm.expectRevert("loan not active");

        lendingAuction.refinanceByLender(offer2);
    }

    function testCannotRefinanceByLender_wrong_asset() public {
        hevm.startPrank(LENDER_1);
        usdcToken.mint(address(LENDER_1), 6);
        usdcToken.approve(address(liquidityProviders), 6);

        liquidityProviders.supplyErc20(address(usdcToken), 6);

        Offer memory offer = Offer({
            creator: LENDER_1,
            nftContractAddress: address(mockNft),
            interestRatePerSecond: 3,
            fixedTerms: false,
            floorTerm: true,
            lenderOffer: true,
            nftId: 1,
            asset: address(usdcToken),
            amount: 6,
            duration: 1 days,
            expiration: uint32(block.timestamp + 1)
        });

        offersContract.createOffer(offer);

        hevm.stopPrank();

        bytes32 offerHash = offersContract.getOfferHash(offer);

        lendingAuction.executeLoanByBorrower(
            offer.nftContractAddress,
            offer.nftId,
            offerHash,
            offer.floorTerm
        );

        AddressUpgradeable.sendValue(payable(LENDER_2), 6);

        hevm.startPrank(LENDER_2);

        liquidityProviders.supplyEth{ value: 6 }();

        Offer memory offer2 = Offer({
            creator: LENDER_2,
            nftContractAddress: address(mockNft),
            interestRatePerSecond: 1,
            fixedTerms: false,
            floorTerm: false,
            lenderOffer: true,
            nftId: 1,
            asset: ETH_ADDRESS,
            amount: 6,
            duration: 1 days,
            expiration: uint32(block.timestamp + 1)
        });

        hevm.expectRevert("asset mismatch");

        lendingAuction.refinanceByLender(offer2);
    }

    function testCannotRefinanceByLender_offer_expired() public {
        hevm.startPrank(LENDER_1);
        usdcToken.mint(address(LENDER_1), 6);
        usdcToken.approve(address(liquidityProviders), 6);

        liquidityProviders.supplyErc20(address(usdcToken), 6);

        Offer memory offer = Offer({
            creator: LENDER_1,
            nftContractAddress: address(mockNft),
            interestRatePerSecond: 3,
            fixedTerms: false,
            floorTerm: true,
            lenderOffer: true,
            nftId: 1,
            asset: address(usdcToken),
            amount: 6,
            duration: 1 days,
            expiration: uint32(block.timestamp + 1)
        });

        offersContract.createOffer(offer);

        hevm.stopPrank();

        bytes32 offerHash = offersContract.getOfferHash(offer);

        lendingAuction.executeLoanByBorrower(
            offer.nftContractAddress,
            offer.nftId,
            offerHash,
            offer.floorTerm
        );

        hevm.startPrank(LENDER_2);
        usdcToken.mint(address(LENDER_2), 6);
        usdcToken.approve(address(liquidityProviders), 6);

        liquidityProviders.supplyErc20(address(usdcToken), 6);

        Offer memory offer2 = Offer({
            creator: LENDER_2,
            nftContractAddress: address(mockNft),
            interestRatePerSecond: 1,
            fixedTerms: false,
            floorTerm: false,
            lenderOffer: true,
            nftId: 1,
            asset: address(usdcToken),
            amount: 6,
            duration: 1 days,
            expiration: uint32(block.timestamp + 1)
        });

        hevm.warp(block.timestamp + 2);

        hevm.expectRevert("offer expired");

        lendingAuction.refinanceByLender(offer2);
    }

    function testCannotRefinanceByLender_if_sanctioned() public {
        hevm.startPrank(LENDER_1);
        usdcToken.mint(address(LENDER_1), 6);
        usdcToken.approve(address(liquidityProviders), 6);

        liquidityProviders.supplyErc20(address(usdcToken), 6);

        Offer memory offer = Offer({
            creator: LENDER_1,
            nftContractAddress: address(mockNft),
            interestRatePerSecond: 3,
            fixedTerms: false,
            floorTerm: true,
            lenderOffer: true,
            nftId: 1,
            asset: address(usdcToken),
            amount: 6,
            duration: 1 days,
            expiration: uint32(block.timestamp + 1)
        });

        offersContract.createOffer(offer);

        hevm.stopPrank();

        bytes32 offerHash = offersContract.getOfferHash(offer);

        lendingAuction.executeLoanByBorrower(
            offer.nftContractAddress,
            offer.nftId,
            offerHash,
            offer.floorTerm
        );

        hevm.startPrank(SANCTIONED_ADDRESS);
        usdcToken.mint(address(SANCTIONED_ADDRESS), 6);
        usdcToken.approve(address(liquidityProviders), 6);

        // Cannot supplyErc20 as a sanctioned address.
        // This would actually revert here.
        // We can actually run this test without supplying any liquidity
        // because currently the sanctions check occurs before
        // checking to make sure the lender has sufficient balance
        // for the refinance offer.

        // lendingAuction.supplyErc20(address(usdcToken), 6);

        Offer memory offer2 = Offer({
            creator: SANCTIONED_ADDRESS,
            nftContractAddress: address(mockNft),
            interestRatePerSecond: 1,
            fixedTerms: false,
            floorTerm: false,
            lenderOffer: true,
            nftId: 1,
            asset: address(usdcToken),
            amount: 6,
            duration: 1 days,
            expiration: uint32(block.timestamp + 1)
        });

        hevm.expectRevert("sanctioned address");

        lendingAuction.refinanceByLender(offer2);
    }

    function testRefinanceByBorrower_works_different_lender() public {
        hevm.startPrank(LENDER_1);
        usdcToken.mint(address(LENDER_1), 6 ether);
        usdcToken.approve(address(liquidityProviders), 6 ether);

        liquidityProviders.supplyErc20(address(usdcToken), 6 ether);

        Offer memory offer = Offer({
            creator: LENDER_1,
            nftContractAddress: address(mockNft),
            interestRatePerSecond: 6844444400000,
            fixedTerms: false,
            floorTerm: true,
            lenderOffer: true,
            nftId: 1,
            asset: address(usdcToken),
            amount: 6 ether,
            duration: 1 days,
            expiration: uint32(block.timestamp + 1)
        });

        offersContract.createOffer(offer);

        hevm.stopPrank();

        bytes32 offerHash = offersContract.getOfferHash(offer);

        lendingAuction.executeLoanByBorrower(
            offer.nftContractAddress,
            offer.nftId,
            offerHash,
            offer.floorTerm
        );

        hevm.startPrank(LENDER_2);
        usdcToken.mint(address(LENDER_2), 7 ether);
        usdcToken.approve(address(liquidityProviders), 7 ether);

        liquidityProviders.supplyErc20(address(usdcToken), 7 ether);

        hevm.warp(block.timestamp + 12 hours);

        Offer memory offer2 = Offer({
            creator: LENDER_2,
            nftContractAddress: address(mockNft),
            interestRatePerSecond: 6844444400000,
            fixedTerms: false,
            floorTerm: false,
            lenderOffer: true,
            nftId: 1,
            asset: address(usdcToken),
            amount: 7 ether,
            duration: 1 days,
            expiration: uint32(block.timestamp + 1)
        });

        lendingAuction.refinanceByLender(offer2);

        assertEq(usdcToken.balanceOf(address(this)), 6 ether);
        assertEq(cUSDCToken.balanceOf(address(this)), 0);

        assertEq(usdcToken.balanceOf(address(LENDER_1)), 0);
        assertEq(cUSDCToken.balanceOf(address(LENDER_1)), 0);

        assertEq(usdcToken.balanceOf(address(LENDER_2)), 0);
        assertEq(cUSDCToken.balanceOf(address(LENDER_2)), 0);

        assertEq(usdcToken.balanceOf(address(liquidityProviders)), 0);
        assertEq(cUSDCToken.balanceOf(address(liquidityProviders)), 7 ether * 10**18);

        assertEq(mockNft.ownerOf(1), address(lendingAuction));
        assertEq(lendingAuction.ownerOf(address(mockNft), 1), address(this));

        assertEq(liquidityProviders.getCAssetBalance(address(this), address(cUSDCToken)), 0);
        assertEq(
            liquidityProviders.getCAssetBalance(LENDER_1, address(cUSDCToken)),
            6325679998080000000 ether
        );
        assertEq(
            liquidityProviders.getCAssetBalance(LENDER_2, address(cUSDCToken)),
            674320001920000000 ether
        );

        assertEq(liquidityProviders.getCAssetBalance(OWNER, address(cUSDCToken)), 0 ether);

        LoanAuction memory loanAuction = lendingAuction.getLoanAuction(address(mockNft), 1);

        assertEq(loanAuction.nftOwner, address(this));
        assertEq(loanAuction.lender, LENDER_2);
        assertEq(loanAuction.asset, address(usdcToken));
        assertEq(loanAuction.interestRatePerSecond, 6844444400000);
        assertTrue(!loanAuction.fixedTerms);

        assertEq(loanAuction.amount, 7 ether);
        assertEq(loanAuction.loanEndTimestamp, block.timestamp + 1 days - 12 hours);
        assertEq(loanAuction.lastUpdatedTimestamp, block.timestamp);
        assertEq(loanAuction.accumulatedLenderInterest, 295679998080000000);
        assertEq(loanAuction.accumulatedProtocolInterest, 0);
        assertEq(loanAuction.amountDrawn, 6 ether);
    }

    function testCannotRefinanceByLender_into_fixed_term() public {
        hevm.startPrank(LENDER_1);
        usdcToken.mint(address(LENDER_1), 6 ether);
        usdcToken.approve(address(liquidityProviders), 6 ether);

        liquidityProviders.supplyErc20(address(usdcToken), 6 ether);

        Offer memory offer = Offer({
            creator: LENDER_1,
            nftContractAddress: address(mockNft),
            interestRatePerSecond: 3,
            fixedTerms: false,
            floorTerm: true,
            lenderOffer: true,
            nftId: 1,
            asset: address(usdcToken),
            amount: 6 ether,
            duration: 1 days,
            expiration: uint32(block.timestamp + 1)
        });

        offersContract.createOffer(offer);

        hevm.stopPrank();

        bytes32 offerHash = offersContract.getOfferHash(offer);

        lendingAuction.executeLoanByBorrower(
            offer.nftContractAddress,
            offer.nftId,
            offerHash,
            offer.floorTerm
        );

        hevm.startPrank(LENDER_2);
        usdcToken.mint(address(LENDER_2), 7 ether);
        usdcToken.approve(address(liquidityProviders), 7 ether);

        liquidityProviders.supplyErc20(address(usdcToken), 7 ether);

        Offer memory offer2 = Offer({
            creator: LENDER_2,
            nftContractAddress: address(mockNft),
            interestRatePerSecond: 3,
            fixedTerms: true,
            floorTerm: false,
            lenderOffer: true,
            nftId: 1,
            asset: address(usdcToken),
            amount: 7 ether,
            duration: 1 days,
            expiration: uint32(block.timestamp + 1)
        });

        hevm.expectRevert("fixed term offer");

        lendingAuction.refinanceByLender(offer2);
    }

    function testRefinanceByLender_events() public {
        hevm.startPrank(LENDER_1);
        usdcToken.mint(address(LENDER_1), 6 ether);
        usdcToken.approve(address(liquidityProviders), 6 ether);

        liquidityProviders.supplyErc20(address(usdcToken), 6 ether);

        Offer memory offer = Offer({
            creator: LENDER_1,
            nftContractAddress: address(mockNft),
            interestRatePerSecond: 6845444400000,
            fixedTerms: false,
            floorTerm: true,
            lenderOffer: true,
            nftId: 1,
            asset: address(usdcToken),
            amount: 6 ether,
            duration: 1 days,
            expiration: uint32(block.timestamp + 1)
        });

        offersContract.createOffer(offer);

        hevm.stopPrank();

        bytes32 offerHash = offersContract.getOfferHash(offer);

        lendingAuction.executeLoanByBorrower(
            offer.nftContractAddress,
            offer.nftId,
            offerHash,
            offer.floorTerm
        );

        hevm.startPrank(LENDER_2);
        usdcToken.mint(address(LENDER_2), 7 ether);
        usdcToken.approve(address(liquidityProviders), 7 ether);

        liquidityProviders.supplyErc20(address(usdcToken), 7 ether);

        Offer memory offer2 = Offer({
            creator: LENDER_2,
            nftContractAddress: address(mockNft),
            interestRatePerSecond: 6844444400000,
            fixedTerms: false,
            floorTerm: false,
            lenderOffer: true,
            nftId: 1,
            asset: address(usdcToken),
            amount: 6 ether + 0.015 ether,
            duration: 1 days + 3.7 minutes,
            expiration: uint32(block.timestamp + 1)
        });
        hevm.expectEmit(true, true, false, true);

        emit Refinance(LENDER_2, offer2.asset, address(this), address(mockNft), 1, offer2);

        lendingAuction.refinanceByLender(offer2);
    }

    function testRefinanceByLender_covers_interest() public {
        hevm.startPrank(LENDER_1);
        usdcToken.mint(address(LENDER_1), 6 ether);
        usdcToken.approve(address(liquidityProviders), 6 ether);

        liquidityProviders.supplyErc20(address(usdcToken), 6 ether);

        Offer memory offer = Offer({
            creator: LENDER_1,
            nftContractAddress: address(mockNft),
            interestRatePerSecond: 694444444444,
            fixedTerms: false,
            floorTerm: true,
            lenderOffer: true,
            nftId: 1,
            asset: address(usdcToken),
            amount: 6 ether,
            duration: 1 days,
            expiration: uint32(block.timestamp + 1)
        });

        offersContract.createOffer(offer);

        hevm.stopPrank();

        bytes32 offerHash = offersContract.getOfferHash(offer);

        lendingAuction.executeLoanByBorrower(
            offer.nftContractAddress,
            offer.nftId,
            offerHash,
            offer.floorTerm
        );

        hevm.startPrank(LENDER_2);
        usdcToken.mint(address(LENDER_2), 10 ether);
        usdcToken.approve(address(liquidityProviders), 10 ether);

        liquidityProviders.supplyErc20(address(usdcToken), 10 ether);

        hevm.warp(block.timestamp + 6 hours + 10 minutes);

        Offer memory offer2 = Offer({
            creator: LENDER_2,
            nftContractAddress: address(mockNft),
            interestRatePerSecond: 694444444440,
            fixedTerms: false,
            floorTerm: false,
            lenderOffer: true,
            nftId: 1,
            asset: address(usdcToken),
            amount: 7 ether,
            duration: 3 days,
            expiration: uint32(block.timestamp + 200)
        });

        lendingAuction.refinanceByLender(offer2);

        assertEq(usdcToken.balanceOf(address(this)), 6 ether);
        assertEq(cUSDCToken.balanceOf(address(this)), 0);

        assertEq(usdcToken.balanceOf(address(LENDER_1)), 0);
        assertEq(cUSDCToken.balanceOf(address(LENDER_1)), 0);

        assertEq(usdcToken.balanceOf(address(LENDER_2)), 0);
        assertEq(cUSDCToken.balanceOf(address(LENDER_2)), 0);

        assertEq(usdcToken.balanceOf(address(liquidityProviders)), 0);
        assertEq(cUSDCToken.balanceOf(address(liquidityProviders)), 10 ether * 10**18);

        assertEq(mockNft.ownerOf(1), address(lendingAuction));
        assertEq(lendingAuction.ownerOf(address(mockNft), 1), address(this));

        assertEq(liquidityProviders.getCAssetBalance(address(this), address(cUSDCToken)), 0);
        assertEq(
            liquidityProviders.getCAssetBalance(LENDER_1, address(cUSDCToken)),
            6045416666666656800 ether
        );
        assertEq(
            liquidityProviders.getCAssetBalance(LENDER_2, address(cUSDCToken)),
            3954583333333343200 ether
        );

        assertEq(
            liquidityProviders.getCAssetBalance(OWNER, address(cUSDCToken)),
            0 ether // premium at 0 so no balance expected
        );

        LoanAuction memory loanAuction = lendingAuction.getLoanAuction(address(mockNft), 1);

        assertEq(loanAuction.nftOwner, address(this));
        assertEq(loanAuction.lender, LENDER_2);
        assertEq(loanAuction.asset, address(usdcToken));
        assertEq(loanAuction.interestRatePerSecond, 694444444440);
        assertTrue(!loanAuction.fixedTerms);

        assertEq(loanAuction.amount, 7 ether);
        assertEq(loanAuction.loanEndTimestamp, loanAuction.loanBeginTimestamp + 3 days);
        assertEq(loanAuction.lastUpdatedTimestamp, block.timestamp);
        assertEq(loanAuction.accumulatedLenderInterest, 15416666666656800);
        assertEq(loanAuction.accumulatedProtocolInterest, 0);
        assertEq(loanAuction.amountDrawn, 6000000000000000000);
    }

    function testRefinanceByLender_same_lender() public {
        hevm.startPrank(LENDER_1);
        usdcToken.mint(address(LENDER_1), 6 ether);
        usdcToken.approve(address(liquidityProviders), 6 ether);

        liquidityProviders.supplyErc20(address(usdcToken), 6 ether);

        Offer memory offer = Offer({
            creator: LENDER_1,
            nftContractAddress: address(mockNft),
            interestRatePerSecond: 694444444444, // 1% interest on 6 eth for 86400 seconds
            fixedTerms: false,
            floorTerm: true,
            lenderOffer: true,
            nftId: 1,
            asset: address(usdcToken),
            amount: 6 ether,
            duration: 1 days,
            expiration: uint32(block.timestamp + 1)
        });

        offersContract.createOffer(offer);

        hevm.stopPrank();

        bytes32 offerHash = offersContract.getOfferHash(offer);

        lendingAuction.executeLoanByBorrower(
            offer.nftContractAddress,
            offer.nftId,
            offerHash,
            offer.floorTerm
        );

        hevm.startPrank(LENDER_1);
        usdcToken.mint(address(LENDER_1), 10 ether);
        usdcToken.approve(address(liquidityProviders), 10 ether);

        liquidityProviders.supplyErc20(address(usdcToken), 10 ether);

        Offer memory offer2 = Offer({
            creator: LENDER_1,
            nftContractAddress: address(mockNft),
            interestRatePerSecond: 694444444442,
            fixedTerms: false,
            floorTerm: false,
            lenderOffer: true,
            nftId: 1,
            asset: address(usdcToken),
            amount: 6 ether,
            duration: 3 days,
            expiration: uint32(block.timestamp + 200)
        });

        hevm.warp(block.timestamp + 100);

        lendingAuction.refinanceByLender(offer2);

        assertEq(usdcToken.balanceOf(address(this)), 6 ether);
        assertEq(cUSDCToken.balanceOf(address(this)), 0);

        assertEq(usdcToken.balanceOf(address(LENDER_1)), 0);
        assertEq(cUSDCToken.balanceOf(address(LENDER_1)), 0);

        assertEq(usdcToken.balanceOf(address(liquidityProviders)), 0);
        assertEq(cUSDCToken.balanceOf(address(liquidityProviders)), 10 ether * 10**18);

        assertEq(mockNft.ownerOf(1), address(lendingAuction));
        assertEq(lendingAuction.ownerOf(address(mockNft), 1), address(this));

        assertEq(liquidityProviders.getCAssetBalance(address(this), address(cUSDCToken)), 0);
        assertEq(
            liquidityProviders.getCAssetBalance(LENDER_1, address(cUSDCToken)),
            10000000000000000000 ether
        );

        assertEq(liquidityProviders.getCAssetBalance(OWNER, address(cUSDCToken)), 0);

        LoanAuction memory loanAuction = lendingAuction.getLoanAuction(address(mockNft), 1);

        assertEq(loanAuction.nftOwner, address(this));
        assertEq(loanAuction.lender, LENDER_1);
        assertEq(loanAuction.asset, address(usdcToken));
        assertEq(loanAuction.interestRatePerSecond, 694444444442);
        assertTrue(!loanAuction.fixedTerms);

        assertEq(loanAuction.amount, 6 ether);
        assertEq(loanAuction.loanEndTimestamp, loanAuction.loanBeginTimestamp + 3 days);
        assertEq(loanAuction.lastUpdatedTimestamp, block.timestamp);
        assertEq(loanAuction.accumulatedLenderInterest, 69444444444400);
        assertEq(loanAuction.accumulatedProtocolInterest, 0);
        assertEq(loanAuction.amountDrawn, 6 ether);
    }

    function testRefinanceByLender_covers_interest_3_lenders() public {
        hevm.startPrank(LENDER_1);
        usdcToken.mint(address(LENDER_1), 6 ether);
        usdcToken.approve(address(liquidityProviders), 6 ether);

        liquidityProviders.supplyErc20(address(usdcToken), 6 ether);

        Offer memory offer = Offer({
            creator: LENDER_1,
            nftContractAddress: address(mockNft),
            interestRatePerSecond: 694444444444,
            fixedTerms: false,
            floorTerm: true,
            lenderOffer: true,
            nftId: 1,
            asset: address(usdcToken),
            amount: 6 ether,
            duration: 1 days,
            expiration: uint32(block.timestamp + 1)
        });

        offersContract.createOffer(offer);

        hevm.stopPrank();

        bytes32 offerHash = offersContract.getOfferHash(offer);

        lendingAuction.executeLoanByBorrower(
            offer.nftContractAddress,
            offer.nftId,
            offerHash,
            offer.floorTerm
        );

        hevm.startPrank(LENDER_2);
        usdcToken.mint(address(LENDER_2), 10 ether);
        usdcToken.approve(address(liquidityProviders), 10 ether);

        liquidityProviders.supplyErc20(address(usdcToken), 10 ether);

        hevm.warp(block.timestamp + 6 hours + 10 minutes);

        Offer memory offer2 = Offer({
            creator: LENDER_2,
            nftContractAddress: address(mockNft),
            interestRatePerSecond: 694444444442,
            fixedTerms: false,
            floorTerm: false,
            lenderOffer: true,
            nftId: 1,
            asset: address(usdcToken),
            amount: 7 ether,
            duration: 3 days,
            expiration: uint32(block.timestamp + 200)
        });

        lendingAuction.refinanceByLender(offer2);

        hevm.stopPrank();

        hevm.startPrank(LENDER_3);
        usdcToken.mint(address(LENDER_3), 10 ether);
        usdcToken.approve(address(liquidityProviders), 10 ether);

        liquidityProviders.supplyErc20(address(usdcToken), 10 ether);

        hevm.warp(block.timestamp + 6 hours + 10 minutes);

        Offer memory offer3 = Offer({
            creator: LENDER_3,
            nftContractAddress: address(mockNft),
            interestRatePerSecond: 694444444440,
            fixedTerms: false,
            floorTerm: false,
            lenderOffer: true,
            nftId: 1,
            asset: address(usdcToken),
            amount: 8 ether,
            duration: 3 days,
            expiration: uint32(block.timestamp + 400)
        });

        lendingAuction.refinanceByLender(offer3);

        assertEq(usdcToken.balanceOf(address(this)), 6 ether);
        assertEq(cUSDCToken.balanceOf(address(this)), 0);

        assertEq(usdcToken.balanceOf(address(LENDER_1)), 0);
        assertEq(cUSDCToken.balanceOf(address(LENDER_1)), 0);

        assertEq(usdcToken.balanceOf(address(LENDER_2)), 0);
        assertEq(cUSDCToken.balanceOf(address(LENDER_2)), 0);

        assertEq(usdcToken.balanceOf(address(LENDER_3)), 0);
        assertEq(cUSDCToken.balanceOf(address(LENDER_3)), 0);

        assertEq(usdcToken.balanceOf(address(liquidityProviders)), 0);
        assertEq(cUSDCToken.balanceOf(address(liquidityProviders)), 20 ether * 10**18);

        assertEq(mockNft.ownerOf(1), address(lendingAuction));
        assertEq(lendingAuction.ownerOf(address(mockNft), 1), address(this));

        assertEq(liquidityProviders.getCAssetBalance(address(this), address(cUSDCToken)), 0);
        assertEq(
            liquidityProviders.getCAssetBalance(LENDER_1, address(cUSDCToken)),
            6045416666666656800 ether
        );
        assertEq(
            liquidityProviders.getCAssetBalance(LENDER_2, address(cUSDCToken)),
            10015416666666612400 ether
        );

        assertEq(
            liquidityProviders.getCAssetBalance(LENDER_3, address(cUSDCToken)),
            3939166666666730800 ether
        );

        assertEq(
            liquidityProviders.getCAssetBalance(OWNER, address(cUSDCToken)),
            0 ether // protocol premium is 0 so owner has no balance
        );

        LoanAuction memory loanAuction = lendingAuction.getLoanAuction(address(mockNft), 1);

        assertEq(loanAuction.nftOwner, address(this));
        assertEq(loanAuction.lender, LENDER_3);
        assertEq(loanAuction.asset, address(usdcToken));
        assertEq(loanAuction.interestRatePerSecond, 694444444440);
        assertTrue(!loanAuction.fixedTerms);

        assertEq(loanAuction.amount, 8 ether);
        assertEq(loanAuction.loanEndTimestamp, loanAuction.loanBeginTimestamp + 3 days);
        assertEq(loanAuction.lastUpdatedTimestamp, block.timestamp);
        assertEq(loanAuction.accumulatedLenderInterest, 30833333333269200);
        assertEq(loanAuction.accumulatedProtocolInterest, 0);
        assertEq(loanAuction.amountDrawn, 6000000000000000000);
    }

    // TODO(miller): Missing test:
    //                 Refinance with different improvements same lender
    //                 Min duration update

    function testCannotSeizeAsset_asset_missing_in_allow_list() public {
        hevm.expectRevert("asset allow list");
        lendingAuction.seizeAsset(address(0x1), 6);
    }

    function testCannotSeizeAsset_no_open_loan() public {
        // We hit the same error here as if the asset was not whitelisted
        // we still leave the test in place
        hevm.expectRevert("asset allow list");
        lendingAuction.seizeAsset(address(mockNft), 1);
    }

    function testCannotSeizeAsset_loan_not_expired() public {
        hevm.startPrank(LENDER_1);
        usdcToken.mint(address(LENDER_1), 6);
        usdcToken.approve(address(liquidityProviders), 6);

        liquidityProviders.supplyErc20(address(usdcToken), 6);

        Offer memory offer = Offer({
            creator: LENDER_1,
            nftContractAddress: address(mockNft),
            interestRatePerSecond: 3,
            fixedTerms: false,
            floorTerm: true,
            lenderOffer: true,
            nftId: 1,
            asset: address(usdcToken),
            amount: 6,
            duration: 1 days,
            expiration: uint32(block.timestamp + 1)
        });

        offersContract.createOffer(offer);

        hevm.stopPrank();

        bytes32 offerHash = offersContract.getOfferHash(offer);

        lendingAuction.executeLoanByBorrower(
            offer.nftContractAddress,
            offer.nftId,
            offerHash,
            offer.floorTerm
        );

        // set time to one second before the loan will expire
        hevm.warp(block.timestamp + 1 days - 1);

        hevm.expectRevert("loan not expired");
        lendingAuction.seizeAsset(address(mockNft), 1);
    }

    function testCannotSeizeAsset_loan_repaid() public {
        hevm.startPrank(LENDER_1);
        usdcToken.mint(address(LENDER_1), 6);
        usdcToken.approve(address(liquidityProviders), 6);

        liquidityProviders.supplyErc20(address(usdcToken), 6);

        Offer memory offer = Offer({
            creator: LENDER_1,
            nftContractAddress: address(mockNft),
            interestRatePerSecond: 3,
            fixedTerms: false,
            floorTerm: true,
            lenderOffer: true,
            nftId: 1,
            asset: address(usdcToken),
            amount: 6,
            duration: 1 days,
            expiration: uint32(block.timestamp + 1)
        });

        offersContract.createOffer(offer);

        hevm.stopPrank();

        bytes32 offerHash = offersContract.getOfferHash(offer);

        lendingAuction.executeLoanByBorrower(
            offer.nftContractAddress,
            offer.nftId,
            offerHash,
            offer.floorTerm
        );

        // set time to one second before the loan will expire
        hevm.warp(block.timestamp + 1 days - 1);

        usdcToken.mint(address(this), 6000 ether);
        usdcToken.approve(address(liquidityProviders), 6000 ether);

        lendingAuction.repayLoan(address(mockNft), 1);

        // empty lending auctions use zero asset
        hevm.expectRevert("asset allow list");
        lendingAuction.seizeAsset(address(mockNft), 1);
    }

    function testSeizeAsset_works() public {
        hevm.startPrank(LENDER_1);
        usdcToken.mint(address(LENDER_1), 6);
        usdcToken.approve(address(liquidityProviders), 6);

        liquidityProviders.supplyErc20(address(usdcToken), 6);

        Offer memory offer = Offer({
            creator: LENDER_1,
            nftContractAddress: address(mockNft),
            interestRatePerSecond: 3,
            fixedTerms: false,
            floorTerm: true,
            lenderOffer: true,
            nftId: 1,
            asset: address(usdcToken),
            amount: 6,
            duration: 1 days,
            expiration: uint32(block.timestamp + 1)
        });

        offersContract.createOffer(offer);

        hevm.stopPrank();

        bytes32 offerHash = offersContract.getOfferHash(offer);

        lendingAuction.executeLoanByBorrower(
            offer.nftContractAddress,
            offer.nftId,
            offerHash,
            offer.floorTerm
        );

        hevm.warp(block.timestamp + 1 days);

        lendingAuction.seizeAsset(address(mockNft), 1);

        LoanAuction memory loanAuction = lendingAuction.getLoanAuction(address(mockNft), 1);

        assertEq(loanAuction.nftOwner, ZERO_ADDRESS);
        assertEq(loanAuction.lender, ZERO_ADDRESS);
        assertEq(loanAuction.asset, ZERO_ADDRESS);
        assertEq(loanAuction.interestRatePerSecond, 0);
        assertTrue(!loanAuction.fixedTerms);

        assertEq(loanAuction.amount, 0);
        assertEq(loanAuction.loanEndTimestamp, 0);
        assertEq(loanAuction.lastUpdatedTimestamp, 0);
        assertEq(loanAuction.accumulatedLenderInterest, 0);
        assertEq(loanAuction.accumulatedProtocolInterest, 0);
        assertEq(loanAuction.amountDrawn, 0);

        assertEq(mockNft.ownerOf(1), LENDER_1);
    }

    function testSeizeAsset_event() public {
        hevm.startPrank(LENDER_1);
        usdcToken.mint(address(LENDER_1), 6);
        usdcToken.approve(address(liquidityProviders), 6);

        liquidityProviders.supplyErc20(address(usdcToken), 6);

        Offer memory offer = Offer({
            creator: LENDER_1,
            nftContractAddress: address(mockNft),
            interestRatePerSecond: 3,
            fixedTerms: false,
            floorTerm: true,
            lenderOffer: true,
            nftId: 1,
            asset: address(usdcToken),
            amount: 6,
            duration: 1 days,
            expiration: uint32(block.timestamp + 1)
        });

        offersContract.createOffer(offer);

        hevm.stopPrank();

        bytes32 offerHash = offersContract.getOfferHash(offer);

        lendingAuction.executeLoanByBorrower(
            offer.nftContractAddress,
            offer.nftId,
            offerHash,
            offer.floorTerm
        );

        hevm.warp(block.timestamp + 1 days);

        hevm.expectEmit(true, false, false, true);

        emit AssetSeized(LENDER_1, address(this), address(mockNft), 1);

        lendingAuction.seizeAsset(address(mockNft), 1);
    }

    function testCannotRepayLoan_no_loan() public {
        hevm.expectRevert("asset allow list");
        lendingAuction.repayLoan(address(mockNft), 1);
    }

    function testCannotRepayLoan_someone_elses_loan() public {
        hevm.startPrank(LENDER_1);
        usdcToken.mint(address(LENDER_1), 6);
        usdcToken.approve(address(liquidityProviders), 6);

        liquidityProviders.supplyErc20(address(usdcToken), 6);

        Offer memory offer = Offer({
            creator: LENDER_1,
            nftContractAddress: address(mockNft),
            interestRatePerSecond: 3,
            fixedTerms: false,
            floorTerm: true,
            lenderOffer: true,
            nftId: 1,
            asset: address(usdcToken),
            amount: 6,
            duration: 1 days,
            expiration: uint32(block.timestamp + 1)
        });

        offersContract.createOffer(offer);

        hevm.stopPrank();

        bytes32 offerHash = offersContract.getOfferHash(offer);

        lendingAuction.executeLoanByBorrower(
            offer.nftContractAddress,
            offer.nftId,
            offerHash,
            offer.floorTerm
        );

        hevm.startPrank(BORROWER_1);

        usdcToken.approve(address(liquidityProviders), 6);

        hevm.expectRevert("msg.sender is not the borrower");
        lendingAuction.repayLoan(offer.nftContractAddress, offer.nftId);
    }

    function testRepayLoan_works_no_interest_no_time() public {
        hevm.startPrank(LENDER_1);
        usdcToken.mint(address(LENDER_1), 6);
        usdcToken.approve(address(liquidityProviders), 6);

        liquidityProviders.supplyErc20(address(usdcToken), 6);

        Offer memory offer = Offer({
            creator: LENDER_1,
            nftContractAddress: address(mockNft),
            interestRatePerSecond: 3,
            fixedTerms: false,
            floorTerm: true,
            lenderOffer: true,
            nftId: 1,
            asset: address(usdcToken),
            amount: 6,
            duration: 1 days,
            expiration: uint32(block.timestamp + 1)
        });

        offersContract.createOffer(offer);

        hevm.stopPrank();

        bytes32 offerHash = offersContract.getOfferHash(offer);

        lendingAuction.executeLoanByBorrower(
            offer.nftContractAddress,
            offer.nftId,
            offerHash,
            offer.floorTerm
        );

        usdcToken.approve(address(liquidityProviders), 6);

        lendingAuction.repayLoan(offer.nftContractAddress, offer.nftId);
    }

    function testRepayLoan_works_with_interest() public {
        hevm.startPrank(LENDER_1);
        usdcToken.mint(address(LENDER_1), 6 ether);
        usdcToken.approve(address(liquidityProviders), 6 ether);

        liquidityProviders.supplyErc20(address(usdcToken), 6 ether);

        Offer memory offer = Offer({
            creator: LENDER_1,
            nftContractAddress: address(mockNft),
            interestRatePerSecond: 3,
            fixedTerms: false,
            floorTerm: true,
            lenderOffer: true,
            nftId: 1,
            asset: address(usdcToken),
            amount: 1 ether,
            duration: 1 days,
            expiration: uint32(block.timestamp + 1)
        });

        offersContract.createOffer(offer);

        hevm.stopPrank();

        bytes32 offerHash = offersContract.getOfferHash(offer);

        lendingAuction.executeLoanByBorrower(
            offer.nftContractAddress,
            offer.nftId,
            offerHash,
            offer.floorTerm
        );

        hevm.warp(block.timestamp + 1 days);

        uint256 principal = 1 ether;

        (uint256 lenderInterest, uint256 protocolInterest) = lendingAuction
            .calculateInterestAccrued(offer.nftContractAddress, offer.nftId);

        uint256 repayAmount = principal + lenderInterest + protocolInterest;

        usdcToken.mint(address(this), lenderInterest + protocolInterest);

        usdcToken.approve(address(liquidityProviders), repayAmount);

        lendingAuction.repayLoan(offer.nftContractAddress, offer.nftId);

        assertEq(usdcToken.balanceOf(address(this)), 0);
        assertEq(usdcToken.balanceOf(address(liquidityProviders)), 0);
        assertEq(
            cUSDCToken.balanceOf(address(liquidityProviders)),
            (6 ether + lenderInterest + protocolInterest) * 1 ether
        );

        assertEq(mockNft.ownerOf(1), address(this));

        LoanAuction memory loanAuction = lendingAuction.getLoanAuction(address(mockNft), 1);

        assertEq(loanAuction.nftOwner, ZERO_ADDRESS);
        assertEq(loanAuction.lender, ZERO_ADDRESS);
        assertEq(loanAuction.asset, ZERO_ADDRESS);
        assertEq(loanAuction.interestRatePerSecond, 0);
        assertTrue(!loanAuction.fixedTerms);

        assertEq(loanAuction.amount, 0);
        assertEq(loanAuction.loanEndTimestamp, 0);
        assertEq(loanAuction.lastUpdatedTimestamp, 0);
        assertEq(loanAuction.accumulatedLenderInterest, 0);
        assertEq(loanAuction.accumulatedProtocolInterest, 0);
        assertEq(loanAuction.amountDrawn, 0);
    }

<<<<<<< HEAD
        function testDrawLoanAmount_works() public {
        hevm.startPrank(LENDER_1);
        usdcToken.mint(address(LENDER_1), 6 ether);
        usdcToken.approve(address(liquidityProviders), 6 ether);

        liquidityProviders.supplyErc20(address(usdcToken), 6 ether);

        Offer memory offer = Offer({
            creator: LENDER_1,
            nftContractAddress: address(mockNft),
            interestRatePerSecond: 694444444444,
            fixedTerms: false,
            floorTerm: true,
            lenderOffer: true,
            nftId: 1,
            asset: address(usdcToken),
            amount: 6 ether,
            duration: 1 days,
            expiration: uint32(block.timestamp + 1)
        });

        offersContract.createOffer(offer);

        hevm.stopPrank();

        bytes32 offerHash = offersContract.getOfferHash(offer);

        lendingAuction.executeLoanByBorrower(
            offer.nftContractAddress,
            offer.nftId,
            offerHash,
            offer.floorTerm
        );

        hevm.startPrank(LENDER_2);
        usdcToken.mint(address(LENDER_2), 10 ether);
        usdcToken.approve(address(liquidityProviders), 10 ether);

        liquidityProviders.supplyErc20(address(usdcToken), 10 ether);

        hevm.warp(block.timestamp + 6 hours + 10 minutes);

        Offer memory offer2 = Offer({
            creator: LENDER_2,
            nftContractAddress: address(mockNft),
            interestRatePerSecond: 694444444440,
            fixedTerms: false,
            floorTerm: false,
            lenderOffer: true,
            nftId: 1,
            asset: address(usdcToken),
            amount: 7 ether,
            duration: 3 days,
            expiration: uint32(block.timestamp + 200)
        });

        lendingAuction.refinanceByLender(offer2);

        hevm.stopPrank();

        lendingAuction.drawLoanAmount(offer2.nftContractAddress, offer2.nftId, 0.5 ether);

        assertEq(usdcToken.balanceOf(address(this)), 6.5 ether);
        assertEq(cUSDCToken.balanceOf(address(this)), 0);

        assertEq(usdcToken.balanceOf(address(LENDER_1)), 0);
        assertEq(cUSDCToken.balanceOf(address(LENDER_1)), 0);

        assertEq(usdcToken.balanceOf(address(LENDER_2)), 0);
        assertEq(cUSDCToken.balanceOf(address(LENDER_2)), 0);

        assertEq(usdcToken.balanceOf(address(liquidityProviders)), 0);
        assertEq(cUSDCToken.balanceOf(address(liquidityProviders)), 9.5 ether * 10**18);

        assertEq(mockNft.ownerOf(1), address(lendingAuction));
        assertEq(lendingAuction.ownerOf(address(mockNft), 1), address(this));

        assertEq(liquidityProviders.getCAssetBalance(address(this), address(cUSDCToken)), 0);
        assertEq(
            liquidityProviders.getCAssetBalance(LENDER_1, address(cUSDCToken)),
            6045416666666656800 ether
        );
        assertEq(
            liquidityProviders.getCAssetBalance(LENDER_2, address(cUSDCToken)),
            3454583333333343200 ether
        );

        assertEq(
            liquidityProviders.getCAssetBalance(OWNER, address(cUSDCToken)),
            0 ether // premium at 0 so no balance expected
        );

        LoanAuction memory loanAuction = lendingAuction.getLoanAuction(address(mockNft), 1);

        assertEq(loanAuction.nftOwner, address(this));
        assertEq(loanAuction.lender, LENDER_2);
        assertEq(loanAuction.asset, address(usdcToken));
        assertEq(loanAuction.interestRatePerSecond, 694444444440);
        assertTrue(!loanAuction.fixedTerms);

        assertEq(loanAuction.amount, 7 ether);
        assertEq(loanAuction.loanEndTimestamp, loanAuction.loanBeginTimestamp + 3 days);
        assertEq(loanAuction.lastUpdatedTimestamp, block.timestamp);
        assertEq(loanAuction.accumulatedLenderInterest, 15416666666656800);
        assertEq(loanAuction.accumulatedProtocolInterest, 0);
        assertEq(loanAuction.amountDrawn, 6500000000000000000);
    }

    // TODO(dankurka): Tests missing for drawAmount
=======
    function testDrawLoanAmount_works() public {
        setupRefinance();
>>>>>>> d64f8eed

        LoanAuction memory loanAuction = lendingAuction.getLoanAuction(address(mockNft), 1);

        assertEq(loanAuction.amountDrawn, 6 ether);

        lendingAuction.drawLoanAmount(address(mockNft), 1, 5 * 10**17);

        assertEq(usdcToken.balanceOf(address(this)), 6.5 ether);

        loanAuction = lendingAuction.getLoanAuction(address(mockNft), 1);

        assertEq(loanAuction.amountDrawn, 6.5 ether);
    }

    function testCannotDrawLoanAmount_funds_overdrawn() public {
        setupRefinance();

        LoanAuction memory loanAuction = lendingAuction.getLoanAuction(address(mockNft), 1);

        assertEq(loanAuction.amountDrawn, 6 ether);

        hevm.expectRevert("funds overdrawn");

        lendingAuction.drawLoanAmount(address(mockNft), 1, 2 * 10**18);
    }

    function testCannotDrawLoanAmount_no_open_loan() public {
        setupRefinance();

        usdcToken.mint(address(this), 10 ether);
        usdcToken.approve(address(liquidityProviders), 10 ether);

        lendingAuction.repayLoan(address(mockNft), 1);

        // TODO(miller) change NiftApes.sol so
        // that is "loan not active" is revert
        hevm.expectRevert("asset allow list");

        lendingAuction.drawLoanAmount(address(mockNft), 1, 2 * 10**18);
    }

    function testCannotDrawLoanAmount_not_your_loan() public {
        setupRefinance();

        hevm.expectRevert("nft owner");

        hevm.prank(SIGNER_1);

        lendingAuction.drawLoanAmount(address(mockNft), 1, 5 * 10**17);
    }

    function testCannotDrawLoanAmount_loan_expired() public {
        setupRefinance();

        hevm.warp(block.timestamp + 2 days);

        hevm.expectRevert("loan expired");

        lendingAuction.drawLoanAmount(address(mockNft), 1, 5 * 10**17);
    }

    // TODO(miller): Tests missing for drawAmount
    // TODO(miller): Missing test for withdrawing someone elses signed offer
    // TODO(miller): Missing tests for regen collective percentage
    // TODO(miller): Missing tests for Sanctions list
    // TODO(miller): Tests for slashUnsupportedAmount
    // TODO(miller): Tests for interest math and different gas greifing and term griefing premiums
    // TODO(miller): Review existing tests for additional cases
    // TODO(miller): Review contract functions and ensure there are tests for each function
    // TODO(miller): repayLoanForAccount (including sanctions test)
    // TODO updateLendingContractAddress test
    // TODO updateLiquidityContractAddress test
}<|MERGE_RESOLUTION|>--- conflicted
+++ resolved
@@ -6544,120 +6544,8 @@
         assertEq(loanAuction.amountDrawn, 0);
     }
 
-<<<<<<< HEAD
-        function testDrawLoanAmount_works() public {
-        hevm.startPrank(LENDER_1);
-        usdcToken.mint(address(LENDER_1), 6 ether);
-        usdcToken.approve(address(liquidityProviders), 6 ether);
-
-        liquidityProviders.supplyErc20(address(usdcToken), 6 ether);
-
-        Offer memory offer = Offer({
-            creator: LENDER_1,
-            nftContractAddress: address(mockNft),
-            interestRatePerSecond: 694444444444,
-            fixedTerms: false,
-            floorTerm: true,
-            lenderOffer: true,
-            nftId: 1,
-            asset: address(usdcToken),
-            amount: 6 ether,
-            duration: 1 days,
-            expiration: uint32(block.timestamp + 1)
-        });
-
-        offersContract.createOffer(offer);
-
-        hevm.stopPrank();
-
-        bytes32 offerHash = offersContract.getOfferHash(offer);
-
-        lendingAuction.executeLoanByBorrower(
-            offer.nftContractAddress,
-            offer.nftId,
-            offerHash,
-            offer.floorTerm
-        );
-
-        hevm.startPrank(LENDER_2);
-        usdcToken.mint(address(LENDER_2), 10 ether);
-        usdcToken.approve(address(liquidityProviders), 10 ether);
-
-        liquidityProviders.supplyErc20(address(usdcToken), 10 ether);
-
-        hevm.warp(block.timestamp + 6 hours + 10 minutes);
-
-        Offer memory offer2 = Offer({
-            creator: LENDER_2,
-            nftContractAddress: address(mockNft),
-            interestRatePerSecond: 694444444440,
-            fixedTerms: false,
-            floorTerm: false,
-            lenderOffer: true,
-            nftId: 1,
-            asset: address(usdcToken),
-            amount: 7 ether,
-            duration: 3 days,
-            expiration: uint32(block.timestamp + 200)
-        });
-
-        lendingAuction.refinanceByLender(offer2);
-
-        hevm.stopPrank();
-
-        lendingAuction.drawLoanAmount(offer2.nftContractAddress, offer2.nftId, 0.5 ether);
-
-        assertEq(usdcToken.balanceOf(address(this)), 6.5 ether);
-        assertEq(cUSDCToken.balanceOf(address(this)), 0);
-
-        assertEq(usdcToken.balanceOf(address(LENDER_1)), 0);
-        assertEq(cUSDCToken.balanceOf(address(LENDER_1)), 0);
-
-        assertEq(usdcToken.balanceOf(address(LENDER_2)), 0);
-        assertEq(cUSDCToken.balanceOf(address(LENDER_2)), 0);
-
-        assertEq(usdcToken.balanceOf(address(liquidityProviders)), 0);
-        assertEq(cUSDCToken.balanceOf(address(liquidityProviders)), 9.5 ether * 10**18);
-
-        assertEq(mockNft.ownerOf(1), address(lendingAuction));
-        assertEq(lendingAuction.ownerOf(address(mockNft), 1), address(this));
-
-        assertEq(liquidityProviders.getCAssetBalance(address(this), address(cUSDCToken)), 0);
-        assertEq(
-            liquidityProviders.getCAssetBalance(LENDER_1, address(cUSDCToken)),
-            6045416666666656800 ether
-        );
-        assertEq(
-            liquidityProviders.getCAssetBalance(LENDER_2, address(cUSDCToken)),
-            3454583333333343200 ether
-        );
-
-        assertEq(
-            liquidityProviders.getCAssetBalance(OWNER, address(cUSDCToken)),
-            0 ether // premium at 0 so no balance expected
-        );
-
-        LoanAuction memory loanAuction = lendingAuction.getLoanAuction(address(mockNft), 1);
-
-        assertEq(loanAuction.nftOwner, address(this));
-        assertEq(loanAuction.lender, LENDER_2);
-        assertEq(loanAuction.asset, address(usdcToken));
-        assertEq(loanAuction.interestRatePerSecond, 694444444440);
-        assertTrue(!loanAuction.fixedTerms);
-
-        assertEq(loanAuction.amount, 7 ether);
-        assertEq(loanAuction.loanEndTimestamp, loanAuction.loanBeginTimestamp + 3 days);
-        assertEq(loanAuction.lastUpdatedTimestamp, block.timestamp);
-        assertEq(loanAuction.accumulatedLenderInterest, 15416666666656800);
-        assertEq(loanAuction.accumulatedProtocolInterest, 0);
-        assertEq(loanAuction.amountDrawn, 6500000000000000000);
-    }
-
-    // TODO(dankurka): Tests missing for drawAmount
-=======
     function testDrawLoanAmount_works() public {
         setupRefinance();
->>>>>>> d64f8eed
 
         LoanAuction memory loanAuction = lendingAuction.getLoanAuction(address(mockNft), 1);
 
