// SPDX-License-Identifier: MIT
pragma solidity 0.8.13;

import "@openzeppelin/contracts/interfaces/IERC20Upgradeable.sol";
import "@openzeppelin/contracts/token/ERC721/utils/ERC721HolderUpgradeable.sol";
import "../../interfaces/compound/ICERC20.sol";
import "../../interfaces/compound/ICEther.sol";
import "../../Lending.sol";
import "../../Liquidity.sol";
import "../../Offers.sol";
import "../../interfaces/niftyapes/lending/ILendingEvents.sol";
import "../../interfaces/niftyapes/offers/IOffersEvents.sol";

import "../common/BaseTest.sol";
import "../mock/CERC20Mock.sol";
import "../mock/CEtherMock.sol";
import "../mock/ERC20Mock.sol";
import "../mock/ERC721Mock.sol";

import "../Console.sol";

contract LendingAuctionUnitTest is
    BaseTest,
    ILendingEvents,
    ILendingStructs,
    IOffersEvents,
    IOffersStructs,
    ERC721HolderUpgradeable
{
    NiftyApesLending lendingAuction;
    NiftyApesOffers offersContract;
    NiftyApesLiquidity liquidityProviders;
    ERC20Mock usdcToken;
    CERC20Mock cUSDCToken;

    CEtherMock cEtherToken;

    ERC721Mock mockNft;

    bool acceptEth;

    address constant ZERO_ADDRESS = address(0);
    address constant ETH_ADDRESS = address(0xEeeeeEeeeEeEeeEeEeEeeEEEeeeeEeeeeeeeEEeE);

    address constant LENDER_1 = address(0x1010);
    address constant LENDER_2 = address(0x2020);
    address constant LENDER_3 = address(0x3030);
    address constant BORROWER_1 = address(0x101);
    address constant OWNER = address(0xFFFFFFFFFFFFFF);

    uint256 immutable SIGNER_PRIVATE_KEY_1 =
        0x60b919c82f0b4791a5b7c6a7275970ace1748759ebdaa4076d7eeed9dbcff3c3;
    address immutable SIGNER_1 = 0x503408564C50b43208529faEf9bdf9794c015d52;
    address immutable SIGNER_2 = 0x4a3A70D6Be2290f5F57Ac7E64b9A1B7695f5b0B3;

    address constant SANCTIONED_ADDRESS = 0x7FF9cFad3877F21d41Da833E2F775dB0569eE3D9;

    receive() external payable {
        require(acceptEth, "acceptEth");
    }

    function setUp() public {
        lendingAuction = new NiftyApesLending();
        lendingAuction.initialize();

        liquidityProviders = new NiftyApesLiquidity();
        liquidityProviders.initialize();

        offersContract = new NiftyApesOffers();
        offersContract.initialize();

        lendingAuction.updateOffersContractAddress(address(offersContract));
        lendingAuction.updateLiquidityContractAddress(address(liquidityProviders));

        liquidityProviders.updateLendingContractAddress(address(lendingAuction));

        offersContract.updateLendingContractAddress(address(lendingAuction));
        offersContract.updateLiquidityContractAddress(address(liquidityProviders));

        usdcToken = new ERC20Mock();
        usdcToken.initialize("USD Coin", "USDC");
        cUSDCToken = new CERC20Mock();
        cUSDCToken.initialize(usdcToken);
        liquidityProviders.setCAssetAddress(address(usdcToken), address(cUSDCToken));
        liquidityProviders.setMaxCAssetBalance(address(usdcToken), 2**256 - 1);

        cEtherToken = new CEtherMock();
        cEtherToken.initialize();
        liquidityProviders.setCAssetAddress(
            address(0xEeeeeEeeeEeEeeEeEeEeeEEEeeeeEeeeeeeeEEeE),
            address(cEtherToken)
        );
        liquidityProviders.setMaxCAssetBalance(
            address(0xEeeeeEeeeEeEeeEeEeEeeEEEeeeeEeeeeeeeEEeE),
            2**256 - 1
        );

        acceptEth = true;

        mockNft = new ERC721Mock();
        mockNft.initialize("BoredApe", "BAYC");

        mockNft.safeMint(address(this), 1);
        mockNft.approve(address(lendingAuction), 1);

        mockNft.safeMint(address(this), 2);
        mockNft.approve(address(lendingAuction), 2);

        lendingAuction.transferOwnership(OWNER);
    }

    function signOffer(uint256 signerPrivateKey, Offer memory offer) public returns (bytes memory) {
        // This is the EIP712 signed hash
        bytes32 offerHash = offersContract.getOfferHash(offer);

        return sign(signerPrivateKey, offerHash);
    }

    function setupLoan() public {
        hevm.startPrank(LENDER_1);
        usdcToken.mint(address(LENDER_1), 6 ether);
        usdcToken.approve(address(liquidityProviders), 6 ether);

        liquidityProviders.supplyErc20(address(usdcToken), 6 ether);

        Offer memory offer = Offer({
            creator: LENDER_1,
            nftContractAddress: address(mockNft),
            interestRatePerSecond: 694444444444,
            fixedTerms: false,
            floorTerm: true,
            lenderOffer: true,
            nftId: 1,
            asset: address(usdcToken),
            amount: 6 ether,
            duration: 1 days,
            expiration: uint32(block.timestamp + 1)
        });

        offersContract.createOffer(offer);

        hevm.stopPrank();

        bytes32 offerHash = offersContract.getOfferHash(offer);

        lendingAuction.executeLoanByBorrower(
            offer.nftContractAddress,
            offer.nftId,
            offerHash,
            offer.floorTerm
        );
    }

    // LENDER_1 makes an offer on mockNft #1, owned by address(this)
    // address(this) executes loan
    // LENDER_2 makes a better offer with a greater amount offered
    // LENDER_2 initiates refinance
    // Useful for testing drawLoanAmount functionality
    // which requires a lender-initiated refinance for a greater amount
    function setupRefinance() public {
        hevm.startPrank(LENDER_1);
        usdcToken.mint(address(LENDER_1), 6 ether);
        usdcToken.approve(address(liquidityProviders), 6 ether);

        liquidityProviders.supplyErc20(address(usdcToken), 6 ether);

        Offer memory offer = Offer({
            creator: LENDER_1,
            nftContractAddress: address(mockNft),
            interestRatePerSecond: 694444444444,
            fixedTerms: false,
            floorTerm: true,
            lenderOffer: true,
            nftId: 1,
            asset: address(usdcToken),
            amount: 6 ether,
            duration: 1 days,
            expiration: uint32(block.timestamp + 1)
        });

        offersContract.createOffer(offer);

        hevm.stopPrank();

        bytes32 offerHash = offersContract.getOfferHash(offer);

        lendingAuction.executeLoanByBorrower(
            offer.nftContractAddress,
            offer.nftId,
            offerHash,
            offer.floorTerm
        );

        hevm.startPrank(LENDER_2);
        usdcToken.mint(address(LENDER_2), 7 ether);
        usdcToken.approve(address(liquidityProviders), 7 ether);

        liquidityProviders.supplyErc20(address(usdcToken), 7 ether);

        hevm.warp(block.timestamp + 12 hours);

        Offer memory offer2 = Offer({
            creator: LENDER_2,
            nftContractAddress: address(mockNft),
            interestRatePerSecond: 694444444444,
            fixedTerms: false,
            floorTerm: false,
            lenderOffer: true,
            nftId: 1,
            asset: address(usdcToken),
            amount: 7 ether,
            duration: 3 days,
            expiration: uint32(block.timestamp + 1)
        });

        lendingAuction.refinanceByLender(offer2);

        hevm.stopPrank();
    }

    function testGetOffer_returns_empty_offer() public {
        Offer memory offer = offersContract.getOffer(
            address(0x0000000000000000000000000000000000000001),
            2,
            "",
            false
        );

        assertEq(offer.creator, ZERO_ADDRESS);
        assertEq(offer.nftContractAddress, ZERO_ADDRESS);
        assertEq(offer.interestRatePerSecond, 0);
        assertTrue(!offer.fixedTerms);
        assertTrue(!offer.floorTerm);
        assertEq(offer.nftId, 0);
        assertEq(offer.asset, ZERO_ADDRESS);
        assertEq(offer.amount, 0);
        assertEq(offer.duration, 0);
        assertEq(offer.expiration, 0);
    }

    // createOffer Tests

    function testCannotCreateOffer_asset_not_whitelisted() public {
        Offer memory offer = Offer({
            creator: address(0x0000000000000000000000000000000000000001),
            nftContractAddress: address(0x0000000000000000000000000000000000000002),
            interestRatePerSecond: 3,
            fixedTerms: false,
            floorTerm: false,
            lenderOffer: true,
            nftId: 4,
            asset: address(0x0000000000000000000000000000000000000005),
            amount: 6,
            duration: 7,
            expiration: 8
        });

        hevm.expectRevert("asset allow list");

        offersContract.createOffer(offer);
    }

    function testCannotCreateOffer_offer_does_not_match_sender() public {
        Offer memory offer = Offer({
            creator: address(0x0000000000000000000000000000000000000001),
            nftContractAddress: address(0x0000000000000000000000000000000000000002),
            interestRatePerSecond: 3,
            fixedTerms: false,
            floorTerm: false,
            lenderOffer: true,
            nftId: 4,
            asset: address(usdcToken),
            amount: 6,
            duration: 7,
            expiration: 8
        });

        hevm.expectRevert("offer creator");

        offersContract.createOffer(offer);
    }

    function testCannotCreateOffer_not_enough_balance() public {
        Offer memory offer = Offer({
            creator: address(this),
            nftContractAddress: address(0x0000000000000000000000000000000000000002),
            interestRatePerSecond: 3,
            fixedTerms: false,
            floorTerm: false,
            lenderOffer: true,
            nftId: 4,
            asset: address(usdcToken),
            amount: 6,
            duration: 7,
            expiration: 8
        });

        hevm.expectRevert("Insufficient cToken balance");

        offersContract.createOffer(offer);
    }

    function testCreateOffer_works() public {
        usdcToken.mint(address(this), 6);
        usdcToken.approve(address(liquidityProviders), 6);

        liquidityProviders.supplyErc20(address(usdcToken), 6);

        Offer memory offer = Offer({
            creator: address(this),
            nftContractAddress: address(0x0000000000000000000000000000000000000002),
            interestRatePerSecond: 3,
            fixedTerms: true,
            floorTerm: true,
            lenderOffer: true,
            nftId: 4,
            asset: address(usdcToken),
            amount: 6,
            duration: 7,
            expiration: 8
        });

        offersContract.createOffer(offer);

        bytes32 offerHash = offersContract.getOfferHash(offer);

        Offer memory actual = offersContract.getOffer(
            offer.nftContractAddress,
            offer.nftId,
            offerHash,
            offer.floorTerm
        );

        assertEq(actual.creator, address(this));
        assertEq(actual.nftContractAddress, address(0x0000000000000000000000000000000000000002));
        assertEq(actual.interestRatePerSecond, 3);
        assertTrue(actual.fixedTerms);
        assertTrue(actual.floorTerm);
        assertTrue(actual.lenderOffer);
        assertEq(actual.nftId, 4);
        assertEq(actual.asset, address(usdcToken));
        assertEq(actual.amount, 6);
        assertEq(actual.duration, 7);
        assertEq(actual.expiration, 8);
    }

    function testCreateOffer_works_event() public {
        usdcToken.mint(address(this), 6);
        usdcToken.approve(address(liquidityProviders), 6);

        liquidityProviders.supplyErc20(address(usdcToken), 6);

        Offer memory offer = Offer({
            creator: address(this),
            nftContractAddress: address(0x0000000000000000000000000000000000000002),
            interestRatePerSecond: 3,
            fixedTerms: true,
            floorTerm: true,
            lenderOffer: true,
            nftId: 4,
            asset: address(usdcToken),
            amount: 6,
            duration: 7,
            expiration: 8
        });

        bytes32 offerHash = offersContract.getOfferHash(offer);

        hevm.expectEmit(true, false, false, true);

        emit NewOffer(
            address(this),
            address(usdcToken),
            address(0x0000000000000000000000000000000000000002),
            4,
            offer,
            offerHash
        );

        offersContract.createOffer(offer);
    }

    // removeOffer Tests

    function testCannotRemoveOffer_other_user() public {
        usdcToken.mint(address(this), 6);
        usdcToken.approve(address(liquidityProviders), 6);

        liquidityProviders.supplyErc20(address(usdcToken), 6);

        Offer memory offer = Offer({
            creator: address(this),
            nftContractAddress: address(0x0000000000000000000000000000000000000002),
            interestRatePerSecond: 3,
            fixedTerms: true,
            floorTerm: true,
            lenderOffer: true,
            nftId: 4,
            asset: address(usdcToken),
            amount: 6,
            duration: 7,
            expiration: 8
        });

        offersContract.createOffer(offer);

        bytes32 offerHash = offersContract.getOfferHash(offer);

        hevm.prank(address(0x0000000000000000000000000000000000000001));

        hevm.expectRevert("offer creator");

        offersContract.removeOffer(
            offer.nftContractAddress,
            offer.nftId,
            offerHash,
            offer.floorTerm
        );
    }

    function testRemoveOffer_works() public {
        usdcToken.mint(address(this), 6);
        usdcToken.approve(address(liquidityProviders), 6);

        liquidityProviders.supplyErc20(address(usdcToken), 6);

        Offer memory offer = Offer({
            creator: address(this),
            nftContractAddress: address(0x0000000000000000000000000000000000000002),
            interestRatePerSecond: 3,
            fixedTerms: true,
            floorTerm: true,
            lenderOffer: true,
            nftId: 4,
            asset: address(usdcToken),
            amount: 6,
            duration: 7,
            expiration: 8
        });

        offersContract.createOffer(offer);

        bytes32 offerHash = offersContract.getOfferHash(offer);

        offersContract.removeOffer(
            offer.nftContractAddress,
            offer.nftId,
            offerHash,
            offer.floorTerm
        );

        Offer memory actual = offersContract.getOffer(
            offer.nftContractAddress,
            offer.nftId,
            offerHash,
            offer.floorTerm
        );

        assertEq(actual.creator, ZERO_ADDRESS);
        assertEq(actual.nftContractAddress, ZERO_ADDRESS);
        assertEq(actual.interestRatePerSecond, 0);
        assertTrue(!actual.fixedTerms);
        assertTrue(!actual.floorTerm);
        assertEq(actual.nftId, 0);
        assertEq(actual.asset, ZERO_ADDRESS);
        assertEq(actual.amount, 0);
        assertEq(actual.duration, 0);
        assertEq(actual.expiration, 0);
    }

    function testRemoveOffer_event() public {
        usdcToken.mint(address(this), 6);
        usdcToken.approve(address(liquidityProviders), 6);

        liquidityProviders.supplyErc20(address(usdcToken), 6);

        Offer memory offer = Offer({
            creator: address(this),
            nftContractAddress: address(0x0000000000000000000000000000000000000002),
            interestRatePerSecond: 3,
            fixedTerms: true,
            floorTerm: true,
            lenderOffer: true,
            nftId: 4,
            asset: address(usdcToken),
            amount: 6,
            duration: 7,
            expiration: 8
        });

        offersContract.createOffer(offer);

        bytes32 offerHash = offersContract.getOfferHash(offer);

        hevm.expectEmit(true, false, false, true);

        emit OfferRemoved(
            address(this),
            address(usdcToken),
            address(0x0000000000000000000000000000000000000002),
            4,
            offer,
            offerHash
        );

        offersContract.removeOffer(
            offer.nftContractAddress,
            offer.nftId,
            offerHash,
            offer.floorTerm
        );
    }

    // executeLoanByBorrower Tests

    function testCannotExecuteLoanByBorrower_asset_not_in_allow_list() public {
        usdcToken.mint(address(this), 6);
        usdcToken.approve(address(liquidityProviders), 6);

        liquidityProviders.supplyErc20(address(usdcToken), 6);

        Offer memory offer = Offer({
            creator: address(this),
            nftContractAddress: address(0x0000000000000000000000000000000000000002),
            interestRatePerSecond: 3,
            fixedTerms: true,
            floorTerm: true,
            lenderOffer: true,
            nftId: 4,
            asset: address(usdcToken),
            amount: 6,
            duration: 7,
            expiration: uint32(block.timestamp + 1)
        });

        offersContract.createOffer(offer);

        bytes32 offerHash = offersContract.getOfferHash(offer);

        liquidityProviders.setCAssetAddress(
            address(usdcToken),
            address(0x0000000000000000000000000000000000000000)
        );

        hevm.expectRevert("asset allow list");

        lendingAuction.executeLoanByBorrower(
            offer.nftContractAddress,
            offer.nftId,
            offerHash,
            offer.floorTerm
        );
    }

    function testCannotExecuteLoanByBorrower_no_offer_present() public {
        usdcToken.mint(address(this), 6);
        usdcToken.approve(address(liquidityProviders), 6);

        liquidityProviders.supplyErc20(address(usdcToken), 6);

        Offer memory offer = Offer({
            creator: address(this),
            nftContractAddress: address(0x0000000000000000000000000000000000000002),
            interestRatePerSecond: 3,
            fixedTerms: true,
            floorTerm: true,
            lenderOffer: true,
            nftId: 4,
            asset: address(usdcToken),
            amount: 6,
            duration: 7,
            expiration: 8
        });

        bytes32 offerHash = offersContract.getOfferHash(offer);

        hevm.expectRevert("lender offer");

        lendingAuction.executeLoanByBorrower(
            offer.nftContractAddress,
            offer.nftId,
            offerHash,
            offer.floorTerm
        );
    }

    function testCannotExecuteLoanByBorrower_offer_expired() public {
        usdcToken.mint(address(this), 6);
        usdcToken.approve(address(liquidityProviders), 6);

        liquidityProviders.supplyErc20(address(usdcToken), 6);

        Offer memory offer = Offer({
            creator: address(this),
            nftContractAddress: address(0x0000000000000000000000000000000000000002),
            interestRatePerSecond: 3,
            fixedTerms: true,
            floorTerm: true,
            lenderOffer: true,
            nftId: 4,
            asset: address(usdcToken),
            amount: 6,
            duration: 7,
            expiration: 8
        });

        offersContract.createOffer(offer);

        bytes32 offerHash = offersContract.getOfferHash(offer);

        hevm.expectRevert("offer expired");

        lendingAuction.executeLoanByBorrower(
            offer.nftContractAddress,
            offer.nftId,
            offerHash,
            offer.floorTerm
        );
    }

    function testCannotExecuteLoanByBorrower_offer_duration() public {
        usdcToken.mint(address(this), 6);
        usdcToken.approve(address(liquidityProviders), 6);

        liquidityProviders.supplyErc20(address(usdcToken), 6);

        Offer memory offer = Offer({
            creator: address(this),
            nftContractAddress: address(0x0000000000000000000000000000000000000002),
            interestRatePerSecond: 3,
            fixedTerms: true,
            floorTerm: true,
            lenderOffer: true,
            nftId: 4,
            asset: address(usdcToken),
            amount: 6,
            duration: 7,
            expiration: uint32(block.timestamp + 1)
        });

        offersContract.createOffer(offer);

        bytes32 offerHash = offersContract.getOfferHash(offer);

        hevm.expectRevert("offer duration");

        lendingAuction.executeLoanByBorrower(
            offer.nftContractAddress,
            offer.nftId,
            offerHash,
            offer.floorTerm
        );
    }

    function testCannotExecuteLoanByBorrower_not_owning_nft() public {
        usdcToken.mint(address(this), 6);
        usdcToken.approve(address(liquidityProviders), 6);

        liquidityProviders.supplyErc20(address(usdcToken), 6);

        Offer memory offer = Offer({
            creator: address(this),
            nftContractAddress: address(mockNft),
            interestRatePerSecond: 3,
            fixedTerms: true,
            floorTerm: true,
            lenderOffer: true,
            nftId: 1,
            asset: address(usdcToken),
            amount: 6,
            duration: 1 days,
            expiration: uint32(block.timestamp + 1)
        });

        offersContract.createOffer(offer);

        bytes32 offerHash = offersContract.getOfferHash(offer);

        mockNft.transferFrom(address(this), address(0x0000000000000000000000000000000000000001), 1);

        hevm.expectRevert("nft owner");

        lendingAuction.executeLoanByBorrower(
            offer.nftContractAddress,
            offer.nftId,
            offerHash,
            offer.floorTerm
        );
    }

    function testCannotExecuteLoanByBorrower_not_enough_tokens() public {
        hevm.startPrank(LENDER_2);
        usdcToken.mint(LENDER_2, 6);
        usdcToken.approve(address(liquidityProviders), 6);

        liquidityProviders.supplyErc20(address(usdcToken), 6);
        hevm.stopPrank();

        hevm.startPrank(LENDER_1);
        usdcToken.mint(LENDER_1, 6);
        usdcToken.approve(address(liquidityProviders), 6);

        liquidityProviders.supplyErc20(address(usdcToken), 6);

        Offer memory offer1 = Offer({
            creator: LENDER_1,
            nftContractAddress: address(mockNft),
            interestRatePerSecond: 3,
            fixedTerms: true,
            floorTerm: true,
            lenderOffer: true,
            nftId: 1,
            asset: address(usdcToken),
            amount: 6,
            duration: 1 days,
            expiration: uint32(block.timestamp + 1)
        });

        offersContract.createOffer(offer1);

        bytes32 offerHash1 = offersContract.getOfferHash(offer1);

        Offer memory offer2 = Offer({
            creator: LENDER_1,
            nftContractAddress: address(mockNft),
            interestRatePerSecond: 3,
            fixedTerms: true,
            floorTerm: true,
            lenderOffer: true,
            nftId: 2,
            asset: address(usdcToken),
            amount: 6,
            duration: 1 days,
            expiration: uint32(block.timestamp + 1)
        });

        offersContract.createOffer(offer2);

        hevm.stopPrank();

        bytes32 offerHash2 = offersContract.getOfferHash(offer2);

        // funds for first loan are available
        lendingAuction.executeLoanByBorrower(
            offer1.nftContractAddress,
            offer1.nftId,
            offerHash1,
            offer1.floorTerm
        );

        hevm.expectRevert("Insufficient cToken balance");

        lendingAuction.executeLoanByBorrower(
            offer2.nftContractAddress,
            offer2.nftId,
            offerHash2,
            offer2.floorTerm
        );
    }

    function testCannotExecuteLoanByBorrower_underlying_transfer_fails() public {
        hevm.startPrank(LENDER_1);
        usdcToken.mint(address(LENDER_1), 6);
        usdcToken.approve(address(liquidityProviders), 6);

        liquidityProviders.supplyErc20(address(usdcToken), 6);

        Offer memory offer = Offer({
            creator: LENDER_1,
            nftContractAddress: address(mockNft),
            interestRatePerSecond: 3,
            fixedTerms: true,
            floorTerm: true,
            lenderOffer: true,
            nftId: 1,
            asset: address(usdcToken),
            amount: 6,
            duration: 1 days,
            expiration: uint32(block.timestamp + 1)
        });

        offersContract.createOffer(offer);

        hevm.stopPrank();

        bytes32 offerHash = offersContract.getOfferHash(offer);

        usdcToken.setTransferFail(true);

        hevm.expectRevert("SafeERC20: ERC20 operation did not succeed");

        lendingAuction.executeLoanByBorrower(
            offer.nftContractAddress,
            offer.nftId,
            offerHash,
            offer.floorTerm
        );
    }

    function testCannotExecuteLoanByBorrower_eth_payment_fails() public {
        hevm.startPrank(LENDER_1);

        liquidityProviders.supplyEth{ value: 6 }();

        Offer memory offer = Offer({
            creator: LENDER_1,
            nftContractAddress: address(mockNft),
            interestRatePerSecond: 3,
            fixedTerms: true,
            floorTerm: true,
            lenderOffer: true,
            nftId: 1,
            asset: ETH_ADDRESS,
            amount: 6,
            duration: 1 days,
            expiration: uint32(block.timestamp + 1)
        });

        offersContract.createOffer(offer);

        hevm.stopPrank();

        bytes32 offerHash = offersContract.getOfferHash(offer);

        acceptEth = false;

        hevm.expectRevert("Address: unable to send value, recipient may have reverted");

        lendingAuction.executeLoanByBorrower(
            offer.nftContractAddress,
            offer.nftId,
            offerHash,
            offer.floorTerm
        );
    }

    function testCannotExecuteLoanByBorrower_borrower_offer() public {
        hevm.startPrank(LENDER_1);

        liquidityProviders.supplyEth{ value: 6 }();

        Offer memory offer = Offer({
            creator: LENDER_1,
            nftContractAddress: address(mockNft),
            interestRatePerSecond: 3,
            fixedTerms: true,
            floorTerm: false,
            lenderOffer: false,
            nftId: 1,
            asset: ETH_ADDRESS,
            amount: 6,
            duration: 1 days,
            expiration: uint32(block.timestamp + 1)
        });

        hevm.stopPrank();

        mockNft.transferFrom(address(this), LENDER_1, 1);

        hevm.startPrank(LENDER_1);
        mockNft.approve(address(lendingAuction), 1);

        offersContract.createOffer(offer);

        hevm.stopPrank();

        bytes32 offerHash = offersContract.getOfferHash(offer);

        hevm.expectRevert("lender offer");

        lendingAuction.executeLoanByBorrower(
            offer.nftContractAddress,
            offer.nftId,
            offerHash,
            offer.floorTerm
        );
    }

    function testExecuteLoanByBorrower_works_floor_term() public {
        hevm.startPrank(LENDER_1);
        usdcToken.mint(address(LENDER_1), 6);
        usdcToken.approve(address(liquidityProviders), 6);

        liquidityProviders.supplyErc20(address(usdcToken), 6);

        Offer memory offer = Offer({
            creator: LENDER_1,
            nftContractAddress: address(mockNft),
            interestRatePerSecond: 3,
            fixedTerms: true,
            floorTerm: true,
            lenderOffer: true,
            nftId: 1,
            asset: address(usdcToken),
            amount: 6,
            duration: 1 days,
            expiration: uint32(block.timestamp + 1)
        });

        offersContract.createOffer(offer);

        hevm.stopPrank();

        bytes32 offerHash = offersContract.getOfferHash(offer);

        lendingAuction.executeLoanByBorrower(
            offer.nftContractAddress,
            offer.nftId,
            offerHash,
            offer.floorTerm
        );

        assertEq(usdcToken.balanceOf(address(this)), 6);
        assertEq(cUSDCToken.balanceOf(address(this)), 0);

        assertEq(usdcToken.balanceOf(address(LENDER_1)), 0);
        assertEq(cUSDCToken.balanceOf(address(LENDER_1)), 0);

        assertEq(usdcToken.balanceOf(address(liquidityProviders)), 0);
        assertEq(cUSDCToken.balanceOf(address(liquidityProviders)), 0);

        assertEq(mockNft.ownerOf(1), address(lendingAuction));
        assertEq(lendingAuction.ownerOf(address(mockNft), 1), address(this));

        assertEq(liquidityProviders.getCAssetBalance(address(this), address(cUSDCToken)), 0);

        LoanAuction memory loanAuction = lendingAuction.getLoanAuction(address(mockNft), 1);

        assertEq(loanAuction.nftOwner, address(this));
        assertEq(loanAuction.lender, LENDER_1);
        assertEq(loanAuction.asset, address(usdcToken));
        assertEq(loanAuction.interestRatePerSecond, 3);
        assertTrue(loanAuction.fixedTerms);

        assertEq(loanAuction.amount, 6);
        assertEq(loanAuction.loanEndTimestamp, block.timestamp + 1 days);
        assertEq(loanAuction.lastUpdatedTimestamp, block.timestamp);
        assertEq(loanAuction.accumulatedLenderInterest, 0);
        assertEq(loanAuction.accumulatedProtocolInterest, 0);
        assertEq(loanAuction.amountDrawn, 6);

        // ensure that the offer is still there since its a floor offer

        Offer memory onChainOffer = offersContract.getOffer(address(mockNft), 1, offerHash, true);

        assertEq(onChainOffer.creator, LENDER_1);
        assertEq(onChainOffer.nftContractAddress, address(mockNft));
        assertEq(onChainOffer.interestRatePerSecond, 3);
        assertTrue(onChainOffer.fixedTerms);
        assertTrue(onChainOffer.floorTerm);
        assertTrue(onChainOffer.lenderOffer);
        assertEq(onChainOffer.nftId, 1);
        assertEq(onChainOffer.asset, address(usdcToken));
        assertEq(onChainOffer.amount, 6);
        assertEq(onChainOffer.duration, 1 days);
        assertEq(onChainOffer.expiration, uint32(block.timestamp + 1));
    }

    function testExecuteLoanByBorrower_works_not_floor_term() public {
        hevm.startPrank(LENDER_1);
        usdcToken.mint(address(LENDER_1), 6);
        usdcToken.approve(address(liquidityProviders), 6);

        liquidityProviders.supplyErc20(address(usdcToken), 6);

        Offer memory offer = Offer({
            creator: LENDER_1,
            nftContractAddress: address(mockNft),
            interestRatePerSecond: 3,
            fixedTerms: true,
            floorTerm: false,
            lenderOffer: true,
            nftId: 1,
            asset: address(usdcToken),
            amount: 6,
            duration: 1 days,
            expiration: uint32(block.timestamp + 1)
        });

        offersContract.createOffer(offer);

        hevm.stopPrank();

        bytes32 offerHash = offersContract.getOfferHash(offer);

        lendingAuction.executeLoanByBorrower(
            offer.nftContractAddress,
            offer.nftId,
            offerHash,
            offer.floorTerm
        );

        assertEq(usdcToken.balanceOf(address(this)), 6);
        assertEq(cUSDCToken.balanceOf(address(this)), 0);

        assertEq(usdcToken.balanceOf(address(LENDER_1)), 0);
        assertEq(cUSDCToken.balanceOf(address(LENDER_1)), 0);

        assertEq(usdcToken.balanceOf(address(liquidityProviders)), 0);
        assertEq(cUSDCToken.balanceOf(address(liquidityProviders)), 0);

        assertEq(mockNft.ownerOf(1), address(lendingAuction));
        assertEq(lendingAuction.ownerOf(address(mockNft), 1), address(this));

        assertEq(liquidityProviders.getCAssetBalance(address(this), address(cUSDCToken)), 0);

        LoanAuction memory loanAuction = lendingAuction.getLoanAuction(address(mockNft), 1);

        assertEq(loanAuction.nftOwner, address(this));
        assertEq(loanAuction.lender, LENDER_1);
        assertEq(loanAuction.asset, address(usdcToken));
        assertEq(loanAuction.interestRatePerSecond, 3);
        assertTrue(loanAuction.fixedTerms);

        assertEq(loanAuction.amount, 6);
        assertEq(loanAuction.loanEndTimestamp, block.timestamp + 1 days);
        assertEq(loanAuction.lastUpdatedTimestamp, block.timestamp);
        assertEq(loanAuction.accumulatedLenderInterest, 0);
        assertEq(loanAuction.accumulatedProtocolInterest, 0);
        assertEq(loanAuction.amountDrawn, 6);

        // ensure that the offer is gone
        Offer memory onChainOffer = offersContract.getOffer(address(mockNft), 1, offerHash, false);

        assertEq(onChainOffer.creator, ZERO_ADDRESS);
        assertEq(onChainOffer.nftContractAddress, ZERO_ADDRESS);
        assertEq(onChainOffer.interestRatePerSecond, 0);
        assertTrue(!onChainOffer.fixedTerms);
        assertTrue(!onChainOffer.floorTerm);
        assertTrue(!onChainOffer.lenderOffer);
        assertEq(onChainOffer.nftId, 0);
        assertEq(onChainOffer.asset, ZERO_ADDRESS);
        assertEq(onChainOffer.amount, 0);
        assertEq(onChainOffer.duration, 0);
        assertEq(onChainOffer.expiration, 0);
    }

    function testExecuteLoanByBorrower_works_in_eth() public {
        hevm.startPrank(LENDER_1);

        liquidityProviders.supplyEth{ value: 6 }();

        Offer memory offer = Offer({
            creator: LENDER_1,
            nftContractAddress: address(mockNft),
            interestRatePerSecond: 3,
            fixedTerms: true,
            floorTerm: true,
            lenderOffer: true,
            nftId: 1,
            asset: ETH_ADDRESS,
            amount: 6,
            duration: 1 days,
            expiration: uint32(block.timestamp + 1)
        });

        offersContract.createOffer(offer);

        hevm.stopPrank();

        bytes32 offerHash = offersContract.getOfferHash(offer);

        uint256 borrowerEthBalanceBefore = address(this).balance;
        uint256 lenderEthBalanceBefore = address(LENDER_1).balance;

        lendingAuction.executeLoanByBorrower(
            offer.nftContractAddress,
            offer.nftId,
            offerHash,
            offer.floorTerm
        );

        assertEq(address(this).balance, borrowerEthBalanceBefore + 6);
        assertEq(cEtherToken.balanceOf(address(this)), 0);

        assertEq(address(LENDER_1).balance, lenderEthBalanceBefore);
        assertEq(cEtherToken.balanceOf(address(LENDER_1)), 0);

        assertEq(address(lendingAuction).balance, 0);
        assertEq(cEtherToken.balanceOf(address(lendingAuction)), 0);

        assertEq(mockNft.ownerOf(1), address(lendingAuction));
        assertEq(lendingAuction.ownerOf(address(mockNft), 1), address(this));
    }

    function testExecuteLoanByBorrower_event() public {
        hevm.startPrank(LENDER_1);
        usdcToken.mint(address(LENDER_1), 6);
        usdcToken.approve(address(liquidityProviders), 6);

        liquidityProviders.supplyErc20(address(usdcToken), 6);

        Offer memory offer = Offer({
            creator: LENDER_1,
            nftContractAddress: address(mockNft),
            interestRatePerSecond: 3,
            fixedTerms: true,
            floorTerm: true,
            lenderOffer: true,
            nftId: 1,
            asset: address(usdcToken),
            amount: 6,
            duration: 1 days,
            expiration: uint32(block.timestamp + 1)
        });

        offersContract.createOffer(offer);

        hevm.stopPrank();

        bytes32 offerHash = offersContract.getOfferHash(offer);

        hevm.expectEmit(true, false, false, true);

        emit LoanExecuted(LENDER_1, address(usdcToken), address(this), address(mockNft), 1, offer);

        emit AmountDrawn(address(this), address(mockNft), 1, 6, 6);

        lendingAuction.executeLoanByBorrower(
            offer.nftContractAddress,
            offer.nftId,
            offerHash,
            offer.floorTerm
        );
    }

    // executeLoanByBorrowerSignature Tests

    function testCannotExecuteLoanByBorrowerSignature_asset_not_in_allow_list() public {
        hevm.startPrank(SIGNER_1);

        usdcToken.mint(SIGNER_1, 12);
        usdcToken.approve(address(liquidityProviders), 12);

        liquidityProviders.supplyErc20(address(usdcToken), 12);

        Offer memory offer = Offer({
            creator: SIGNER_1,
            nftContractAddress: address(mockNft),
            interestRatePerSecond: 3,
            fixedTerms: true,
            floorTerm: true,
            lenderOffer: true,
            nftId: 1,
            asset: address(usdcToken),
            amount: 6,
            duration: 1 days,
            expiration: uint32(block.timestamp + 1)
        });

        hevm.stopPrank();

        bytes memory signature = signOffer(SIGNER_PRIVATE_KEY_1, offer);

        liquidityProviders.setCAssetAddress(
            address(usdcToken),
            address(0x0000000000000000000000000000000000000000)
        );

        hevm.expectRevert("asset allow list");

        lendingAuction.executeLoanByBorrowerSignature(offer, signature, 1);
    }

    function testCannotExecuteLoanByBorrowerSignature_signature_blocked() public {
        hevm.startPrank(SIGNER_1);

        usdcToken.mint(SIGNER_1, 6);
        usdcToken.approve(address(liquidityProviders), 6);

        liquidityProviders.supplyErc20(address(usdcToken), 6);

        Offer memory offer = Offer({
            creator: SIGNER_1,
            nftContractAddress: address(0x0000000000000000000000000000000000000002),
            interestRatePerSecond: 3,
            fixedTerms: true,
            floorTerm: true,
            lenderOffer: true,
            nftId: 4,
            asset: address(usdcToken),
            amount: 6,
            duration: 7,
            expiration: 8
        });

        bytes memory signature = signOffer(SIGNER_PRIVATE_KEY_1, offer);

        offersContract.withdrawOfferSignature(offer, signature);

        hevm.stopPrank();

        hevm.expectRevert("signature not available");

        lendingAuction.executeLoanByBorrowerSignature(offer, signature, 4);
    }

    function testCannotWithdrawOfferSignature_others_signature() public {
        hevm.startPrank(SIGNER_1);

        usdcToken.mint(SIGNER_1, 6);
        usdcToken.approve(address(liquidityProviders), 6);

        liquidityProviders.supplyErc20(address(usdcToken), 6);

        Offer memory offer = Offer({
            creator: SIGNER_1,
            nftContractAddress: address(0x0000000000000000000000000000000000000002),
            interestRatePerSecond: 3,
            fixedTerms: true,
            floorTerm: true,
            lenderOffer: true,
            nftId: 4,
            asset: address(usdcToken),
            amount: 6,
            duration: 7,
            expiration: 8
        });

        bytes memory signature = signOffer(SIGNER_PRIVATE_KEY_1, offer);

        hevm.stopPrank();

        hevm.prank(SIGNER_2);

        hevm.expectRevert("signer");

        offersContract.withdrawOfferSignature(offer, signature);
    }

    function testCannotExecuteLoanByBorrowerSignature_wrong_signer() public {
        hevm.startPrank(SIGNER_1);

        usdcToken.mint(SIGNER_1, 6);
        usdcToken.approve(address(liquidityProviders), 6);

        liquidityProviders.supplyErc20(address(usdcToken), 6);

        Offer memory offer = Offer({
            creator: LENDER_1,
            nftContractAddress: address(0x0000000000000000000000000000000000000002),
            interestRatePerSecond: 3,
            fixedTerms: true,
            floorTerm: true,
            lenderOffer: true,
            nftId: 4,
            asset: address(usdcToken),
            amount: 6,
            duration: 7,
            expiration: uint32(block.timestamp + 1)
        });

        bytes memory signature = signOffer(SIGNER_PRIVATE_KEY_1, offer);

        hevm.stopPrank();

        hevm.expectRevert("offer creator mismatch");

        lendingAuction.executeLoanByBorrowerSignature(offer, signature, 4);
    }

    function testCannotExecuteLoanByBorrowerSignature_borrower_offer() public {
        hevm.startPrank(SIGNER_1);

        usdcToken.mint(SIGNER_1, 6);
        usdcToken.approve(address(liquidityProviders), 6);

        liquidityProviders.supplyErc20(address(usdcToken), 6);

        Offer memory offer = Offer({
            creator: SIGNER_1,
            nftContractAddress: address(0x0000000000000000000000000000000000000002),
            interestRatePerSecond: 3,
            fixedTerms: true,
            floorTerm: true,
            lenderOffer: false,
            nftId: 4,
            asset: address(usdcToken),
            amount: 6,
            duration: 7,
            expiration: uint32(block.timestamp + 1)
        });

        bytes memory signature = signOffer(SIGNER_PRIVATE_KEY_1, offer);

        hevm.stopPrank();

        hevm.expectRevert("lender offer");

        lendingAuction.executeLoanByBorrowerSignature(offer, signature, 4);
    }

    function testCannotExecuteLoanByBorrowerSignature_offer_expired() public {
        hevm.startPrank(SIGNER_1);

        usdcToken.mint(SIGNER_1, 6);
        usdcToken.approve(address(liquidityProviders), 6);

        liquidityProviders.supplyErc20(address(usdcToken), 6);

        Offer memory offer = Offer({
            creator: SIGNER_1,
            nftContractAddress: address(0x0000000000000000000000000000000000000002),
            interestRatePerSecond: 3,
            fixedTerms: true,
            floorTerm: true,
            lenderOffer: true,
            nftId: 4,
            asset: address(usdcToken),
            amount: 6,
            duration: 7,
            expiration: 8
        });

        bytes memory signature = signOffer(SIGNER_PRIVATE_KEY_1, offer);

        hevm.stopPrank();

        hevm.expectRevert("offer expired");

        lendingAuction.executeLoanByBorrowerSignature(offer, signature, 4);
    }

    function testCannotExecuteLoanByBorrowerSignature_offer_duration() public {
        hevm.startPrank(SIGNER_1);

        usdcToken.mint(SIGNER_1, 6);
        usdcToken.approve(address(liquidityProviders), 6);

        liquidityProviders.supplyErc20(address(usdcToken), 6);

        Offer memory offer = Offer({
            creator: SIGNER_1,
            nftContractAddress: address(0x0000000000000000000000000000000000000002),
            interestRatePerSecond: 3,
            fixedTerms: true,
            floorTerm: true,
            lenderOffer: true,
            nftId: 4,
            asset: address(usdcToken),
            amount: 6,
            duration: 7,
            expiration: uint32(block.timestamp + 1)
        });

        bytes memory signature = signOffer(SIGNER_PRIVATE_KEY_1, offer);

        hevm.stopPrank();

        hevm.expectRevert("offer duration");

        lendingAuction.executeLoanByBorrowerSignature(offer, signature, 4);
    }

    function testCannotExecuteLoanByBorrowerSignature_not_owning_nft() public {
        hevm.startPrank(SIGNER_1);

        usdcToken.mint(SIGNER_1, 6);
        usdcToken.approve(address(liquidityProviders), 6);

        liquidityProviders.supplyErc20(address(usdcToken), 6);

        Offer memory offer = Offer({
            creator: SIGNER_1,
            nftContractAddress: address(mockNft),
            interestRatePerSecond: 3,
            fixedTerms: true,
            floorTerm: true,
            lenderOffer: true,
            nftId: 1,
            asset: address(usdcToken),
            amount: 6,
            duration: 1 days,
            expiration: uint32(block.timestamp + 1)
        });

        hevm.stopPrank();

        mockNft.transferFrom(address(this), address(0x0000000000000000000000000000000000000001), 1);
        bytes memory signature = signOffer(SIGNER_PRIVATE_KEY_1, offer);

        hevm.expectRevert("nft owner");

        lendingAuction.executeLoanByBorrowerSignature(offer, signature, 1);
    }

    function testCannotExecuteLoanByBorrowerSignature_not_enough_tokens() public {
        hevm.startPrank(SIGNER_1);

        usdcToken.mint(SIGNER_1, 6);
        usdcToken.approve(address(liquidityProviders), 6);

        liquidityProviders.supplyErc20(address(usdcToken), 6);

        Offer memory offer = Offer({
            creator: SIGNER_1,
            nftContractAddress: address(mockNft),
            interestRatePerSecond: 3,
            fixedTerms: true,
            floorTerm: true,
            lenderOffer: true,
            nftId: 1,
            asset: address(usdcToken),
            amount: 7,
            duration: 1 days,
            expiration: uint32(block.timestamp + 1)
        });

        hevm.stopPrank();

        bytes memory signature = signOffer(SIGNER_PRIVATE_KEY_1, offer);

        hevm.expectRevert("ERC20: burn amount exceeds balance");

        lendingAuction.executeLoanByBorrowerSignature(offer, signature, 1);
    }

    function testCannotExecuteLoanByBorrowerSignature_underlying_transfer_fails() public {
        hevm.startPrank(SIGNER_1);

        usdcToken.mint(SIGNER_1, 6);
        usdcToken.approve(address(liquidityProviders), 6);

        liquidityProviders.supplyErc20(address(usdcToken), 6);

        Offer memory offer = Offer({
            creator: SIGNER_1,
            nftContractAddress: address(mockNft),
            interestRatePerSecond: 3,
            fixedTerms: true,
            floorTerm: true,
            lenderOffer: true,
            nftId: 1,
            asset: address(usdcToken),
            amount: 6,
            duration: 1 days,
            expiration: uint32(block.timestamp + 1)
        });

        hevm.stopPrank();

        bytes memory signature = signOffer(SIGNER_PRIVATE_KEY_1, offer);

        usdcToken.setTransferFail(true);

        hevm.expectRevert("SafeERC20: ERC20 operation did not succeed");

        lendingAuction.executeLoanByBorrowerSignature(offer, signature, 1);
    }

    function testCannotExecuteLoanByBorrowerSignature_eth_payment_fails() public {
        AddressUpgradeable.sendValue(payable(SIGNER_1), 6);

        hevm.startPrank(SIGNER_1);

        liquidityProviders.supplyEth{ value: 6 }();

        Offer memory offer = Offer({
            creator: SIGNER_1,
            nftContractAddress: address(mockNft),
            interestRatePerSecond: 3,
            fixedTerms: true,
            floorTerm: true,
            lenderOffer: true,
            nftId: 1,
            asset: ETH_ADDRESS,
            amount: 6,
            duration: 1 days,
            expiration: uint32(block.timestamp + 1)
        });

        hevm.stopPrank();

        bytes memory signature = signOffer(SIGNER_PRIVATE_KEY_1, offer);

        acceptEth = false;

        hevm.expectRevert("Address: unable to send value, recipient may have reverted");

        lendingAuction.executeLoanByBorrowerSignature(offer, signature, 1);
    }

    function testExecuteLoanByBorrowerSignature_works_floor_term() public {
        hevm.startPrank(SIGNER_1);

        usdcToken.mint(SIGNER_1, 12);
        usdcToken.approve(address(liquidityProviders), 12);

        liquidityProviders.supplyErc20(address(usdcToken), 12);

        Offer memory offer = Offer({
            creator: SIGNER_1,
            nftContractAddress: address(mockNft),
            interestRatePerSecond: 3,
            fixedTerms: true,
            floorTerm: true,
            lenderOffer: true,
            nftId: 1,
            asset: address(usdcToken),
            amount: 6,
            duration: 1 days,
            expiration: uint32(block.timestamp + 1)
        });

        hevm.stopPrank();

        bytes memory signature = signOffer(SIGNER_PRIVATE_KEY_1, offer);

        lendingAuction.executeLoanByBorrowerSignature(offer, signature, 1);

        assertEq(usdcToken.balanceOf(address(this)), 6);
        assertEq(cUSDCToken.balanceOf(address(this)), 0);

        assertEq(usdcToken.balanceOf(address(LENDER_1)), 0);
        assertEq(cUSDCToken.balanceOf(address(LENDER_1)), 0);

        assertEq(usdcToken.balanceOf(address(liquidityProviders)), 0);
        assertEq(cUSDCToken.balanceOf(address(liquidityProviders)), 6 ether);

        assertEq(mockNft.ownerOf(1), address(lendingAuction));
        assertEq(lendingAuction.ownerOf(address(mockNft), 1), address(this));

        assertEq(liquidityProviders.getCAssetBalance(address(this), address(cUSDCToken)), 0);

        LoanAuction memory loanAuction = lendingAuction.getLoanAuction(address(mockNft), 1);

        assertEq(loanAuction.nftOwner, address(this));
        assertEq(loanAuction.lender, SIGNER_1);
        assertEq(loanAuction.asset, address(usdcToken));
        assertEq(loanAuction.interestRatePerSecond, 3);
        assertTrue(loanAuction.fixedTerms);

        assertEq(loanAuction.amount, 6);
        assertEq(loanAuction.loanEndTimestamp, block.timestamp + 1 days);
        assertEq(loanAuction.lastUpdatedTimestamp, block.timestamp);
        assertEq(loanAuction.accumulatedLenderInterest, 0);
        assertEq(loanAuction.accumulatedProtocolInterest, 0);
        assertEq(loanAuction.amountDrawn, 6);

        // ensure that the offer is still there since its a floor offer
        lendingAuction.executeLoanByBorrowerSignature(offer, signature, 2);
    }

    function testExecuteLoanByBorrowerSignature_works_not_floor_term() public {
        hevm.startPrank(SIGNER_1);

        usdcToken.mint(SIGNER_1, 12);
        usdcToken.approve(address(liquidityProviders), 12);

        liquidityProviders.supplyErc20(address(usdcToken), 12);

        Offer memory offer = Offer({
            creator: SIGNER_1,
            nftContractAddress: address(mockNft),
            interestRatePerSecond: 3,
            fixedTerms: true,
            floorTerm: false,
            lenderOffer: true,
            nftId: 1,
            asset: address(usdcToken),
            amount: 6,
            duration: 1 days,
            expiration: uint32(block.timestamp + 1)
        });

        hevm.stopPrank();

        bytes memory signature = signOffer(SIGNER_PRIVATE_KEY_1, offer);

        lendingAuction.executeLoanByBorrowerSignature(offer, signature, 1);

        assertEq(usdcToken.balanceOf(address(this)), 6);
        assertEq(cUSDCToken.balanceOf(address(this)), 0);

        assertEq(usdcToken.balanceOf(address(SIGNER_1)), 0);
        assertEq(cUSDCToken.balanceOf(address(SIGNER_1)), 0);

        assertEq(usdcToken.balanceOf(address(liquidityProviders)), 0);
        assertEq(cUSDCToken.balanceOf(address(liquidityProviders)), 6 ether);

        assertEq(mockNft.ownerOf(1), address(lendingAuction));
        assertEq(lendingAuction.ownerOf(address(mockNft), 1), address(this));

        assertEq(liquidityProviders.getCAssetBalance(address(this), address(cUSDCToken)), 0);

        LoanAuction memory loanAuction = lendingAuction.getLoanAuction(address(mockNft), 1);

        assertEq(loanAuction.nftOwner, address(this));
        assertEq(loanAuction.lender, SIGNER_1);
        assertEq(loanAuction.asset, address(usdcToken));
        assertEq(loanAuction.interestRatePerSecond, 3);
        assertTrue(loanAuction.fixedTerms);

        assertEq(loanAuction.amount, 6);
        assertEq(loanAuction.loanEndTimestamp, block.timestamp + 1 days);
        assertEq(loanAuction.lastUpdatedTimestamp, block.timestamp);
        assertEq(loanAuction.accumulatedLenderInterest, 0);
        assertEq(loanAuction.accumulatedProtocolInterest, 0);
        assertEq(loanAuction.amountDrawn, 6);

        // ensure that the offer is gone
        hevm.expectRevert("signature not available");

        lendingAuction.executeLoanByBorrowerSignature(offer, signature, 2);
    }

    function testExecuteLoanByBorrowerSignature_works_in_eth() public {
        AddressUpgradeable.sendValue(payable(SIGNER_1), 6);
        hevm.startPrank(SIGNER_1);

        liquidityProviders.supplyEth{ value: 6 }();

        Offer memory offer = Offer({
            creator: SIGNER_1,
            nftContractAddress: address(mockNft),
            interestRatePerSecond: 3,
            fixedTerms: true,
            floorTerm: true,
            lenderOffer: true,
            nftId: 1,
            asset: ETH_ADDRESS,
            amount: 6,
            duration: 1 days,
            expiration: uint32(block.timestamp + 1)
        });

        offersContract.createOffer(offer);

        hevm.stopPrank();

        bytes memory signature = signOffer(SIGNER_PRIVATE_KEY_1, offer);

        uint256 borrowerEthBalanceBefore = address(this).balance;
        uint256 lenderEthBalanceBefore = address(SIGNER_1).balance;

        lendingAuction.executeLoanByBorrowerSignature(offer, signature, 1);

        assertEq(address(this).balance, borrowerEthBalanceBefore + 6);
        assertEq(cEtherToken.balanceOf(address(this)), 0);

        assertEq(address(SIGNER_1).balance, lenderEthBalanceBefore);
        assertEq(cEtherToken.balanceOf(address(SIGNER_1)), 0);

        assertEq(address(lendingAuction).balance, 0);
        assertEq(cEtherToken.balanceOf(address(lendingAuction)), 0);

        assertEq(mockNft.ownerOf(1), address(lendingAuction));
        assertEq(lendingAuction.ownerOf(address(mockNft), 1), address(this));
    }

    function testExecuteLoanByBorrowerSignature_event() public {
        hevm.startPrank(SIGNER_1);

        usdcToken.mint(SIGNER_1, 12);
        usdcToken.approve(address(liquidityProviders), 12);

        liquidityProviders.supplyErc20(address(usdcToken), 12);

        Offer memory offer = Offer({
            creator: SIGNER_1,
            nftContractAddress: address(mockNft),
            interestRatePerSecond: 3,
            fixedTerms: true,
            floorTerm: false,
            lenderOffer: true,
            nftId: 1,
            asset: address(usdcToken),
            amount: 6,
            duration: 1 days,
            expiration: uint32(block.timestamp + 1)
        });

        hevm.stopPrank();

        bytes memory signature = signOffer(SIGNER_PRIVATE_KEY_1, offer);

        hevm.expectEmit(true, true, true, true);

        emit LoanExecuted(SIGNER_1, address(usdcToken), address(this), address(mockNft), 1, offer);

        emit AmountDrawn(address(this), address(mockNft), 1, 6, 6);

        emit OfferSignatureUsed(address(mockNft), 1, offer, signature);

        lendingAuction.executeLoanByBorrowerSignature(offer, signature, 1);
    }

    // executeLoanByLender Tests

    function testCannotExecuteLoanByLender_asset_not_in_allow_list() public {
        hevm.startPrank(LENDER_1);
        usdcToken.mint(address(LENDER_1), 6);
        usdcToken.approve(address(liquidityProviders), 6);

        liquidityProviders.supplyErc20(address(usdcToken), 6);

        hevm.stopPrank();

        Offer memory offer = Offer({
            creator: address(this),
            nftContractAddress: address(mockNft),
            interestRatePerSecond: 3,
            fixedTerms: true,
            floorTerm: false,
            lenderOffer: false,
            nftId: 1,
            asset: address(usdcToken),
            amount: 6,
            duration: 1 days,
            expiration: uint32(block.timestamp + 1)
        });

        offersContract.createOffer(offer);

        bytes32 offerHash = offersContract.getOfferHash(offer);

        liquidityProviders.setCAssetAddress(
            address(usdcToken),
            address(0x0000000000000000000000000000000000000000)
        );

        hevm.expectRevert("asset allow list");

        hevm.startPrank(LENDER_1);

        lendingAuction.executeLoanByLender(
            offer.nftContractAddress,
            offer.nftId,
            offerHash,
            offer.floorTerm
        );
    }

    function testCannotExecuteLoanByLender_no_offer_present() public {
        hevm.startPrank(LENDER_1);
        usdcToken.mint(address(LENDER_1), 6);
        usdcToken.approve(address(liquidityProviders), 6);
        liquidityProviders.supplyErc20(address(usdcToken), 6);

        Offer memory offer = Offer({
            creator: address(this),
            nftContractAddress: address(0x0000000000000000000000000000000000000002),
            interestRatePerSecond: 3,
            fixedTerms: true,
            floorTerm: true,
            lenderOffer: false,
            nftId: 4,
            asset: address(usdcToken),
            amount: 6,
            duration: 7,
            expiration: 8
        });

        bytes32 offerHash = offersContract.getOfferHash(offer);

        hevm.expectRevert("no offer");

        lendingAuction.executeLoanByLender(
            offer.nftContractAddress,
            offer.nftId,
            offerHash,
            offer.floorTerm
        );
    }

    function testCannotExecuteLoanByLender_offer_expired() public {
        hevm.startPrank(LENDER_1);
        usdcToken.mint(address(LENDER_1), 6);
        usdcToken.approve(address(liquidityProviders), 6);
        liquidityProviders.supplyErc20(address(usdcToken), 6);
        hevm.stopPrank();

        Offer memory offer = Offer({
            creator: SIGNER_1,
            nftContractAddress: address(mockNft),
            interestRatePerSecond: 3,
            fixedTerms: true,
            floorTerm: false,
            lenderOffer: false,
            nftId: 1,
            asset: address(usdcToken),
            amount: 6,
            duration: 7,
            expiration: 8
        });

        mockNft.transferFrom(address(this), SIGNER_1, 1);

        hevm.startPrank(SIGNER_1);
        mockNft.approve(address(lendingAuction), 1);
        hevm.stopPrank();

        hevm.startPrank(SIGNER_1);

        offersContract.createOffer(offer);

        bytes32 offerHash = offersContract.getOfferHash(offer);

        hevm.expectRevert("offer expired");

        hevm.stopPrank();

        hevm.startPrank(LENDER_1);

        lendingAuction.executeLoanByLender(
            offer.nftContractAddress,
            offer.nftId,
            offerHash,
            offer.floorTerm
        );
    }

    function testCannotExecuteLoanByLender_offer_duration() public {
        hevm.startPrank(LENDER_1);
        usdcToken.mint(address(LENDER_1), 6);
        usdcToken.approve(address(liquidityProviders), 6);
        liquidityProviders.supplyErc20(address(usdcToken), 6);
        hevm.stopPrank();

        Offer memory offer = Offer({
            creator: SIGNER_1,
            nftContractAddress: address(mockNft),
            interestRatePerSecond: 3,
            fixedTerms: true,
            floorTerm: false,
            lenderOffer: false,
            nftId: 1,
            asset: address(usdcToken),
            amount: 6,
            duration: 7,
            expiration: uint32(block.timestamp + 1)
        });

        mockNft.transferFrom(address(this), SIGNER_1, 1);

        hevm.startPrank(SIGNER_1);
        mockNft.approve(address(lendingAuction), 1);
        hevm.stopPrank();

        hevm.startPrank(SIGNER_1);

        offersContract.createOffer(offer);

        bytes32 offerHash = offersContract.getOfferHash(offer);

        hevm.expectRevert("offer duration");

        hevm.stopPrank();

        hevm.startPrank(LENDER_1);

        lendingAuction.executeLoanByLender(
            offer.nftContractAddress,
            offer.nftId,
            offerHash,
            offer.floorTerm
        );
    }

    function testCannotExecuteLoanByLender_not_owning_nft() public {
        hevm.startPrank(LENDER_1);
        usdcToken.mint(address(LENDER_1), 6);
        usdcToken.approve(address(liquidityProviders), 6);
        liquidityProviders.supplyErc20(address(usdcToken), 6);
        hevm.stopPrank();

        Offer memory offer = Offer({
            creator: address(this),
            nftContractAddress: address(mockNft),
            interestRatePerSecond: 3,
            fixedTerms: true,
            floorTerm: false,
            lenderOffer: false,
            nftId: 1,
            asset: address(usdcToken),
            amount: 6,
            duration: 1 days,
            expiration: uint32(block.timestamp + 1)
        });

        offersContract.createOffer(offer);

        bytes32 offerHash = offersContract.getOfferHash(offer);

        mockNft.transferFrom(address(this), address(0x0000000000000000000000000000000000000001), 1);

        hevm.expectRevert("nft owner");

        hevm.startPrank(LENDER_1);

        lendingAuction.executeLoanByLender(
            offer.nftContractAddress,
            offer.nftId,
            offerHash,
            offer.floorTerm
        );
    }

    function testCannotExecuteLoanByLender_not_enough_tokens() public {
        hevm.startPrank(LENDER_2);
        usdcToken.mint(LENDER_2, 6);
        usdcToken.approve(address(liquidityProviders), 6);

        liquidityProviders.supplyErc20(address(usdcToken), 6);
        hevm.stopPrank();

        hevm.startPrank(LENDER_1);
        usdcToken.mint(LENDER_1, 6);
        usdcToken.approve(address(liquidityProviders), 6);

        liquidityProviders.supplyErc20(address(usdcToken), 6);

        hevm.stopPrank();

        Offer memory offer = Offer({
            creator: address(this),
            nftContractAddress: address(mockNft),
            interestRatePerSecond: 3,
            fixedTerms: true,
            floorTerm: false,
            lenderOffer: false,
            nftId: 1,
            asset: address(usdcToken),
            amount: 7,
            duration: 1 days,
            expiration: uint32(block.timestamp + 1)
        });

        offersContract.createOffer(offer);

        bytes32 offerHash = offersContract.getOfferHash(offer);

        hevm.startPrank(LENDER_1);

        hevm.expectRevert("Insufficient cToken balance");

        lendingAuction.executeLoanByLender(
            offer.nftContractAddress,
            offer.nftId,
            offerHash,
            offer.floorTerm
        );
    }

    function testCannotExecuteLoanByLender_underlying_transfer_fails() public {
        hevm.startPrank(LENDER_1);
        usdcToken.mint(LENDER_1, 6);
        usdcToken.approve(address(liquidityProviders), 6);

        liquidityProviders.supplyErc20(address(usdcToken), 6);

        hevm.stopPrank();

        Offer memory offer = Offer({
            creator: address(this),
            nftContractAddress: address(mockNft),
            interestRatePerSecond: 3,
            fixedTerms: true,
            floorTerm: false,
            lenderOffer: false,
            nftId: 1,
            asset: address(usdcToken),
            amount: 6,
            duration: 1 days,
            expiration: uint32(block.timestamp + 1)
        });

        offersContract.createOffer(offer);

        bytes32 offerHash = offersContract.getOfferHash(offer);

        usdcToken.setTransferFail(true);

        hevm.startPrank(LENDER_1);

        hevm.expectRevert("SafeERC20: ERC20 operation did not succeed");

        lendingAuction.executeLoanByLender(
            offer.nftContractAddress,
            offer.nftId,
            offerHash,
            offer.floorTerm
        );
    }

    function testCannotExecuteLoanByLender_eth_payment_fails() public {
        hevm.startPrank(LENDER_1);

        liquidityProviders.supplyEth{ value: 6 }();

        hevm.stopPrank();

        Offer memory offer = Offer({
            creator: address(this),
            nftContractAddress: address(mockNft),
            interestRatePerSecond: 3,
            fixedTerms: true,
            floorTerm: false,
            lenderOffer: false,
            nftId: 1,
            asset: ETH_ADDRESS,
            amount: 6,
            duration: 1 days,
            expiration: uint32(block.timestamp + 1)
        });

        offersContract.createOffer(offer);

        hevm.stopPrank();

        bytes32 offerHash = offersContract.getOfferHash(offer);

        acceptEth = false;

        hevm.expectRevert("Address: unable to send value, recipient may have reverted");

        hevm.startPrank(LENDER_1);

        lendingAuction.executeLoanByLender(
            offer.nftContractAddress,
            offer.nftId,
            offerHash,
            offer.floorTerm
        );
    }

    function testCannotExecuteLoanByLender_lender_offer() public {
        hevm.startPrank(LENDER_1);

        liquidityProviders.supplyEth{ value: 6 }();

        Offer memory offer = Offer({
            creator: LENDER_1,
            nftContractAddress: address(mockNft),
            interestRatePerSecond: 3,
            fixedTerms: true,
            floorTerm: false,
            lenderOffer: true,
            nftId: 1,
            asset: ETH_ADDRESS,
            amount: 6,
            duration: 1 days,
            expiration: uint32(block.timestamp + 1)
        });

        offersContract.createOffer(offer);

        bytes32 offerHash = offersContract.getOfferHash(offer);

        hevm.expectRevert("borrower offer");

        lendingAuction.executeLoanByLender(
            offer.nftContractAddress,
            offer.nftId,
            offerHash,
            offer.floorTerm
        );
    }

    function testCannotExecuteLoanByLender_floor_term() public {
        hevm.startPrank(LENDER_1);
        usdcToken.mint(address(LENDER_1), 6);
        usdcToken.approve(address(liquidityProviders), 6);

        liquidityProviders.supplyErc20(address(usdcToken), 6);
        hevm.stopPrank();

        Offer memory offer = Offer({
            creator: address(this),
            nftContractAddress: address(mockNft),
            interestRatePerSecond: 3,
            fixedTerms: true,
            floorTerm: false,
            lenderOffer: false,
            nftId: 1,
            asset: address(usdcToken),
            amount: 6,
            duration: 1 days,
            expiration: uint32(block.timestamp + 1)
        });

        offersContract.createOffer(offer);

        bytes32 offerHash = offersContract.getOfferHash(offer);

        hevm.startPrank(LENDER_1);

        // TODO(miller): there was a TODO here, but not sure exactly what Daniel's intention with is was, some expected revert
        // hevm.expectRevert("foo");

        lendingAuction.executeLoanByLender(
            offer.nftContractAddress,
            offer.nftId,
            offerHash,
            offer.floorTerm
        );
    }

    function testExecuteLoanByLender_works_not_floor_term() public {
        hevm.startPrank(LENDER_1);
        usdcToken.mint(address(LENDER_1), 6);
        usdcToken.approve(address(liquidityProviders), 6);

        liquidityProviders.supplyErc20(address(usdcToken), 6);

        hevm.stopPrank();

        Offer memory offer = Offer({
            creator: address(this),
            nftContractAddress: address(mockNft),
            interestRatePerSecond: 3,
            fixedTerms: true,
            floorTerm: false,
            lenderOffer: false,
            nftId: 1,
            asset: address(usdcToken),
            amount: 6,
            duration: 1 days,
            expiration: uint32(block.timestamp + 1)
        });

        offersContract.createOffer(offer);

        bytes32 offerHash = offersContract.getOfferHash(offer);

        hevm.startPrank(LENDER_1);

        lendingAuction.executeLoanByLender(
            offer.nftContractAddress,
            offer.nftId,
            offerHash,
            offer.floorTerm
        );

        assertEq(usdcToken.balanceOf(address(this)), 6);
        assertEq(cUSDCToken.balanceOf(address(this)), 0);

        assertEq(usdcToken.balanceOf(address(LENDER_1)), 0);
        assertEq(cUSDCToken.balanceOf(address(LENDER_1)), 0);

        assertEq(usdcToken.balanceOf(address(liquidityProviders)), 0);
        assertEq(cUSDCToken.balanceOf(address(liquidityProviders)), 0);

        assertEq(mockNft.ownerOf(1), address(lendingAuction));
        assertEq(lendingAuction.ownerOf(address(mockNft), 1), address(this));

        assertEq(liquidityProviders.getCAssetBalance(address(this), address(cUSDCToken)), 0);

        LoanAuction memory loanAuction = lendingAuction.getLoanAuction(address(mockNft), 1);

        assertEq(loanAuction.nftOwner, address(this));
        assertEq(loanAuction.lender, LENDER_1);
        assertEq(loanAuction.asset, address(usdcToken));
        assertEq(loanAuction.interestRatePerSecond, 3);
        assertTrue(loanAuction.fixedTerms);

        assertEq(loanAuction.amount, 6);
        assertEq(loanAuction.loanEndTimestamp, block.timestamp + 1 days);
        assertEq(loanAuction.lastUpdatedTimestamp, block.timestamp);
        assertEq(loanAuction.accumulatedLenderInterest, 0);
        assertEq(loanAuction.accumulatedProtocolInterest, 0);
        assertEq(loanAuction.amountDrawn, 6);

        // ensure that the offer is gone
        Offer memory onChainOffer = offersContract.getOffer(address(mockNft), 1, offerHash, false);

        assertEq(onChainOffer.creator, ZERO_ADDRESS);
        assertEq(onChainOffer.nftContractAddress, ZERO_ADDRESS);
        assertEq(onChainOffer.interestRatePerSecond, 0);
        assertTrue(!onChainOffer.fixedTerms);
        assertTrue(!onChainOffer.floorTerm);
        assertTrue(!onChainOffer.lenderOffer);
        assertEq(onChainOffer.nftId, 0);
        assertEq(onChainOffer.asset, ZERO_ADDRESS);
        assertEq(onChainOffer.amount, 0);
        assertEq(onChainOffer.duration, 0);
        assertEq(onChainOffer.expiration, 0);
    }

    function testExecuteLoanByLender_works_in_eth() public {
        hevm.startPrank(LENDER_1);

        liquidityProviders.supplyEth{ value: 6 }();

        hevm.stopPrank();

        Offer memory offer = Offer({
            creator: address(this),
            nftContractAddress: address(mockNft),
            interestRatePerSecond: 3,
            fixedTerms: true,
            floorTerm: false,
            lenderOffer: false,
            nftId: 1,
            asset: ETH_ADDRESS,
            amount: 6,
            duration: 1 days,
            expiration: uint32(block.timestamp + 1)
        });

        offersContract.createOffer(offer);

        bytes32 offerHash = offersContract.getOfferHash(offer);

        uint256 borrowerEthBalanceBefore = address(this).balance;
        uint256 lenderEthBalanceBefore = address(LENDER_1).balance;

        hevm.startPrank(LENDER_1);

        lendingAuction.executeLoanByLender(
            offer.nftContractAddress,
            offer.nftId,
            offerHash,
            offer.floorTerm
        );

        assertEq(address(this).balance, borrowerEthBalanceBefore + 6);
        assertEq(cEtherToken.balanceOf(address(this)), 0);

        assertEq(address(LENDER_1).balance, lenderEthBalanceBefore);
        assertEq(cEtherToken.balanceOf(address(LENDER_1)), 0);

        assertEq(address(lendingAuction).balance, 0);
        assertEq(cEtherToken.balanceOf(address(lendingAuction)), 0);

        assertEq(mockNft.ownerOf(1), address(lendingAuction));
        assertEq(lendingAuction.ownerOf(address(mockNft), 1), address(this));
    }

    function testExecuteLoanByLender_event() public {
        hevm.startPrank(LENDER_1);
        usdcToken.mint(address(LENDER_1), 6);
        usdcToken.approve(address(liquidityProviders), 6);

        liquidityProviders.supplyErc20(address(usdcToken), 6);

        hevm.stopPrank();

        Offer memory offer = Offer({
            creator: address(this),
            nftContractAddress: address(mockNft),
            interestRatePerSecond: 3,
            fixedTerms: true,
            floorTerm: false,
            lenderOffer: false,
            nftId: 1,
            asset: address(usdcToken),
            amount: 6,
            duration: 1 days,
            expiration: uint32(block.timestamp + 1)
        });

        offersContract.createOffer(offer);

        bytes32 offerHash = offersContract.getOfferHash(offer);

        hevm.expectEmit(true, false, false, true);

        emit LoanExecuted(LENDER_1, address(usdcToken), address(this), address(mockNft), 1, offer);

        emit AmountDrawn(address(this), address(mockNft), 1, 6, 6);

        hevm.startPrank(LENDER_1);

        lendingAuction.executeLoanByLender(
            offer.nftContractAddress,
            offer.nftId,
            offerHash,
            offer.floorTerm
        );
    }

    // executeLoanByLenderSignature Tests

    function testCannotExecuteLoanByLenderSignature_asset_not_in_allow_list() public {
        hevm.startPrank(LENDER_1);

        usdcToken.mint(LENDER_1, 6);
        usdcToken.approve(address(liquidityProviders), 6);

        liquidityProviders.supplyErc20(address(usdcToken), 6);

        Offer memory offer = Offer({
            creator: SIGNER_1,
            nftContractAddress: address(mockNft),
            interestRatePerSecond: 3,
            fixedTerms: true,
            floorTerm: false,
            lenderOffer: false,
            nftId: 1,
            asset: address(usdcToken),
            amount: 6,
            duration: 1 days,
            expiration: uint32(block.timestamp + 1)
        });

        hevm.stopPrank();

        mockNft.transferFrom(address(this), SIGNER_1, 1);

        hevm.startPrank(SIGNER_1);
        mockNft.approve(address(lendingAuction), 1);
        hevm.stopPrank();

        liquidityProviders.setCAssetAddress(
            address(usdcToken),
            address(0x0000000000000000000000000000000000000000)
        );

        hevm.startPrank(LENDER_1);

        bytes memory signature = signOffer(SIGNER_PRIVATE_KEY_1, offer);

        hevm.expectRevert("asset allow list");

        lendingAuction.executeLoanByLenderSignature(offer, signature);
    }

    function testCannotExecuteLoanByLenderSignature_signature_blocked() public {
        hevm.startPrank(LENDER_1);

        usdcToken.mint(LENDER_1, 6);
        usdcToken.approve(address(liquidityProviders), 6);

        liquidityProviders.supplyErc20(address(usdcToken), 6);

        Offer memory offer = Offer({
            creator: SIGNER_1,
            nftContractAddress: address(0x0000000000000000000000000000000000000002),
            interestRatePerSecond: 3,
            fixedTerms: true,
            floorTerm: false,
            lenderOffer: false,
            nftId: 4,
            asset: address(usdcToken),
            amount: 6,
            duration: 7,
            expiration: 8
        });

        bytes memory signature = signOffer(SIGNER_PRIVATE_KEY_1, offer);

        hevm.stopPrank();
        hevm.startPrank(SIGNER_1);
        offersContract.withdrawOfferSignature(offer, signature);

        hevm.expectRevert("signature not available");
        hevm.stopPrank();
        hevm.startPrank(LENDER_1);
        lendingAuction.executeLoanByLenderSignature(offer, signature);
    }

    function testCannotExecuteLoanByLenderSignature_wrong_signer() public {
        hevm.startPrank(LENDER_1);

        usdcToken.mint(LENDER_1, 6);
        usdcToken.approve(address(liquidityProviders), 6);

        liquidityProviders.supplyErc20(address(usdcToken), 6);

        Offer memory offer = Offer({
            creator: LENDER_1,
            nftContractAddress: address(0x0000000000000000000000000000000000000002),
            interestRatePerSecond: 3,
            fixedTerms: true,
            floorTerm: false,
            lenderOffer: false,
            nftId: 4,
            asset: address(usdcToken),
            amount: 6,
            duration: 7,
            expiration: uint32(block.timestamp + 1)
        });

        bytes memory signature = signOffer(SIGNER_PRIVATE_KEY_1, offer);

        hevm.expectRevert("offer creator mismatch");

        lendingAuction.executeLoanByLenderSignature(offer, signature);
    }

    function testCannotExecuteLoanByLenderSignature_lender_offer() public {
        hevm.startPrank(LENDER_1);

        usdcToken.mint(LENDER_1, 6);
        usdcToken.approve(address(liquidityProviders), 6);

        liquidityProviders.supplyErc20(address(usdcToken), 6);

        Offer memory offer = Offer({
            creator: SIGNER_1,
            nftContractAddress: address(0x0000000000000000000000000000000000000002),
            interestRatePerSecond: 3,
            fixedTerms: true,
            floorTerm: false,
            lenderOffer: true,
            nftId: 4,
            asset: address(usdcToken),
            amount: 6,
            duration: 7,
            expiration: uint32(block.timestamp + 1)
        });

        bytes memory signature = signOffer(SIGNER_PRIVATE_KEY_1, offer);

        hevm.stopPrank();

        hevm.expectRevert("borrower offer");

        lendingAuction.executeLoanByLenderSignature(offer, signature);
    }

    function testCannotExecuteLoanByLenderSignature_offer_expired() public {
        hevm.startPrank(LENDER_1);

        usdcToken.mint(LENDER_1, 6);
        usdcToken.approve(address(liquidityProviders), 6);

        liquidityProviders.supplyErc20(address(usdcToken), 6);

        Offer memory offer = Offer({
            creator: SIGNER_1,
            nftContractAddress: address(0x0000000000000000000000000000000000000002),
            interestRatePerSecond: 3,
            fixedTerms: true,
            floorTerm: false,
            lenderOffer: false,
            nftId: 4,
            asset: address(usdcToken),
            amount: 6,
            duration: 7,
            expiration: 8
        });

        bytes memory signature = signOffer(SIGNER_PRIVATE_KEY_1, offer);

        hevm.stopPrank();

        hevm.expectRevert("offer expired");

        lendingAuction.executeLoanByLenderSignature(offer, signature);
    }

    function testCannotExecuteLoanByLenderSignature_offer_duration() public {
        hevm.startPrank(LENDER_1);

        usdcToken.mint(LENDER_1, 6);
        usdcToken.approve(address(liquidityProviders), 6);

        liquidityProviders.supplyErc20(address(usdcToken), 6);

        Offer memory offer = Offer({
            creator: SIGNER_1,
            nftContractAddress: address(0x0000000000000000000000000000000000000002),
            interestRatePerSecond: 3,
            fixedTerms: true,
            floorTerm: false,
            lenderOffer: false,
            nftId: 4,
            asset: address(usdcToken),
            amount: 6,
            duration: 7,
            expiration: uint32(block.timestamp + 1)
        });

        bytes memory signature = signOffer(SIGNER_PRIVATE_KEY_1, offer);

        hevm.stopPrank();

        hevm.expectRevert("offer duration");

        lendingAuction.executeLoanByLenderSignature(offer, signature);
    }

    function testCannotExecuteLoanByLenderSignature_not_owning_nft() public {
        hevm.startPrank(LENDER_1);

        usdcToken.mint(LENDER_1, 6);
        usdcToken.approve(address(liquidityProviders), 6);

        liquidityProviders.supplyErc20(address(usdcToken), 6);

        Offer memory offer = Offer({
            creator: SIGNER_1,
            nftContractAddress: address(mockNft),
            interestRatePerSecond: 3,
            fixedTerms: true,
            floorTerm: false,
            lenderOffer: false,
            nftId: 1,
            asset: address(usdcToken),
            amount: 6,
            duration: 1 days,
            expiration: uint32(block.timestamp + 1)
        });

        bytes memory signature = signOffer(SIGNER_PRIVATE_KEY_1, offer);

        hevm.expectRevert("nft owner");

        lendingAuction.executeLoanByLenderSignature(offer, signature);
    }

    function testCannotExecuteLoanByLenderSignature_not_enough_tokens() public {
        hevm.startPrank(LENDER_1);

        usdcToken.mint(LENDER_1, 6);
        usdcToken.approve(address(liquidityProviders), 6);

        liquidityProviders.supplyErc20(address(usdcToken), 6);

        Offer memory offer = Offer({
            creator: SIGNER_1,
            nftContractAddress: address(mockNft),
            interestRatePerSecond: 3,
            fixedTerms: true,
            floorTerm: false,
            lenderOffer: false,
            nftId: 1,
            asset: address(usdcToken),
            amount: 7,
            duration: 1 days,
            expiration: uint32(block.timestamp + 1)
        });

        hevm.stopPrank();

        mockNft.transferFrom(address(this), SIGNER_1, 1);

        hevm.startPrank(SIGNER_1);
        mockNft.approve(address(lendingAuction), 1);
        hevm.stopPrank();

        hevm.startPrank(LENDER_1);

        bytes memory signature = signOffer(SIGNER_PRIVATE_KEY_1, offer);

        hevm.expectRevert("ERC20: burn amount exceeds balance");

        lendingAuction.executeLoanByLenderSignature(offer, signature);
    }

    function testCannotExecuteLoanByLenderSignature_underlying_transfer_fails() public {
        hevm.startPrank(LENDER_1);

        usdcToken.mint(LENDER_1, 6);
        usdcToken.approve(address(liquidityProviders), 6);

        liquidityProviders.supplyErc20(address(usdcToken), 6);

        Offer memory offer = Offer({
            creator: SIGNER_1,
            nftContractAddress: address(mockNft),
            interestRatePerSecond: 3,
            fixedTerms: true,
            floorTerm: false,
            lenderOffer: false,
            nftId: 1,
            asset: address(usdcToken),
            amount: 6,
            duration: 1 days,
            expiration: uint32(block.timestamp + 1)
        });

        hevm.stopPrank();

        mockNft.transferFrom(address(this), SIGNER_1, 1);

        hevm.startPrank(SIGNER_1);
        mockNft.approve(address(lendingAuction), 1);
        hevm.stopPrank();

        hevm.startPrank(LENDER_1);

        bytes memory signature = signOffer(SIGNER_PRIVATE_KEY_1, offer);

        usdcToken.setTransferFail(true);

        hevm.expectRevert("SafeERC20: ERC20 operation did not succeed");

        lendingAuction.executeLoanByLenderSignature(offer, signature);
    }

    function testCannotExecuteLoanByLenderSignature_eth_payment_fails() public {
        // TODO(miller): This is tough to test since we can not revert the signers
        //                 address on ETH transfers
        // can you look into this?
    }

    function testExecuteLoanByLenderSignature_works_not_floor_term() public {
        hevm.startPrank(LENDER_1);

        usdcToken.mint(LENDER_1, 6);
        usdcToken.approve(address(liquidityProviders), 6);

        liquidityProviders.supplyErc20(address(usdcToken), 6);

        Offer memory offer = Offer({
            creator: SIGNER_1,
            nftContractAddress: address(mockNft),
            interestRatePerSecond: 3,
            fixedTerms: true,
            floorTerm: false,
            lenderOffer: false,
            nftId: 1,
            asset: address(usdcToken),
            amount: 6,
            duration: 1 days,
            expiration: uint32(block.timestamp + 1)
        });

        hevm.stopPrank();

        mockNft.transferFrom(address(this), SIGNER_1, 1);

        hevm.startPrank(SIGNER_1);
        mockNft.approve(address(lendingAuction), 1);
        hevm.stopPrank();

        hevm.startPrank(LENDER_1);

        bytes memory signature = signOffer(SIGNER_PRIVATE_KEY_1, offer);

        lendingAuction.executeLoanByLenderSignature(offer, signature);

        assertEq(usdcToken.balanceOf(LENDER_1), 0);
        assertEq(cUSDCToken.balanceOf(LENDER_1), 0);

        assertEq(usdcToken.balanceOf(address(SIGNER_1)), 6);
        assertEq(cUSDCToken.balanceOf(address(SIGNER_1)), 0);

        assertEq(usdcToken.balanceOf(address(liquidityProviders)), 0);
        assertEq(cUSDCToken.balanceOf(address(liquidityProviders)), 0);

        assertEq(mockNft.ownerOf(1), address(lendingAuction));
        assertEq(lendingAuction.ownerOf(address(mockNft), 1), SIGNER_1);

        assertEq(liquidityProviders.getCAssetBalance(SIGNER_1, address(cUSDCToken)), 0);

        LoanAuction memory loanAuction = lendingAuction.getLoanAuction(address(mockNft), 1);

        assertEq(loanAuction.nftOwner, SIGNER_1);
        assertEq(loanAuction.lender, LENDER_1);
        assertEq(loanAuction.asset, address(usdcToken));
        assertEq(loanAuction.interestRatePerSecond, 3);
        assertTrue(loanAuction.fixedTerms);

        assertEq(loanAuction.amount, 6);
        assertEq(loanAuction.loanEndTimestamp, block.timestamp + 1 days);
        assertEq(loanAuction.lastUpdatedTimestamp, block.timestamp);
        assertEq(loanAuction.accumulatedLenderInterest, 0);
        assertEq(loanAuction.accumulatedProtocolInterest, 0);
        assertEq(loanAuction.amountDrawn, 6);

        // ensure that the offer is gone
        hevm.expectRevert("signature not available");

        lendingAuction.executeLoanByLenderSignature(offer, signature);
    }

    function testExecuteLoanByLenderSignature_works_in_eth() public {
        AddressUpgradeable.sendValue(payable(LENDER_1), 6);
        hevm.startPrank(LENDER_1);

        liquidityProviders.supplyEth{ value: 6 }();

        Offer memory offer = Offer({
            creator: SIGNER_1,
            nftContractAddress: address(mockNft),
            interestRatePerSecond: 3,
            fixedTerms: true,
            floorTerm: false,
            lenderOffer: false,
            nftId: 1,
            asset: ETH_ADDRESS,
            amount: 6,
            duration: 1 days,
            expiration: uint32(block.timestamp + 1)
        });

        hevm.stopPrank();

        mockNft.transferFrom(address(this), SIGNER_1, 1);

        hevm.startPrank(SIGNER_1);
        mockNft.approve(address(lendingAuction), 1);
        hevm.stopPrank();

        hevm.startPrank(LENDER_1);

        bytes memory signature = signOffer(SIGNER_PRIVATE_KEY_1, offer);

        uint256 borrowerEthBalanceBefore = address(SIGNER_1).balance;
        uint256 lenderEthBalanceBefore = address(LENDER_1).balance;

        lendingAuction.executeLoanByLenderSignature(offer, signature);

        assertEq(address(SIGNER_1).balance, borrowerEthBalanceBefore + 6);
        assertEq(cEtherToken.balanceOf(address(SIGNER_1)), 0);

        assertEq(address(LENDER_1).balance, lenderEthBalanceBefore);
        assertEq(cEtherToken.balanceOf(address(LENDER_1)), 0);

        assertEq(address(lendingAuction).balance, 0);
        assertEq(cEtherToken.balanceOf(address(lendingAuction)), 0);

        assertEq(mockNft.ownerOf(1), address(lendingAuction));
        assertEq(lendingAuction.ownerOf(address(mockNft), 1), address(SIGNER_1));
    }

    function testExecuteLoanByLenderSignature_event() public {
        hevm.startPrank(LENDER_1);

        usdcToken.mint(LENDER_1, 6);
        usdcToken.approve(address(liquidityProviders), 6);

        liquidityProviders.supplyErc20(address(usdcToken), 6);

        Offer memory offer = Offer({
            creator: SIGNER_1,
            nftContractAddress: address(mockNft),
            interestRatePerSecond: 3,
            fixedTerms: true,
            floorTerm: false,
            lenderOffer: false,
            nftId: 1,
            asset: address(usdcToken),
            amount: 6,
            duration: 1 days,
            expiration: uint32(block.timestamp + 1)
        });

        hevm.stopPrank();

        mockNft.transferFrom(address(this), SIGNER_1, 1);

        hevm.startPrank(SIGNER_1);
        mockNft.approve(address(lendingAuction), 1);
        hevm.stopPrank();

        hevm.startPrank(LENDER_1);

        bytes memory signature = signOffer(SIGNER_PRIVATE_KEY_1, offer);

        hevm.expectEmit(true, true, true, true);

        emit LoanExecuted(LENDER_1, address(usdcToken), SIGNER_1, address(mockNft), 1, offer);

        emit AmountDrawn(SIGNER_1, address(mockNft), 1, 6, 6);

        emit OfferSignatureUsed(address(mockNft), 1, offer, signature);

        lendingAuction.executeLoanByLenderSignature(offer, signature);
    }

    // refinanceByBorrower Tests

    function testCannotRefinanceByBorrower_fixed_terms() public {
        hevm.startPrank(LENDER_1);
        usdcToken.mint(address(LENDER_1), 6);
        usdcToken.approve(address(liquidityProviders), 6);

        liquidityProviders.supplyErc20(address(usdcToken), 6);

        Offer memory offer = Offer({
            creator: LENDER_1,
            nftContractAddress: address(mockNft),
            interestRatePerSecond: 3,
            fixedTerms: true,
            floorTerm: true,
            lenderOffer: true,
            nftId: 1,
            asset: address(usdcToken),
            amount: 6,
            duration: 1 days,
            expiration: uint32(block.timestamp + 1)
        });

        offersContract.createOffer(offer);

        hevm.stopPrank();

        bytes32 offerHash = offersContract.getOfferHash(offer);

        lendingAuction.executeLoanByBorrower(
            offer.nftContractAddress,
            offer.nftId,
            offerHash,
            offer.floorTerm
        );

        hevm.startPrank(LENDER_2);
        usdcToken.mint(address(LENDER_2), 6);
        usdcToken.approve(address(liquidityProviders), 6);

        liquidityProviders.supplyErc20(address(usdcToken), 6);

        Offer memory offer2 = Offer({
            creator: LENDER_2,
            nftContractAddress: address(mockNft),
            interestRatePerSecond: 2,
            fixedTerms: false,
            floorTerm: true,
            lenderOffer: true,
            nftId: 1,
            asset: address(usdcToken),
            amount: 6,
            duration: 1 days,
            expiration: uint32(block.timestamp + 1)
        });

        offersContract.createOffer(offer2);

        bytes32 offerHash2 = offersContract.getOfferHash(offer2);

        hevm.stopPrank();

        hevm.expectRevert("fixed term loan");

        lendingAuction.refinanceByBorrower(address(mockNft), 1, true, offerHash2);
    }

    function testCannotRefinanceByBorrower_min_duration() public {
        hevm.startPrank(LENDER_1);
        usdcToken.mint(address(LENDER_1), 6);
        usdcToken.approve(address(liquidityProviders), 6);

        liquidityProviders.supplyErc20(address(usdcToken), 6);

        Offer memory offer = Offer({
            creator: LENDER_1,
            nftContractAddress: address(mockNft),
            interestRatePerSecond: 3,
            fixedTerms: false,
            floorTerm: true,
            lenderOffer: true,
            nftId: 1,
            asset: address(usdcToken),
            amount: 6,
            duration: 1 days,
            expiration: uint32(block.timestamp + 1)
        });

        offersContract.createOffer(offer);

        hevm.stopPrank();

        bytes32 offerHash = offersContract.getOfferHash(offer);

        lendingAuction.executeLoanByBorrower(
            offer.nftContractAddress,
            offer.nftId,
            offerHash,
            offer.floorTerm
        );

        hevm.startPrank(LENDER_2);
        usdcToken.mint(address(LENDER_2), 6);
        usdcToken.approve(address(liquidityProviders), 6);

        liquidityProviders.supplyErc20(address(usdcToken), 6);

        Offer memory offer2 = Offer({
            creator: LENDER_2,
            nftContractAddress: address(mockNft),
            interestRatePerSecond: 2,
            fixedTerms: false,
            floorTerm: true,
            lenderOffer: true,
            nftId: 1,
            asset: address(usdcToken),
            amount: 6,
            duration: 1 days - 1,
            expiration: uint32(block.timestamp + 1)
        });

        offersContract.createOffer(offer2);

        bytes32 offerHash2 = offersContract.getOfferHash(offer2);

        hevm.stopPrank();

        hevm.expectRevert("offer duration");

        lendingAuction.refinanceByBorrower(address(mockNft), 1, true, offerHash2);
    }

    function testCannotRefinanceByBorrower_borrower_offer() public {
        hevm.startPrank(LENDER_1);
        usdcToken.mint(address(LENDER_1), 6);
        usdcToken.approve(address(liquidityProviders), 6);

        liquidityProviders.supplyErc20(address(usdcToken), 6);

        Offer memory offer = Offer({
            creator: LENDER_1,
            nftContractAddress: address(mockNft),
            interestRatePerSecond: 3,
            fixedTerms: false,
            floorTerm: true,
            lenderOffer: true,
            nftId: 1,
            asset: address(usdcToken),
            amount: 6,
            duration: 1 days,
            expiration: uint32(block.timestamp + 1)
        });

        offersContract.createOffer(offer);

        hevm.stopPrank();

        hevm.startPrank(LENDER_2);
        usdcToken.mint(address(LENDER_2), 6);
        usdcToken.approve(address(liquidityProviders), 6);

        liquidityProviders.supplyErc20(address(usdcToken), 6);

        Offer memory offer2 = Offer({
            creator: address(this),
            nftContractAddress: address(mockNft),
            interestRatePerSecond: 2,
            fixedTerms: false,
            floorTerm: false,
            lenderOffer: false,
            nftId: 1,
            asset: address(usdcToken),
            amount: 6,
            duration: 1 days,
            expiration: uint32(block.timestamp + 1)
        });
        hevm.stopPrank();
        offersContract.createOffer(offer2);

        bytes32 offerHash = offersContract.getOfferHash(offer);

        lendingAuction.executeLoanByBorrower(
            offer.nftContractAddress,
            offer.nftId,
            offerHash,
            offer.floorTerm
        );

        bytes32 offerHash2 = offersContract.getOfferHash(offer2);

        hevm.expectRevert("lender offer");

        lendingAuction.refinanceByBorrower(address(mockNft), 1, false, offerHash2);
    }

    function testCannotRefinanceByBorrower_not_floor_term_mismatch_nftid() public {
        hevm.startPrank(LENDER_1);
        usdcToken.mint(address(LENDER_1), 6);
        usdcToken.approve(address(liquidityProviders), 6);

        liquidityProviders.supplyErc20(address(usdcToken), 6);

        Offer memory offer = Offer({
            creator: LENDER_1,
            nftContractAddress: address(mockNft),
            interestRatePerSecond: 3,
            fixedTerms: false,
            floorTerm: true,
            lenderOffer: true,
            nftId: 1,
            asset: address(usdcToken),
            amount: 6,
            duration: 1 days,
            expiration: uint32(block.timestamp + 1)
        });

        offersContract.createOffer(offer);

        hevm.stopPrank();

        bytes32 offerHash = offersContract.getOfferHash(offer);

        lendingAuction.executeLoanByBorrower(
            offer.nftContractAddress,
            offer.nftId,
            offerHash,
            offer.floorTerm
        );

        hevm.startPrank(LENDER_2);
        usdcToken.mint(address(LENDER_2), 6);
        usdcToken.approve(address(liquidityProviders), 6);

        liquidityProviders.supplyErc20(address(usdcToken), 6);

        Offer memory offer2 = Offer({
            creator: LENDER_2,
            nftContractAddress: address(mockNft),
            interestRatePerSecond: 2,
            fixedTerms: false,
            floorTerm: false,
            lenderOffer: true,
            nftId: 2,
            asset: address(usdcToken),
            amount: 6,
            duration: 1 days,
            expiration: uint32(block.timestamp + 1)
        });

        offersContract.createOffer(offer2);

        bytes32 offerHash2 = offersContract.getOfferHash(offer2);

        hevm.stopPrank();

        hevm.expectRevert("offer nftId mismatch");

        lendingAuction.refinanceByBorrower(address(mockNft), 3, false, offerHash2);
    }

    function testCannotRefinanceByBorrower_borrower_not_nft_owner() public {
        hevm.startPrank(LENDER_1);
        usdcToken.mint(address(LENDER_1), 6);
        usdcToken.approve(address(liquidityProviders), 6);

        liquidityProviders.supplyErc20(address(usdcToken), 6);

        Offer memory offer = Offer({
            creator: LENDER_1,
            nftContractAddress: address(mockNft),
            interestRatePerSecond: 3,
            fixedTerms: false,
            floorTerm: true,
            lenderOffer: true,
            nftId: 1,
            asset: address(usdcToken),
            amount: 6,
            duration: 1 days,
            expiration: uint32(block.timestamp + 1)
        });

        offersContract.createOffer(offer);

        hevm.stopPrank();

        bytes32 offerHash = offersContract.getOfferHash(offer);

        lendingAuction.executeLoanByBorrower(
            offer.nftContractAddress,
            offer.nftId,
            offerHash,
            offer.floorTerm
        );

        hevm.startPrank(LENDER_2);
        usdcToken.mint(address(LENDER_2), 6);
        usdcToken.approve(address(liquidityProviders), 6);

        liquidityProviders.supplyErc20(address(usdcToken), 6);

        Offer memory offer2 = Offer({
            creator: LENDER_2,
            nftContractAddress: address(mockNft),
            interestRatePerSecond: 2,
            fixedTerms: false,
            floorTerm: false,
            lenderOffer: true,
            nftId: 2,
            asset: address(usdcToken),
            amount: 6,
            duration: 1 days,
            expiration: uint32(block.timestamp + 1)
        });

        offersContract.createOffer(offer2);

        bytes32 offerHash2 = offersContract.getOfferHash(offer2);

        hevm.expectRevert("asset mismatch");

        lendingAuction.refinanceByBorrower(address(mockNft), 2, false, offerHash2);
    }

    function testCannotRefinanceByBorrower_no_open_loan() public {
        hevm.startPrank(LENDER_1);
        usdcToken.mint(address(LENDER_1), 6);
        usdcToken.approve(address(liquidityProviders), 6);

        liquidityProviders.supplyErc20(address(usdcToken), 6);

        Offer memory offer = Offer({
            creator: LENDER_1,
            nftContractAddress: address(mockNft),
            interestRatePerSecond: 3,
            fixedTerms: false,
            floorTerm: true,
            lenderOffer: true,
            nftId: 1,
            asset: address(usdcToken),
            amount: 6,
            duration: 1 days,
            expiration: uint32(block.timestamp + 1)
        });

        offersContract.createOffer(offer);

        hevm.stopPrank();

        bytes32 offerHash = offersContract.getOfferHash(offer);

        lendingAuction.executeLoanByBorrower(
            offer.nftContractAddress,
            offer.nftId,
            offerHash,
            offer.floorTerm
        );

        hevm.startPrank(LENDER_2);
        usdcToken.mint(address(LENDER_2), 6);
        usdcToken.approve(address(liquidityProviders), 6);

        liquidityProviders.supplyErc20(address(usdcToken), 6);

        Offer memory offer2 = Offer({
            creator: LENDER_2,
            nftContractAddress: address(mockNft),
            interestRatePerSecond: 1,
            fixedTerms: false,
            floorTerm: true,
            lenderOffer: true,
            nftId: 2,
            asset: address(usdcToken),
            amount: 6,
            duration: 1 days,
            expiration: uint32(block.timestamp + 1)
        });

        offersContract.createOffer(offer2);

        bytes32 offerHash2 = offersContract.getOfferHash(offer2);

        hevm.stopPrank();

        usdcToken.approve(address(liquidityProviders), 6);

        lendingAuction.repayLoan(address(mockNft), 1);

        hevm.expectRevert("asset mismatch");

        lendingAuction.refinanceByBorrower(address(mockNft), 2, true, offerHash2);
    }

    function testCannotRefinanceByBorrower_nft_owner() public {
        hevm.startPrank(LENDER_1);
        usdcToken.mint(address(LENDER_1), 6);
        usdcToken.approve(address(liquidityProviders), 6);

        liquidityProviders.supplyErc20(address(usdcToken), 6);

        Offer memory offer = Offer({
            creator: LENDER_1,
            nftContractAddress: address(mockNft),
            interestRatePerSecond: 3,
            fixedTerms: false,
            floorTerm: true,
            lenderOffer: true,
            nftId: 1,
            asset: address(usdcToken),
            amount: 6,
            duration: 1 days,
            expiration: uint32(block.timestamp + 1)
        });

        offersContract.createOffer(offer);

        hevm.stopPrank();

        bytes32 offerHash = offersContract.getOfferHash(offer);

        lendingAuction.executeLoanByBorrower(
            offer.nftContractAddress,
            offer.nftId,
            offerHash,
            offer.floorTerm
        );

        hevm.startPrank(LENDER_2);
        usdcToken.mint(address(LENDER_2), 6);
        usdcToken.approve(address(liquidityProviders), 6);

        liquidityProviders.supplyErc20(address(usdcToken), 6);

        Offer memory offer2 = Offer({
            creator: LENDER_2,
            nftContractAddress: address(mockNft),
            interestRatePerSecond: 1,
            fixedTerms: false,
            floorTerm: true,
            lenderOffer: true,
            nftId: 1,
            asset: address(usdcToken),
            amount: 6,
            duration: 1 days,
            expiration: uint32(block.timestamp + 1)
        });

        offersContract.createOffer(offer2);

        bytes32 offerHash2 = offersContract.getOfferHash(offer2);

        hevm.stopPrank();
        hevm.startPrank(LENDER_1);

        usdcToken.approve(address(liquidityProviders), 6);

        hevm.expectRevert("nft owner");

        lendingAuction.refinanceByBorrower(address(mockNft), 1, true, offerHash2);
    }

    function testCannotRefinanceByBorrower_nft_contract_address() public {
        hevm.startPrank(LENDER_1);
        usdcToken.mint(address(LENDER_1), 6);
        usdcToken.approve(address(liquidityProviders), 6);

        liquidityProviders.supplyErc20(address(usdcToken), 6);

        Offer memory offer = Offer({
            creator: LENDER_1,
            nftContractAddress: address(mockNft),
            interestRatePerSecond: 3,
            fixedTerms: false,
            floorTerm: true,
            lenderOffer: true,
            nftId: 1,
            asset: address(usdcToken),
            amount: 6,
            duration: 1 days,
            expiration: uint32(block.timestamp + 1)
        });

        offersContract.createOffer(offer);

        hevm.stopPrank();

        bytes32 offerHash = offersContract.getOfferHash(offer);

        lendingAuction.executeLoanByBorrower(
            offer.nftContractAddress,
            offer.nftId,
            offerHash,
            offer.floorTerm
        );

        hevm.startPrank(LENDER_2);
        usdcToken.mint(address(LENDER_2), 6);
        usdcToken.approve(address(liquidityProviders), 6);

        liquidityProviders.supplyErc20(address(usdcToken), 6);

        Offer memory offer2 = Offer({
            creator: LENDER_2,
            nftContractAddress: address(0x02),
            interestRatePerSecond: 1,
            fixedTerms: false,
            floorTerm: true,
            lenderOffer: true,
            nftId: 1,
            asset: address(usdcToken),
            amount: 6,
            duration: 1 days,
            expiration: uint32(block.timestamp + 1)
        });

        offersContract.createOffer(offer2);

        bytes32 offerHash2 = offersContract.getOfferHash(offer2);

        hevm.stopPrank();
        hevm.startPrank(LENDER_1);

        usdcToken.approve(address(liquidityProviders), 6);

        hevm.expectRevert("offer nftId mismatch");

        lendingAuction.refinanceByBorrower(address(mockNft), 1, true, offerHash2);
    }

    function testCannotRefinanceByBorrower_nft_id() public {
        hevm.startPrank(LENDER_1);
        usdcToken.mint(address(LENDER_1), 6);
        usdcToken.approve(address(liquidityProviders), 6);

        liquidityProviders.supplyErc20(address(usdcToken), 6);

        Offer memory offer = Offer({
            creator: LENDER_1,
            nftContractAddress: address(mockNft),
            interestRatePerSecond: 3,
            fixedTerms: false,
            floorTerm: true,
            lenderOffer: true,
            nftId: 1,
            asset: address(usdcToken),
            amount: 6,
            duration: 1 days,
            expiration: uint32(block.timestamp + 1)
        });

        offersContract.createOffer(offer);

        hevm.stopPrank();

        bytes32 offerHash = offersContract.getOfferHash(offer);

        lendingAuction.executeLoanByBorrower(
            offer.nftContractAddress,
            offer.nftId,
            offerHash,
            offer.floorTerm
        );

        hevm.startPrank(LENDER_2);
        usdcToken.mint(address(LENDER_2), 6);
        usdcToken.approve(address(liquidityProviders), 6);

        liquidityProviders.supplyErc20(address(usdcToken), 6);

        Offer memory offer2 = Offer({
            creator: LENDER_2,
            nftContractAddress: address(mockNft),
            interestRatePerSecond: 1,
            fixedTerms: false,
            floorTerm: false,
            lenderOffer: true,
            nftId: 2,
            asset: address(usdcToken),
            amount: 6,
            duration: 1 days,
            expiration: uint32(block.timestamp + 1)
        });

        offersContract.createOffer(offer2);

        bytes32 offerHash2 = offersContract.getOfferHash(offer2);

        hevm.stopPrank();
        hevm.startPrank(LENDER_1);

        usdcToken.approve(address(liquidityProviders), 6);

        hevm.expectRevert("offer nftId mismatch");

        lendingAuction.refinanceByBorrower(address(mockNft), 1, true, offerHash2);
    }

    function testCannotRefinanceByBorrower_wrong_asset() public {
        hevm.startPrank(LENDER_1);
        usdcToken.mint(address(LENDER_1), 6);
        usdcToken.approve(address(liquidityProviders), 6);

        liquidityProviders.supplyErc20(address(usdcToken), 6);

        Offer memory offer = Offer({
            creator: LENDER_1,
            nftContractAddress: address(mockNft),
            interestRatePerSecond: 3,
            fixedTerms: false,
            floorTerm: true,
            lenderOffer: true,
            nftId: 1,
            asset: address(usdcToken),
            amount: 6,
            duration: 1 days,
            expiration: uint32(block.timestamp + 1)
        });

        offersContract.createOffer(offer);

        hevm.stopPrank();

        bytes32 offerHash = offersContract.getOfferHash(offer);

        lendingAuction.executeLoanByBorrower(
            offer.nftContractAddress,
            offer.nftId,
            offerHash,
            offer.floorTerm
        );

        AddressUpgradeable.sendValue(payable(LENDER_2), 6);

        hevm.startPrank(LENDER_2);

        liquidityProviders.supplyEth{ value: 6 }();

        Offer memory offer2 = Offer({
            creator: LENDER_2,
            nftContractAddress: address(mockNft),
            interestRatePerSecond: 1,
            fixedTerms: false,
            floorTerm: false,
            lenderOffer: true,
            nftId: 1,
            asset: ETH_ADDRESS,
            amount: 6,
            duration: 1 days,
            expiration: uint32(block.timestamp + 1)
        });

        offersContract.createOffer(offer2);

        bytes32 offerHash2 = offersContract.getOfferHash(offer2);

        hevm.stopPrank();
        hevm.startPrank(LENDER_1);

        usdcToken.approve(address(liquidityProviders), 6);

        hevm.expectRevert("offer nftId mismatch");

        lendingAuction.refinanceByBorrower(address(mockNft), 1, true, offerHash2);
    }

    function testCannotRefinanceByBorrower_offer_expired() public {
        hevm.startPrank(LENDER_1);
        usdcToken.mint(address(LENDER_1), 6);
        usdcToken.approve(address(liquidityProviders), 6);

        liquidityProviders.supplyErc20(address(usdcToken), 6);

        Offer memory offer = Offer({
            creator: LENDER_1,
            nftContractAddress: address(mockNft),
            interestRatePerSecond: 3,
            fixedTerms: false,
            floorTerm: true,
            lenderOffer: true,
            nftId: 1,
            asset: address(usdcToken),
            amount: 6,
            duration: 1 days,
            expiration: uint32(block.timestamp + 1)
        });

        offersContract.createOffer(offer);

        hevm.stopPrank();

        bytes32 offerHash = offersContract.getOfferHash(offer);

        lendingAuction.executeLoanByBorrower(
            offer.nftContractAddress,
            offer.nftId,
            offerHash,
            offer.floorTerm
        );

        hevm.startPrank(LENDER_2);
        usdcToken.mint(address(LENDER_2), 6);
        usdcToken.approve(address(liquidityProviders), 6);

        liquidityProviders.supplyErc20(address(usdcToken), 6);

        Offer memory offer2 = Offer({
            creator: LENDER_2,
            nftContractAddress: address(mockNft),
            interestRatePerSecond: 1,
            fixedTerms: false,
            floorTerm: true,
            lenderOffer: true,
            nftId: 1,
            asset: address(usdcToken),
            amount: 6,
            duration: 1 days,
            expiration: uint32(block.timestamp + 1)
        });

        offersContract.createOffer(offer2);

        bytes32 offerHash2 = offersContract.getOfferHash(offer2);

        hevm.stopPrank();

        hevm.warp(block.timestamp + 2);

        hevm.expectRevert("offer expired");

        lendingAuction.refinanceByBorrower(address(mockNft), 1, true, offerHash2);
    }

    function testRefinanceByBorrower_works() public {
        hevm.startPrank(LENDER_1);
        usdcToken.mint(address(LENDER_1), 6);
        usdcToken.approve(address(liquidityProviders), 6);

        liquidityProviders.supplyErc20(address(usdcToken), 6);

        Offer memory offer = Offer({
            creator: LENDER_1,
            nftContractAddress: address(mockNft),
            interestRatePerSecond: 3,
            fixedTerms: false,
            floorTerm: true,
            lenderOffer: true,
            nftId: 1,
            asset: address(usdcToken),
            amount: 6,
            duration: 1 days,
            expiration: uint32(block.timestamp + 1)
        });

        offersContract.createOffer(offer);

        hevm.stopPrank();

        bytes32 offerHash = offersContract.getOfferHash(offer);

        lendingAuction.executeLoanByBorrower(
            offer.nftContractAddress,
            offer.nftId,
            offerHash,
            offer.floorTerm
        );

        hevm.startPrank(LENDER_2);
        usdcToken.mint(address(LENDER_2), 6);
        usdcToken.approve(address(liquidityProviders), 6);

        liquidityProviders.supplyErc20(address(usdcToken), 6);

        Offer memory offer2 = Offer({
            creator: LENDER_2,
            nftContractAddress: address(mockNft),
            interestRatePerSecond: 2,
            fixedTerms: false,
            floorTerm: true,
            lenderOffer: true,
            nftId: 1,
            asset: address(usdcToken),
            amount: 6,
            duration: 3 days,
            expiration: uint32(block.timestamp + 1)
        });

        offersContract.createOffer(offer2);

        bytes32 offerHash2 = offersContract.getOfferHash(offer2);

        hevm.stopPrank();

        lendingAuction.refinanceByBorrower(address(mockNft), 1, true, offerHash2);

        assertEq(usdcToken.balanceOf(address(this)), 6);
        assertEq(cUSDCToken.balanceOf(address(this)), 0);

        assertEq(usdcToken.balanceOf(address(LENDER_1)), 0);
        assertEq(cUSDCToken.balanceOf(address(LENDER_1)), 0);

        assertEq(usdcToken.balanceOf(address(LENDER_2)), 0);
        assertEq(cUSDCToken.balanceOf(address(LENDER_2)), 0);

        assertEq(usdcToken.balanceOf(address(liquidityProviders)), 0);
        assertEq(cUSDCToken.balanceOf(address(liquidityProviders)), 6 ether);

        assertEq(mockNft.ownerOf(1), address(lendingAuction));
        assertEq(lendingAuction.ownerOf(address(mockNft), 1), address(this));

        assertEq(liquidityProviders.getCAssetBalance(address(this), address(cUSDCToken)), 0);
        assertEq(liquidityProviders.getCAssetBalance(LENDER_1, address(cUSDCToken)), 6 ether);
        assertEq(liquidityProviders.getCAssetBalance(LENDER_2, address(cUSDCToken)), 0);

        LoanAuction memory loanAuction = lendingAuction.getLoanAuction(address(mockNft), 1);

        assertEq(loanAuction.nftOwner, address(this));
        assertEq(loanAuction.lender, LENDER_2);
        assertEq(loanAuction.asset, address(usdcToken));
        assertEq(loanAuction.interestRatePerSecond, 2);
        assertTrue(!loanAuction.fixedTerms);

        assertEq(loanAuction.amount, 6);
        assertEq(loanAuction.loanEndTimestamp, block.timestamp + 3 days);
        assertEq(loanAuction.lastUpdatedTimestamp, block.timestamp);
        assertEq(loanAuction.accumulatedLenderInterest, 0);
        assertEq(loanAuction.accumulatedProtocolInterest, 0);
        assertEq(loanAuction.amountDrawn, 6);
    }

    function testRefinanceByBorrower_works_into_fix_term() public {
        hevm.startPrank(LENDER_1);
        usdcToken.mint(address(LENDER_1), 6);
        usdcToken.approve(address(liquidityProviders), 6);

        liquidityProviders.supplyErc20(address(usdcToken), 6);

        Offer memory offer = Offer({
            creator: LENDER_1,
            nftContractAddress: address(mockNft),
            interestRatePerSecond: 3,
            fixedTerms: false,
            floorTerm: true,
            lenderOffer: true,
            nftId: 1,
            asset: address(usdcToken),
            amount: 6,
            duration: 1 days,
            expiration: uint32(block.timestamp + 1)
        });

        offersContract.createOffer(offer);

        hevm.stopPrank();

        bytes32 offerHash = offersContract.getOfferHash(offer);

        lendingAuction.executeLoanByBorrower(
            offer.nftContractAddress,
            offer.nftId,
            offerHash,
            offer.floorTerm
        );

        hevm.startPrank(LENDER_2);
        usdcToken.mint(address(LENDER_2), 6);
        usdcToken.approve(address(liquidityProviders), 6);

        liquidityProviders.supplyErc20(address(usdcToken), 6);

        Offer memory offer2 = Offer({
            creator: LENDER_2,
            nftContractAddress: address(mockNft),
            interestRatePerSecond: 2,
            fixedTerms: true,
            floorTerm: true,
            lenderOffer: true,
            nftId: 1,
            asset: address(usdcToken),
            amount: 6,
            duration: 3 days,
            expiration: uint32(block.timestamp + 1)
        });

        offersContract.createOffer(offer2);

        bytes32 offerHash2 = offersContract.getOfferHash(offer2);

        hevm.stopPrank();

        lendingAuction.refinanceByBorrower(address(mockNft), 1, true, offerHash2);

        assertEq(usdcToken.balanceOf(address(this)), 6);
        assertEq(cUSDCToken.balanceOf(address(this)), 0);

        assertEq(usdcToken.balanceOf(address(LENDER_1)), 0);
        assertEq(cUSDCToken.balanceOf(address(LENDER_1)), 0);

        assertEq(usdcToken.balanceOf(address(LENDER_2)), 0);
        assertEq(cUSDCToken.balanceOf(address(LENDER_2)), 0);

        assertEq(usdcToken.balanceOf(address(liquidityProviders)), 0);
        assertEq(cUSDCToken.balanceOf(address(liquidityProviders)), 6 ether);

        assertEq(mockNft.ownerOf(1), address(lendingAuction));
        assertEq(lendingAuction.ownerOf(address(mockNft), 1), address(this));

        assertEq(liquidityProviders.getCAssetBalance(address(this), address(cUSDCToken)), 0);
        assertEq(liquidityProviders.getCAssetBalance(LENDER_1, address(cUSDCToken)), 6 ether);
        assertEq(liquidityProviders.getCAssetBalance(LENDER_2, address(cUSDCToken)), 0);

        LoanAuction memory loanAuction = lendingAuction.getLoanAuction(address(mockNft), 1);

        assertEq(loanAuction.nftOwner, address(this));
        assertEq(loanAuction.lender, LENDER_2);
        assertEq(loanAuction.asset, address(usdcToken));
        assertEq(loanAuction.interestRatePerSecond, 2);
        assertTrue(loanAuction.fixedTerms);

        assertEq(loanAuction.amount, 6);
        assertEq(loanAuction.loanEndTimestamp, block.timestamp + 3 days);
        assertEq(loanAuction.lastUpdatedTimestamp, block.timestamp);
        assertEq(loanAuction.accumulatedLenderInterest, 0);
        assertEq(loanAuction.accumulatedProtocolInterest, 0);
        assertEq(loanAuction.amountDrawn, 6);
    }

    function testRefinanceByBorrower_events() public {
        hevm.startPrank(LENDER_1);
        usdcToken.mint(address(LENDER_1), 6);
        usdcToken.approve(address(liquidityProviders), 6);

        liquidityProviders.supplyErc20(address(usdcToken), 6);

        Offer memory offer = Offer({
            creator: LENDER_1,
            nftContractAddress: address(mockNft),
            interestRatePerSecond: 3,
            fixedTerms: false,
            floorTerm: true,
            lenderOffer: true,
            nftId: 1,
            asset: address(usdcToken),
            amount: 6,
            duration: 1 days,
            expiration: uint32(block.timestamp + 1)
        });

        offersContract.createOffer(offer);

        hevm.stopPrank();

        bytes32 offerHash = offersContract.getOfferHash(offer);

        lendingAuction.executeLoanByBorrower(
            offer.nftContractAddress,
            offer.nftId,
            offerHash,
            offer.floorTerm
        );

        hevm.startPrank(LENDER_2);
        usdcToken.mint(address(LENDER_2), 6);
        usdcToken.approve(address(liquidityProviders), 6);

        liquidityProviders.supplyErc20(address(usdcToken), 6);

        Offer memory offer2 = Offer({
            creator: LENDER_2,
            nftContractAddress: address(mockNft),
            interestRatePerSecond: 2,
            fixedTerms: false,
            floorTerm: true,
            lenderOffer: true,
            nftId: 1,
            asset: address(usdcToken),
            amount: 6,
            duration: 3 days,
            expiration: uint32(block.timestamp + 1)
        });

        offersContract.createOffer(offer2);

        bytes32 offerHash2 = offersContract.getOfferHash(offer2);

        hevm.stopPrank();

        hevm.expectEmit(true, true, false, true);

        emit Refinance(LENDER_2, offer2.asset, address(this), address(mockNft), 1, offer2);

        emit AmountDrawn(address(this), offer.nftContractAddress, 1, 0, 6);

        lendingAuction.refinanceByBorrower(address(mockNft), 1, true, offerHash2);
    }

    function testCannotRefinanceByBorrower_does_not_cover_interest() public {
        hevm.startPrank(LENDER_1);
        usdcToken.mint(address(LENDER_1), 6 ether);
        usdcToken.approve(address(liquidityProviders), 6 ether);

        liquidityProviders.supplyErc20(address(usdcToken), 6 ether);

        Offer memory offer = Offer({
            creator: LENDER_1,
            nftContractAddress: address(mockNft),
            interestRatePerSecond: 3,
            fixedTerms: false,
            floorTerm: true,
            lenderOffer: true,
            nftId: 1,
            asset: address(usdcToken),
            amount: 6 ether,
            duration: 1 days,
            expiration: uint32(block.timestamp + 1)
        });

        offersContract.createOffer(offer);

        hevm.stopPrank();

        bytes32 offerHash = offersContract.getOfferHash(offer);

        lendingAuction.executeLoanByBorrower(
            offer.nftContractAddress,
            offer.nftId,
            offerHash,
            offer.floorTerm
        );

        hevm.startPrank(LENDER_2);
        usdcToken.mint(address(LENDER_2), 6 ether);
        usdcToken.approve(address(liquidityProviders), 6 ether);

        liquidityProviders.supplyErc20(address(usdcToken), 6 ether);

        Offer memory offer2 = Offer({
            creator: LENDER_2,
            nftContractAddress: address(mockNft),
            interestRatePerSecond: 2,
            fixedTerms: false,
            floorTerm: true,
            lenderOffer: true,
            nftId: 1,
            asset: address(usdcToken),
            amount: 6 ether,
            duration: 3 days,
            expiration: uint32(block.timestamp + 200)
        });

        offersContract.createOffer(offer2);

        bytes32 offerHash2 = offersContract.getOfferHash(offer2);

        hevm.stopPrank();

        hevm.warp(block.timestamp + 100);

        hevm.expectRevert("offer amount");

        lendingAuction.refinanceByBorrower(address(mockNft), 1, true, offerHash2);
    }

    function testRefinanceByBorrower_covers_interest() public {
        hevm.startPrank(LENDER_1);
        usdcToken.mint(address(LENDER_1), 6 ether);
        usdcToken.approve(address(liquidityProviders), 6 ether);

        liquidityProviders.supplyErc20(address(usdcToken), 6 ether);

        Offer memory offer = Offer({
            creator: LENDER_1,
            nftContractAddress: address(mockNft),
            interestRatePerSecond: 694444444444, // 1% interest on 6 eth for 86400 seconds
            fixedTerms: false,
            floorTerm: true,
            lenderOffer: true,
            nftId: 1,
            asset: address(usdcToken),
            amount: 6 ether,
            duration: 1 days,
            expiration: uint32(block.timestamp + 1)
        });

        offersContract.createOffer(offer);

        hevm.stopPrank();

        bytes32 offerHash = offersContract.getOfferHash(offer);

        lendingAuction.executeLoanByBorrower(
            offer.nftContractAddress,
            offer.nftId,
            offerHash,
            offer.floorTerm
        );

        hevm.startPrank(LENDER_2);
        usdcToken.mint(address(LENDER_2), 10 ether);
        usdcToken.approve(address(liquidityProviders), 10 ether);

        liquidityProviders.supplyErc20(address(usdcToken), 10 ether);

        Offer memory offer2 = Offer({
            creator: LENDER_2,
            nftContractAddress: address(mockNft),
            interestRatePerSecond: 694444444442,
            fixedTerms: false,
            floorTerm: true,
            lenderOffer: true,
            nftId: 1,
            asset: address(usdcToken),
            amount: 7 ether,
            duration: 3 days,
            expiration: uint32(block.timestamp + 200)
        });

        offersContract.createOffer(offer2);

        bytes32 offerHash2 = offersContract.getOfferHash(offer2);

        hevm.stopPrank();

        hevm.warp(block.timestamp + 100);

        lendingAuction.refinanceByBorrower(address(mockNft), 1, true, offerHash2);

        assertEq(usdcToken.balanceOf(address(this)), 6 ether);
        assertEq(cUSDCToken.balanceOf(address(this)), 0);

        assertEq(usdcToken.balanceOf(address(LENDER_1)), 0);
        assertEq(cUSDCToken.balanceOf(address(LENDER_1)), 0);

        assertEq(usdcToken.balanceOf(address(LENDER_2)), 0);
        assertEq(cUSDCToken.balanceOf(address(LENDER_2)), 0);

        assertEq(usdcToken.balanceOf(address(liquidityProviders)), 0);
        assertEq(cUSDCToken.balanceOf(address(liquidityProviders)), 10 ether * 10**18);

        assertEq(mockNft.ownerOf(1), address(lendingAuction));
        assertEq(lendingAuction.ownerOf(address(mockNft), 1), address(this));

        assertEq(liquidityProviders.getCAssetBalance(address(this), address(cUSDCToken)), 0);
        assertEq(
            liquidityProviders.getCAssetBalance(LENDER_1, address(cUSDCToken)),
            6000069444444444400 ether
        );
        assertEq(
            liquidityProviders.getCAssetBalance(LENDER_2, address(cUSDCToken)),
            3999930555555555600 ether
        );

        LoanAuction memory loanAuction = lendingAuction.getLoanAuction(address(mockNft), 1);

        assertEq(loanAuction.nftOwner, address(this));
        assertEq(loanAuction.lender, LENDER_2);
        assertEq(loanAuction.asset, address(usdcToken));
        assertEq(loanAuction.interestRatePerSecond, 694444444442);
        assertTrue(!loanAuction.fixedTerms);

        assertEq(loanAuction.amount, 7 ether);
        assertEq(loanAuction.loanEndTimestamp, loanAuction.loanBeginTimestamp + 3 days);
        assertEq(loanAuction.lastUpdatedTimestamp, block.timestamp);
        assertEq(loanAuction.accumulatedLenderInterest, 0);
        assertEq(loanAuction.accumulatedProtocolInterest, 0); // 0 fee set so 0 balance expected
    }

    // refinanceByBorrowerSignature Tests

    function testCannotRefinanceByBorrowerSignature_fixed_terms() public {
        hevm.startPrank(LENDER_1);
        usdcToken.mint(address(LENDER_1), 6);
        usdcToken.approve(address(liquidityProviders), 6);

        liquidityProviders.supplyErc20(address(usdcToken), 6);

        Offer memory offer = Offer({
            creator: LENDER_1,
            nftContractAddress: address(mockNft),
            interestRatePerSecond: 3,
            fixedTerms: true,
            floorTerm: true,
            lenderOffer: true,
            nftId: 1,
            asset: address(usdcToken),
            amount: 6,
            duration: 1 days,
            expiration: uint32(block.timestamp + 1)
        });

        offersContract.createOffer(offer);

        hevm.stopPrank();

        bytes32 offerHash = offersContract.getOfferHash(offer);

        lendingAuction.executeLoanByBorrower(
            offer.nftContractAddress,
            offer.nftId,
            offerHash,
            offer.floorTerm
        );

        hevm.startPrank(SIGNER_1);
        usdcToken.mint(address(SIGNER_1), 6);
        usdcToken.approve(address(liquidityProviders), 6);

        liquidityProviders.supplyErc20(address(usdcToken), 6);

        Offer memory offer2 = Offer({
            creator: SIGNER_1,
            nftContractAddress: address(mockNft),
            interestRatePerSecond: 2,
            fixedTerms: true,
            floorTerm: true,
            lenderOffer: true,
            nftId: 1,
            asset: address(usdcToken),
            amount: 6,
            duration: 1 days,
            expiration: uint32(block.timestamp + 1)
        });

        bytes memory signature = signOffer(SIGNER_PRIVATE_KEY_1, offer2);

        hevm.stopPrank();

        hevm.expectRevert("fixed term loan");

        lendingAuction.refinanceByBorrowerSignature(offer2, signature, 1);
    }

    function testCannotRefinanceByBorrowerSignature_withdrawn_signature() public {
        hevm.startPrank(LENDER_1);
        usdcToken.mint(address(LENDER_1), 6);
        usdcToken.approve(address(liquidityProviders), 6);

        liquidityProviders.supplyErc20(address(usdcToken), 6);

        Offer memory offer = Offer({
            creator: LENDER_1,
            nftContractAddress: address(mockNft),
            interestRatePerSecond: 3,
            fixedTerms: true,
            floorTerm: true,
            lenderOffer: true,
            nftId: 1,
            asset: address(usdcToken),
            amount: 6,
            duration: 1 days,
            expiration: uint32(block.timestamp + 1)
        });

        offersContract.createOffer(offer);

        hevm.stopPrank();

        bytes32 offerHash = offersContract.getOfferHash(offer);

        lendingAuction.executeLoanByBorrower(
            offer.nftContractAddress,
            offer.nftId,
            offerHash,
            offer.floorTerm
        );

        hevm.startPrank(SIGNER_1);
        usdcToken.mint(address(SIGNER_1), 6);
        usdcToken.approve(address(liquidityProviders), 6);

        liquidityProviders.supplyErc20(address(usdcToken), 6);

        Offer memory offer2 = Offer({
            creator: SIGNER_1,
            nftContractAddress: address(mockNft),
            interestRatePerSecond: 2,
            fixedTerms: true,
            floorTerm: true,
            lenderOffer: true,
            nftId: 1,
            asset: address(usdcToken),
            amount: 6,
            duration: 1 days,
            expiration: uint32(block.timestamp + 1)
        });

        bytes memory signature = signOffer(SIGNER_PRIVATE_KEY_1, offer2);

        offersContract.withdrawOfferSignature(offer2, signature);

        hevm.stopPrank();

        hevm.expectRevert("signature not available");

        lendingAuction.refinanceByBorrowerSignature(offer2, signature, 1);
    }

    function testCannotRefinanceByBorrowerSignature_min_duration() public {
        hevm.startPrank(LENDER_1);
        usdcToken.mint(address(LENDER_1), 6);
        usdcToken.approve(address(liquidityProviders), 6);

        liquidityProviders.supplyErc20(address(usdcToken), 6);

        Offer memory offer = Offer({
            creator: LENDER_1,
            nftContractAddress: address(mockNft),
            interestRatePerSecond: 3,
            fixedTerms: false,
            floorTerm: true,
            lenderOffer: true,
            nftId: 1,
            asset: address(usdcToken),
            amount: 6,
            duration: 1 days,
            expiration: uint32(block.timestamp + 1)
        });

        offersContract.createOffer(offer);

        hevm.stopPrank();

        bytes32 offerHash = offersContract.getOfferHash(offer);

        lendingAuction.executeLoanByBorrower(
            offer.nftContractAddress,
            offer.nftId,
            offerHash,
            offer.floorTerm
        );

        hevm.startPrank(SIGNER_1);
        usdcToken.mint(address(SIGNER_1), 6);
        usdcToken.approve(address(liquidityProviders), 6);

        liquidityProviders.supplyErc20(address(usdcToken), 6);

        Offer memory offer2 = Offer({
            creator: SIGNER_1,
            nftContractAddress: address(mockNft),
            interestRatePerSecond: 2,
            fixedTerms: false,
            floorTerm: true,
            lenderOffer: true,
            nftId: 1,
            asset: address(usdcToken),
            amount: 6,
            duration: 1 days - 1,
            expiration: uint32(block.timestamp + 1)
        });

        bytes memory signature = signOffer(SIGNER_PRIVATE_KEY_1, offer2);

        hevm.stopPrank();

        hevm.expectRevert("offer duration");

        lendingAuction.refinanceByBorrowerSignature(offer2, signature, 1);
    }

    function testCannotRefinanceByBorrowerSignature_borrower_offer() public {
        hevm.startPrank(LENDER_1);
        usdcToken.mint(address(LENDER_1), 6);
        usdcToken.approve(address(liquidityProviders), 6);

        liquidityProviders.supplyErc20(address(usdcToken), 6);

        Offer memory offer = Offer({
            creator: LENDER_1,
            nftContractAddress: address(mockNft),
            interestRatePerSecond: 3,
            fixedTerms: false,
            floorTerm: true,
            lenderOffer: true,
            nftId: 1,
            asset: address(usdcToken),
            amount: 6,
            duration: 1 days,
            expiration: uint32(block.timestamp + 1)
        });

        offersContract.createOffer(offer);

        hevm.stopPrank();

        bytes32 offerHash = offersContract.getOfferHash(offer);

        lendingAuction.executeLoanByBorrower(
            offer.nftContractAddress,
            offer.nftId,
            offerHash,
            offer.floorTerm
        );

        hevm.startPrank(SIGNER_1);
        usdcToken.mint(address(SIGNER_1), 6);
        usdcToken.approve(address(liquidityProviders), 6);

        liquidityProviders.supplyErc20(address(usdcToken), 6);

        Offer memory offer2 = Offer({
            creator: SIGNER_1,
            nftContractAddress: address(mockNft),
            interestRatePerSecond: 2,
            fixedTerms: false,
            floorTerm: true,
            lenderOffer: false,
            nftId: 1,
            asset: address(usdcToken),
            amount: 6,
            duration: 1 days,
            expiration: uint32(block.timestamp + 1)
        });
        hevm.stopPrank();

        bytes memory signature = signOffer(SIGNER_PRIVATE_KEY_1, offer2);

        hevm.expectRevert("lender offer");

        lendingAuction.refinanceByBorrowerSignature(offer2, signature, 1);
    }

    function testCannotRefinanceByBorrowerSignature_not_floor_term_mismatch_nftid() public {
        hevm.startPrank(LENDER_1);
        usdcToken.mint(address(LENDER_1), 6);
        usdcToken.approve(address(liquidityProviders), 6);

        liquidityProviders.supplyErc20(address(usdcToken), 6);

        Offer memory offer = Offer({
            creator: LENDER_1,
            nftContractAddress: address(mockNft),
            interestRatePerSecond: 3,
            fixedTerms: false,
            floorTerm: true,
            lenderOffer: true,
            nftId: 1,
            asset: address(usdcToken),
            amount: 6,
            duration: 1 days,
            expiration: uint32(block.timestamp + 1)
        });

        offersContract.createOffer(offer);

        hevm.stopPrank();

        bytes32 offerHash = offersContract.getOfferHash(offer);

        lendingAuction.executeLoanByBorrower(
            offer.nftContractAddress,
            offer.nftId,
            offerHash,
            offer.floorTerm
        );

        hevm.startPrank(SIGNER_1);
        usdcToken.mint(address(SIGNER_1), 6);
        usdcToken.approve(address(liquidityProviders), 6);

        liquidityProviders.supplyErc20(address(usdcToken), 6);

        Offer memory offer2 = Offer({
            creator: SIGNER_1,
            nftContractAddress: address(mockNft),
            interestRatePerSecond: 2,
            fixedTerms: false,
            floorTerm: false,
            lenderOffer: true,
            nftId: 2,
            asset: address(usdcToken),
            amount: 6,
            duration: 1 days,
            expiration: uint32(block.timestamp + 1)
        });

        hevm.stopPrank();

        bytes memory signature = signOffer(SIGNER_PRIVATE_KEY_1, offer2);

        hevm.expectRevert("offer nftId mismatch");

        lendingAuction.refinanceByBorrowerSignature(offer2, signature, 1);
    }

    function testCannotRefinanceByBorrowerSignature_borrower_not_nft_owner() public {
        hevm.startPrank(LENDER_1);
        usdcToken.mint(address(LENDER_1), 6);
        usdcToken.approve(address(liquidityProviders), 6);

        liquidityProviders.supplyErc20(address(usdcToken), 6);

        Offer memory offer = Offer({
            creator: LENDER_1,
            nftContractAddress: address(mockNft),
            interestRatePerSecond: 3,
            fixedTerms: false,
            floorTerm: true,
            lenderOffer: true,
            nftId: 1,
            asset: address(usdcToken),
            amount: 6,
            duration: 1 days,
            expiration: uint32(block.timestamp + 1)
        });

        offersContract.createOffer(offer);

        hevm.stopPrank();

        bytes32 offerHash = offersContract.getOfferHash(offer);

        lendingAuction.executeLoanByBorrower(
            offer.nftContractAddress,
            offer.nftId,
            offerHash,
            offer.floorTerm
        );

        hevm.startPrank(SIGNER_1);
        usdcToken.mint(address(SIGNER_1), 6);
        usdcToken.approve(address(liquidityProviders), 6);

        liquidityProviders.supplyErc20(address(usdcToken), 6);

        Offer memory offer2 = Offer({
            creator: SIGNER_1,
            nftContractAddress: address(mockNft),
            interestRatePerSecond: 2,
            fixedTerms: false,
            floorTerm: true,
            lenderOffer: true,
            nftId: 2,
            asset: address(usdcToken),
            amount: 6,
            duration: 1 days,
            expiration: uint32(block.timestamp + 1)
        });

        hevm.stopPrank();

        bytes memory signature = signOffer(SIGNER_PRIVATE_KEY_1, offer2);

        hevm.startPrank(BORROWER_1);

        hevm.expectRevert("nft owner");

        lendingAuction.refinanceByBorrowerSignature(offer2, signature, 1);
    }

    function testCannotRefinanceByBorrowerSignature_no_open_loan() public {
        hevm.startPrank(SIGNER_1);
        usdcToken.mint(address(SIGNER_1), 6);
        usdcToken.approve(address(liquidityProviders), 6);

        liquidityProviders.supplyErc20(address(usdcToken), 6);

        Offer memory offer2 = Offer({
            creator: SIGNER_1,
            nftContractAddress: address(mockNft),
            interestRatePerSecond: 1,
            fixedTerms: false,
            floorTerm: true,
            lenderOffer: true,
            nftId: 2,
            asset: address(usdcToken),
            amount: 6,
            duration: 1 days,
            expiration: uint32(block.timestamp + 1)
        });

        hevm.stopPrank();

        bytes memory signature = signOffer(SIGNER_PRIVATE_KEY_1, offer2);

        mockNft.transferFrom(address(this), address(0x1), 1);
        hevm.expectRevert("asset mismatch");

        lendingAuction.refinanceByBorrowerSignature(offer2, signature, 1);
    }

    function testCannotRefinanceByBorrowerSignature_nft_contract_address() public {
        hevm.startPrank(LENDER_1);
        usdcToken.mint(address(LENDER_1), 6);
        usdcToken.approve(address(liquidityProviders), 6);

        liquidityProviders.supplyErc20(address(usdcToken), 6);

        Offer memory offer = Offer({
            creator: LENDER_1,
            nftContractAddress: address(mockNft),
            interestRatePerSecond: 3,
            fixedTerms: false,
            floorTerm: true,
            lenderOffer: true,
            nftId: 1,
            asset: address(usdcToken),
            amount: 6,
            duration: 1 days,
            expiration: uint32(block.timestamp + 1)
        });

        offersContract.createOffer(offer);

        hevm.stopPrank();

        bytes32 offerHash = offersContract.getOfferHash(offer);

        lendingAuction.executeLoanByBorrower(
            offer.nftContractAddress,
            offer.nftId,
            offerHash,
            offer.floorTerm
        );

        hevm.startPrank(SIGNER_1);
        usdcToken.mint(address(SIGNER_1), 6);
        usdcToken.approve(address(liquidityProviders), 6);

        liquidityProviders.supplyErc20(address(usdcToken), 6);

        Offer memory offer2 = Offer({
            creator: SIGNER_1,
            nftContractAddress: address(0x02),
            interestRatePerSecond: 1,
            fixedTerms: false,
            floorTerm: true,
            lenderOffer: true,
            nftId: 1,
            asset: address(usdcToken),
            amount: 6,
            duration: 1 days,
            expiration: uint32(block.timestamp + 1)
        });

        hevm.stopPrank();

        bytes memory signature = signOffer(SIGNER_PRIVATE_KEY_1, offer2);

        hevm.expectRevert("asset mismatch");

        lendingAuction.refinanceByBorrowerSignature(offer2, signature, 1);
    }

    function testCannotRefinanceByBorrowerSignature_nft_id() public {
        hevm.startPrank(LENDER_1);
        usdcToken.mint(address(LENDER_1), 6);
        usdcToken.approve(address(liquidityProviders), 6);

        liquidityProviders.supplyErc20(address(usdcToken), 6);

        Offer memory offer = Offer({
            creator: LENDER_1,
            nftContractAddress: address(mockNft),
            interestRatePerSecond: 3,
            fixedTerms: false,
            floorTerm: true,
            lenderOffer: true,
            nftId: 1,
            asset: address(usdcToken),
            amount: 6,
            duration: 1 days,
            expiration: uint32(block.timestamp + 1)
        });

        offersContract.createOffer(offer);

        hevm.stopPrank();

        bytes32 offerHash = offersContract.getOfferHash(offer);

        lendingAuction.executeLoanByBorrower(
            offer.nftContractAddress,
            offer.nftId,
            offerHash,
            offer.floorTerm
        );

        hevm.startPrank(SIGNER_1);
        usdcToken.mint(address(SIGNER_1), 6);
        usdcToken.approve(address(liquidityProviders), 6);

        liquidityProviders.supplyErc20(address(usdcToken), 6);

        Offer memory offer2 = Offer({
            creator: SIGNER_1,
            nftContractAddress: address(mockNft),
            interestRatePerSecond: 1,
            fixedTerms: false,
            floorTerm: false,
            lenderOffer: true,
            nftId: 2,
            asset: address(usdcToken),
            amount: 6,
            duration: 1 days,
            expiration: uint32(block.timestamp + 1)
        });

        hevm.stopPrank();

        bytes memory signature = signOffer(SIGNER_PRIVATE_KEY_1, offer2);

        hevm.expectRevert("offer nftId mismatch");

        lendingAuction.refinanceByBorrowerSignature(offer2, signature, 1);
    }

    function testCannotRefinanceByBorrowerSignature_wrong_asset() public {
        hevm.startPrank(LENDER_1);
        usdcToken.mint(address(LENDER_1), 6);
        usdcToken.approve(address(liquidityProviders), 6);

        liquidityProviders.supplyErc20(address(usdcToken), 6);

        Offer memory offer = Offer({
            creator: LENDER_1,
            nftContractAddress: address(mockNft),
            interestRatePerSecond: 3,
            fixedTerms: false,
            floorTerm: true,
            lenderOffer: true,
            nftId: 1,
            asset: address(usdcToken),
            amount: 6,
            duration: 1 days,
            expiration: uint32(block.timestamp + 1)
        });

        offersContract.createOffer(offer);

        hevm.stopPrank();

        bytes32 offerHash = offersContract.getOfferHash(offer);

        lendingAuction.executeLoanByBorrower(
            offer.nftContractAddress,
            offer.nftId,
            offerHash,
            offer.floorTerm
        );

        AddressUpgradeable.sendValue(payable(SIGNER_1), 6);

        hevm.startPrank(SIGNER_1);

        liquidityProviders.supplyEth{ value: 6 }();

        Offer memory offer2 = Offer({
            creator: SIGNER_1,
            nftContractAddress: address(mockNft),
            interestRatePerSecond: 1,
            fixedTerms: false,
            floorTerm: false,
            lenderOffer: true,
            nftId: 1,
            asset: ETH_ADDRESS,
            amount: 6,
            duration: 1 days,
            expiration: uint32(block.timestamp + 1)
        });

        hevm.stopPrank();

        bytes memory signature = signOffer(SIGNER_PRIVATE_KEY_1, offer2);

        hevm.expectRevert("asset mismatch");

        lendingAuction.refinanceByBorrowerSignature(offer2, signature, 1);
    }

    function testCannotRefinanceByBorrowerSignature_offer_expired() public {
        hevm.startPrank(LENDER_1);
        usdcToken.mint(address(LENDER_1), 6);
        usdcToken.approve(address(liquidityProviders), 6);

        liquidityProviders.supplyErc20(address(usdcToken), 6);

        Offer memory offer = Offer({
            creator: LENDER_1,
            nftContractAddress: address(mockNft),
            interestRatePerSecond: 3,
            fixedTerms: false,
            floorTerm: true,
            lenderOffer: true,
            nftId: 1,
            asset: address(usdcToken),
            amount: 6,
            duration: 1 days,
            expiration: uint32(block.timestamp + 1)
        });

        offersContract.createOffer(offer);

        hevm.stopPrank();

        bytes32 offerHash = offersContract.getOfferHash(offer);

        lendingAuction.executeLoanByBorrower(
            offer.nftContractAddress,
            offer.nftId,
            offerHash,
            offer.floorTerm
        );

        hevm.startPrank(SIGNER_1);
        usdcToken.mint(address(SIGNER_1), 6);
        usdcToken.approve(address(liquidityProviders), 6);

        liquidityProviders.supplyErc20(address(usdcToken), 6);

        Offer memory offer2 = Offer({
            creator: SIGNER_1,
            nftContractAddress: address(mockNft),
            interestRatePerSecond: 1,
            fixedTerms: false,
            floorTerm: true,
            lenderOffer: true,
            nftId: 1,
            asset: address(usdcToken),
            amount: 6,
            duration: 1 days,
            expiration: uint32(block.timestamp + 1)
        });

        hevm.stopPrank();

        bytes memory signature = signOffer(SIGNER_PRIVATE_KEY_1, offer2);

        hevm.warp(block.timestamp + 2);
        hevm.expectRevert("offer expired");

        lendingAuction.refinanceByBorrowerSignature(offer2, signature, 1);
    }

    function testRefinanceByBorrowerSignature_works_floor_term() public {
        hevm.startPrank(LENDER_1);
        usdcToken.mint(address(LENDER_1), 6);
        usdcToken.approve(address(liquidityProviders), 6);

        liquidityProviders.supplyErc20(address(usdcToken), 6);

        Offer memory offer = Offer({
            creator: LENDER_1,
            nftContractAddress: address(mockNft),
            interestRatePerSecond: 3,
            fixedTerms: false,
            floorTerm: true,
            lenderOffer: true,
            nftId: 1,
            asset: address(usdcToken),
            amount: 6,
            duration: 1 days,
            expiration: uint32(block.timestamp + 1)
        });

        offersContract.createOffer(offer);

        hevm.stopPrank();

        bytes32 offerHash = offersContract.getOfferHash(offer);

        lendingAuction.executeLoanByBorrower(
            offer.nftContractAddress,
            offer.nftId,
            offerHash,
            offer.floorTerm
        );

        hevm.startPrank(SIGNER_1);
        usdcToken.mint(address(SIGNER_1), 6);
        usdcToken.approve(address(liquidityProviders), 6);

        liquidityProviders.supplyErc20(address(usdcToken), 6);

        Offer memory offer2 = Offer({
            creator: SIGNER_1,
            nftContractAddress: address(mockNft),
            interestRatePerSecond: 2,
            fixedTerms: false,
            floorTerm: true,
            lenderOffer: true,
            nftId: 1,
            asset: address(usdcToken),
            amount: 6,
            duration: 3 days,
            expiration: uint32(block.timestamp + 1)
        });

        hevm.stopPrank();

        bytes memory signature = signOffer(SIGNER_PRIVATE_KEY_1, offer2);

        lendingAuction.refinanceByBorrowerSignature(offer2, signature, 1);

        assertEq(usdcToken.balanceOf(address(this)), 6);
        assertEq(cUSDCToken.balanceOf(address(this)), 0);

        assertEq(usdcToken.balanceOf(address(LENDER_1)), 0);
        assertEq(cUSDCToken.balanceOf(address(LENDER_1)), 0);

        assertEq(usdcToken.balanceOf(address(SIGNER_1)), 0);
        assertEq(cUSDCToken.balanceOf(address(SIGNER_1)), 0);

        assertEq(usdcToken.balanceOf(address(liquidityProviders)), 0);
        assertEq(cUSDCToken.balanceOf(address(liquidityProviders)), 6 ether);

        assertEq(mockNft.ownerOf(1), address(lendingAuction));
        assertEq(lendingAuction.ownerOf(address(mockNft), 1), address(this));

        assertEq(liquidityProviders.getCAssetBalance(address(this), address(cUSDCToken)), 0);
        assertEq(liquidityProviders.getCAssetBalance(LENDER_1, address(cUSDCToken)), 6 ether);
        assertEq(liquidityProviders.getCAssetBalance(SIGNER_1, address(cUSDCToken)), 0);

        LoanAuction memory loanAuction = lendingAuction.getLoanAuction(address(mockNft), 1);

        assertEq(loanAuction.nftOwner, address(this));
        assertEq(loanAuction.lender, SIGNER_1);
        assertEq(loanAuction.asset, address(usdcToken));
        assertEq(loanAuction.interestRatePerSecond, 2);
        assertTrue(!loanAuction.fixedTerms);

        assertEq(loanAuction.amount, 6);
        assertEq(loanAuction.loanEndTimestamp, block.timestamp + 3 days);
        assertEq(loanAuction.lastUpdatedTimestamp, block.timestamp);
        assertEq(loanAuction.accumulatedLenderInterest, 0);
        assertEq(loanAuction.accumulatedProtocolInterest, 0);
        assertEq(loanAuction.amountDrawn, 6);

        // ensure the signature is not invalidated
        assertTrue(!offersContract.getOfferSignatureStatus(signature));
    }

    function testRefinanceByBorrowerSignature_works_not_floor_term() public {
        hevm.startPrank(LENDER_1);
        usdcToken.mint(address(LENDER_1), 6);
        usdcToken.approve(address(liquidityProviders), 6);

        liquidityProviders.supplyErc20(address(usdcToken), 6);

        Offer memory offer = Offer({
            creator: LENDER_1,
            nftContractAddress: address(mockNft),
            interestRatePerSecond: 3,
            fixedTerms: false,
            floorTerm: true,
            lenderOffer: true,
            nftId: 1,
            asset: address(usdcToken),
            amount: 6,
            duration: 1 days,
            expiration: uint32(block.timestamp + 1)
        });

        offersContract.createOffer(offer);

        hevm.stopPrank();

        bytes32 offerHash = offersContract.getOfferHash(offer);

        lendingAuction.executeLoanByBorrower(
            offer.nftContractAddress,
            offer.nftId,
            offerHash,
            offer.floorTerm
        );

        hevm.startPrank(SIGNER_1);
        usdcToken.mint(address(SIGNER_1), 6);
        usdcToken.approve(address(liquidityProviders), 6);

        liquidityProviders.supplyErc20(address(usdcToken), 6);

        Offer memory offer2 = Offer({
            creator: SIGNER_1,
            nftContractAddress: address(mockNft),
            interestRatePerSecond: 2,
            fixedTerms: false,
            floorTerm: false,
            lenderOffer: true,
            nftId: 1,
            asset: address(usdcToken),
            amount: 6,
            duration: 3 days,
            expiration: uint32(block.timestamp + 1)
        });

        hevm.stopPrank();

        bytes memory signature = signOffer(SIGNER_PRIVATE_KEY_1, offer2);

        lendingAuction.refinanceByBorrowerSignature(offer2, signature, 1);

        assertEq(usdcToken.balanceOf(address(this)), 6);
        assertEq(cUSDCToken.balanceOf(address(this)), 0);

        assertEq(usdcToken.balanceOf(address(LENDER_1)), 0);
        assertEq(cUSDCToken.balanceOf(address(LENDER_1)), 0);

        assertEq(usdcToken.balanceOf(address(SIGNER_1)), 0);
        assertEq(cUSDCToken.balanceOf(address(SIGNER_1)), 0);

        assertEq(usdcToken.balanceOf(address(liquidityProviders)), 0);
        assertEq(cUSDCToken.balanceOf(address(liquidityProviders)), 6 ether);

        assertEq(mockNft.ownerOf(1), address(lendingAuction));
        assertEq(lendingAuction.ownerOf(address(mockNft), 1), address(this));

        assertEq(liquidityProviders.getCAssetBalance(address(this), address(cUSDCToken)), 0);
        assertEq(liquidityProviders.getCAssetBalance(LENDER_1, address(cUSDCToken)), 6 ether);
        assertEq(liquidityProviders.getCAssetBalance(SIGNER_1, address(cUSDCToken)), 0);

        LoanAuction memory loanAuction = lendingAuction.getLoanAuction(address(mockNft), 1);

        assertEq(loanAuction.nftOwner, address(this));
        assertEq(loanAuction.lender, SIGNER_1);
        assertEq(loanAuction.asset, address(usdcToken));
        assertEq(loanAuction.interestRatePerSecond, 2);
        assertTrue(!loanAuction.fixedTerms);

        assertEq(loanAuction.amount, 6);
        assertEq(loanAuction.loanEndTimestamp, block.timestamp + 3 days);
        assertEq(loanAuction.lastUpdatedTimestamp, block.timestamp);
        assertEq(loanAuction.accumulatedLenderInterest, 0);
        assertEq(loanAuction.accumulatedProtocolInterest, 0);
        assertEq(loanAuction.amountDrawn, 6);

        assertTrue(offersContract.getOfferSignatureStatus(signature));
    }

    function testRefinanceByBorrowerSignature_works_into_fix_term() public {
        hevm.startPrank(LENDER_1);
        usdcToken.mint(address(LENDER_1), 6);
        usdcToken.approve(address(liquidityProviders), 6);

        liquidityProviders.supplyErc20(address(usdcToken), 6);

        Offer memory offer = Offer({
            creator: LENDER_1,
            nftContractAddress: address(mockNft),
            interestRatePerSecond: 3,
            fixedTerms: false,
            floorTerm: true,
            lenderOffer: true,
            nftId: 1,
            asset: address(usdcToken),
            amount: 6,
            duration: 1 days,
            expiration: uint32(block.timestamp + 1)
        });

        offersContract.createOffer(offer);

        hevm.stopPrank();

        bytes32 offerHash = offersContract.getOfferHash(offer);

        lendingAuction.executeLoanByBorrower(
            offer.nftContractAddress,
            offer.nftId,
            offerHash,
            offer.floorTerm
        );

        hevm.startPrank(SIGNER_1);
        usdcToken.mint(address(SIGNER_1), 6);
        usdcToken.approve(address(liquidityProviders), 6);

        liquidityProviders.supplyErc20(address(usdcToken), 6);

        Offer memory offer2 = Offer({
            creator: SIGNER_1,
            nftContractAddress: address(mockNft),
            interestRatePerSecond: 2,
            fixedTerms: true,
            floorTerm: true,
            lenderOffer: true,
            nftId: 1,
            asset: address(usdcToken),
            amount: 6,
            duration: 3 days,
            expiration: uint32(block.timestamp + 1)
        });

        hevm.stopPrank();

        bytes memory signature = signOffer(SIGNER_PRIVATE_KEY_1, offer2);

        lendingAuction.refinanceByBorrowerSignature(offer2, signature, 1);

        assertEq(usdcToken.balanceOf(address(this)), 6);
        assertEq(cUSDCToken.balanceOf(address(this)), 0);

        assertEq(usdcToken.balanceOf(address(LENDER_1)), 0);
        assertEq(cUSDCToken.balanceOf(address(LENDER_1)), 0);

        assertEq(usdcToken.balanceOf(address(SIGNER_1)), 0);
        assertEq(cUSDCToken.balanceOf(address(SIGNER_1)), 0);

        assertEq(usdcToken.balanceOf(address(liquidityProviders)), 0);
        assertEq(cUSDCToken.balanceOf(address(liquidityProviders)), 6 ether);

        assertEq(mockNft.ownerOf(1), address(lendingAuction));
        assertEq(lendingAuction.ownerOf(address(mockNft), 1), address(this));

        assertEq(liquidityProviders.getCAssetBalance(address(this), address(cUSDCToken)), 0);
        assertEq(liquidityProviders.getCAssetBalance(LENDER_1, address(cUSDCToken)), 6 ether);
        assertEq(liquidityProviders.getCAssetBalance(SIGNER_1, address(cUSDCToken)), 0);

        LoanAuction memory loanAuction = lendingAuction.getLoanAuction(address(mockNft), 1);

        assertEq(loanAuction.nftOwner, address(this));
        assertEq(loanAuction.lender, SIGNER_1);
        assertEq(loanAuction.asset, address(usdcToken));
        assertEq(loanAuction.interestRatePerSecond, 2);
        assertTrue(loanAuction.fixedTerms);

        assertEq(loanAuction.amount, 6);
        assertEq(loanAuction.loanEndTimestamp, block.timestamp + 3 days);
        assertEq(loanAuction.lastUpdatedTimestamp, block.timestamp);
        assertEq(loanAuction.accumulatedLenderInterest, 0);
        assertEq(loanAuction.accumulatedProtocolInterest, 0);
        assertEq(loanAuction.amountDrawn, 6);
    }

    function testRefinanceByBorrowerSignature_events() public {
        hevm.startPrank(LENDER_1);
        usdcToken.mint(address(LENDER_1), 6);
        usdcToken.approve(address(liquidityProviders), 6);

        liquidityProviders.supplyErc20(address(usdcToken), 6);

        Offer memory offer = Offer({
            creator: LENDER_1,
            nftContractAddress: address(mockNft),
            interestRatePerSecond: 3,
            fixedTerms: false,
            floorTerm: true,
            lenderOffer: true,
            nftId: 1,
            asset: address(usdcToken),
            amount: 6,
            duration: 1 days,
            expiration: uint32(block.timestamp + 1)
        });

        offersContract.createOffer(offer);

        hevm.stopPrank();

        bytes32 offerHash = offersContract.getOfferHash(offer);

        lendingAuction.executeLoanByBorrower(
            offer.nftContractAddress,
            offer.nftId,
            offerHash,
            offer.floorTerm
        );

        hevm.startPrank(SIGNER_1);
        usdcToken.mint(address(SIGNER_1), 6);
        usdcToken.approve(address(liquidityProviders), 6);

        liquidityProviders.supplyErc20(address(usdcToken), 6);

        Offer memory offer2 = Offer({
            creator: SIGNER_1,
            nftContractAddress: address(mockNft),
            interestRatePerSecond: 2,
            fixedTerms: false,
            floorTerm: false,
            lenderOffer: true,
            nftId: 1,
            asset: address(usdcToken),
            amount: 6,
            duration: 3 days,
            expiration: uint32(block.timestamp + 1)
        });

        hevm.stopPrank();

        bytes memory signature = signOffer(SIGNER_PRIVATE_KEY_1, offer2);

        hevm.expectEmit(true, true, true, true);

        emit OfferSignatureUsed(address(mockNft), 1, offer2, signature);

        emit Refinance(SIGNER_1, offer2.asset, address(this), address(mockNft), 1, offer2);

        emit AmountDrawn(address(this), offer.nftContractAddress, 1, 0, 6);

        lendingAuction.refinanceByBorrowerSignature(offer2, signature, 1);
    }

    function testCannotRefinanceByBorrowerSignature_does_not_cover_interest() public {
        hevm.startPrank(LENDER_1);
        usdcToken.mint(address(LENDER_1), 6 ether);
        usdcToken.approve(address(liquidityProviders), 6 ether);

        liquidityProviders.supplyErc20(address(usdcToken), 6 ether);

        Offer memory offer = Offer({
            creator: LENDER_1,
            nftContractAddress: address(mockNft),
            interestRatePerSecond: 3,
            fixedTerms: false,
            floorTerm: true,
            lenderOffer: true,
            nftId: 1,
            asset: address(usdcToken),
            amount: 6 ether,
            duration: 1 days,
            expiration: uint32(block.timestamp + 1)
        });

        offersContract.createOffer(offer);

        hevm.stopPrank();

        bytes32 offerHash = offersContract.getOfferHash(offer);

        lendingAuction.executeLoanByBorrower(
            offer.nftContractAddress,
            offer.nftId,
            offerHash,
            offer.floorTerm
        );

        hevm.startPrank(SIGNER_1);
        usdcToken.mint(address(SIGNER_1), 6 ether);
        usdcToken.approve(address(liquidityProviders), 6 ether);

        liquidityProviders.supplyErc20(address(usdcToken), 6 ether);

        Offer memory offer2 = Offer({
            creator: SIGNER_1,
            nftContractAddress: address(mockNft),
            interestRatePerSecond: 2,
            fixedTerms: false,
            floorTerm: true,
            lenderOffer: true,
            nftId: 1,
            asset: address(usdcToken),
            amount: 6 ether,
            duration: 3 days,
            expiration: uint32(block.timestamp + 200)
        });

        hevm.stopPrank();

        bytes memory signature = signOffer(SIGNER_PRIVATE_KEY_1, offer2);

        hevm.expectRevert("offer amount");

        hevm.warp(block.timestamp + 100);

        lendingAuction.refinanceByBorrowerSignature(offer2, signature, 1);
    }

    function testRefinanceByBorrowerSignature_covers_interest() public {
        hevm.startPrank(LENDER_1);
        usdcToken.mint(address(LENDER_1), 6 ether);
        usdcToken.approve(address(liquidityProviders), 6 ether);

        liquidityProviders.supplyErc20(address(usdcToken), 6 ether);

        Offer memory offer = Offer({
            creator: LENDER_1,
            nftContractAddress: address(mockNft),
            interestRatePerSecond: 694444444444, // 1% interest on 6 eth for 86400 seconds
            fixedTerms: false,
            floorTerm: true,
            lenderOffer: true,
            nftId: 1,
            asset: address(usdcToken),
            amount: 6 ether,
            duration: 1 days,
            expiration: uint32(block.timestamp + 1)
        });

        offersContract.createOffer(offer);

        hevm.stopPrank();

        bytes32 offerHash = offersContract.getOfferHash(offer);

        lendingAuction.executeLoanByBorrower(
            offer.nftContractAddress,
            offer.nftId,
            offerHash,
            offer.floorTerm
        );

        hevm.startPrank(SIGNER_1);
        usdcToken.mint(address(SIGNER_1), 10 ether);
        usdcToken.approve(address(liquidityProviders), 10 ether);

        liquidityProviders.supplyErc20(address(usdcToken), 10 ether);

        Offer memory offer2 = Offer({
            creator: SIGNER_1,
            nftContractAddress: address(mockNft),
            interestRatePerSecond: 694444444442,
            fixedTerms: false,
            floorTerm: true,
            lenderOffer: true,
            nftId: 1,
            asset: address(usdcToken),
            amount: 7 ether,
            duration: 3 days,
            expiration: uint32(block.timestamp + 200)
        });

        hevm.stopPrank();

        bytes memory signature = signOffer(SIGNER_PRIVATE_KEY_1, offer2);

        hevm.warp(block.timestamp + 100);

        lendingAuction.refinanceByBorrowerSignature(offer2, signature, 1);

        assertEq(usdcToken.balanceOf(address(this)), 6 ether);
        assertEq(cUSDCToken.balanceOf(address(this)), 0);

        assertEq(usdcToken.balanceOf(address(LENDER_1)), 0);
        assertEq(cUSDCToken.balanceOf(address(LENDER_1)), 0);

        assertEq(usdcToken.balanceOf(address(SIGNER_1)), 0);
        assertEq(cUSDCToken.balanceOf(address(SIGNER_1)), 0);

        assertEq(usdcToken.balanceOf(address(liquidityProviders)), 0);
        assertEq(cUSDCToken.balanceOf(address(liquidityProviders)), 10 ether * 10**18);

        assertEq(mockNft.ownerOf(1), address(lendingAuction));
        assertEq(lendingAuction.ownerOf(address(mockNft), 1), address(this));

        assertEq(liquidityProviders.getCAssetBalance(address(this), address(cUSDCToken)), 0);
        assertEq(
            liquidityProviders.getCAssetBalance(LENDER_1, address(cUSDCToken)),
            6000069444444444400 ether
        );
        assertEq(
            liquidityProviders.getCAssetBalance(SIGNER_1, address(cUSDCToken)),
            3999930555555555600 ether
        );

        LoanAuction memory loanAuction = lendingAuction.getLoanAuction(address(mockNft), 1);

        assertEq(loanAuction.nftOwner, address(this));
        assertEq(loanAuction.lender, SIGNER_1);
        assertEq(loanAuction.asset, address(usdcToken));
        assertEq(loanAuction.interestRatePerSecond, 694444444442);
        assertTrue(!loanAuction.fixedTerms);

        assertEq(loanAuction.amount, 7 ether);
        assertEq(loanAuction.loanEndTimestamp, loanAuction.loanBeginTimestamp + 3 days);
        assertEq(loanAuction.lastUpdatedTimestamp, block.timestamp);
        assertEq(loanAuction.accumulatedLenderInterest, 0);
        assertEq(loanAuction.accumulatedProtocolInterest, 0); // 0 fee set so 0 balance expected
    }

    // refinanceByLender Tests

    function testCannotRefinanceByLender_fixed_terms() public {
        hevm.startPrank(LENDER_1);
        usdcToken.mint(address(LENDER_1), 6);
        usdcToken.approve(address(liquidityProviders), 6);

        liquidityProviders.supplyErc20(address(usdcToken), 6);

        Offer memory offer = Offer({
            creator: LENDER_1,
            nftContractAddress: address(mockNft),
            interestRatePerSecond: 3,
            fixedTerms: true,
            floorTerm: true,
            lenderOffer: true,
            nftId: 1,
            asset: address(usdcToken),
            amount: 6,
            duration: 1 days,
            expiration: uint32(block.timestamp + 1)
        });

        offersContract.createOffer(offer);

        hevm.stopPrank();

        bytes32 offerHash = offersContract.getOfferHash(offer);

        lendingAuction.executeLoanByBorrower(
            offer.nftContractAddress,
            offer.nftId,
            offerHash,
            offer.floorTerm
        );

        hevm.startPrank(LENDER_2);
        usdcToken.mint(address(LENDER_2), 6);
        usdcToken.approve(address(liquidityProviders), 6);

        liquidityProviders.supplyErc20(address(usdcToken), 6);

        Offer memory offer2 = Offer({
            creator: LENDER_2,
            nftContractAddress: address(mockNft),
            interestRatePerSecond: 2,
            fixedTerms: false,
            floorTerm: true,
            lenderOffer: true,
            nftId: 1,
            asset: address(usdcToken),
            amount: 6,
            duration: 1 days,
            expiration: uint32(block.timestamp + 1)
        });

        hevm.expectRevert("fixed term loan");

        lendingAuction.refinanceByLender(offer2);
    }

    function testCannotRefinanceByLender_no_improvements_in_terms() public {
        hevm.startPrank(LENDER_1);
        usdcToken.mint(address(LENDER_1), 6);
        usdcToken.approve(address(liquidityProviders), 6);

        liquidityProviders.supplyErc20(address(usdcToken), 6);

        Offer memory offer = Offer({
            creator: LENDER_1,
            nftContractAddress: address(mockNft),
            interestRatePerSecond: 3,
            fixedTerms: false,
            floorTerm: true,
            lenderOffer: true,
            nftId: 1,
            asset: address(usdcToken),
            amount: 6,
            duration: 1 days,
            expiration: uint32(block.timestamp + 1)
        });

        offersContract.createOffer(offer);

        hevm.stopPrank();

        bytes32 offerHash = offersContract.getOfferHash(offer);

        lendingAuction.executeLoanByBorrower(
            offer.nftContractAddress,
            offer.nftId,
            offerHash,
            offer.floorTerm
        );

        hevm.startPrank(LENDER_2);
        usdcToken.mint(address(LENDER_2), 6);
        usdcToken.approve(address(liquidityProviders), 6);

        liquidityProviders.supplyErc20(address(usdcToken), 6);

        Offer memory offer2 = Offer({
            creator: LENDER_2,
            nftContractAddress: address(mockNft),
            interestRatePerSecond: 3,
            fixedTerms: false,
            floorTerm: true,
            lenderOffer: true,
            nftId: 1,
            asset: address(usdcToken),
            amount: 6,
            duration: 1 days,
            expiration: uint32(block.timestamp + 1)
        });

        hevm.expectRevert("not an improvement");

        lendingAuction.refinanceByLender(offer2);
    }

    function testCannotRefinanceByLender_borrower_offer() public {
        hevm.startPrank(LENDER_1);
        usdcToken.mint(address(LENDER_1), 6);
        usdcToken.approve(address(liquidityProviders), 6);

        liquidityProviders.supplyErc20(address(usdcToken), 6);

        Offer memory offer = Offer({
            creator: LENDER_1,
            nftContractAddress: address(mockNft),
            interestRatePerSecond: 3,
            fixedTerms: false,
            floorTerm: true,
            lenderOffer: true,
            nftId: 1,
            asset: address(usdcToken),
            amount: 6,
            duration: 1 days,
            expiration: uint32(block.timestamp + 1)
        });

        offersContract.createOffer(offer);

        bytes32 offerHash = offersContract.getOfferHash(offer);

        hevm.stopPrank();

        hevm.startPrank(LENDER_2);
        usdcToken.mint(address(LENDER_2), 6);
        usdcToken.approve(address(liquidityProviders), 6);

        liquidityProviders.supplyErc20(address(usdcToken), 6);

        Offer memory offer2 = Offer({
            creator: LENDER_2,
            nftContractAddress: address(mockNft),
            interestRatePerSecond: 2,
            fixedTerms: false,
            floorTerm: false,
            lenderOffer: false,
            nftId: 1,
            asset: address(usdcToken),
            amount: 6,
            duration: 1 days,
            expiration: uint32(block.timestamp + 1)
        });

        hevm.stopPrank();

        lendingAuction.executeLoanByBorrower(
            offer.nftContractAddress,
            offer.nftId,
            offerHash,
            offer.floorTerm
        );

        hevm.expectRevert("lender offer");
        hevm.startPrank(LENDER_2);
        lendingAuction.refinanceByLender(offer2);
    }

    function testCannotRefinanceByLender_mismatch_nftid() public {
        hevm.startPrank(LENDER_1);
        usdcToken.mint(address(LENDER_1), 6);
        usdcToken.approve(address(liquidityProviders), 6);

        liquidityProviders.supplyErc20(address(usdcToken), 6);

        Offer memory offer = Offer({
            creator: LENDER_1,
            nftContractAddress: address(mockNft),
            interestRatePerSecond: 3,
            fixedTerms: false,
            floorTerm: true,
            lenderOffer: true,
            nftId: 1,
            asset: address(usdcToken),
            amount: 6,
            duration: 1 days,
            expiration: uint32(block.timestamp + 1)
        });

        offersContract.createOffer(offer);

        hevm.stopPrank();

        bytes32 offerHash = offersContract.getOfferHash(offer);

        lendingAuction.executeLoanByBorrower(
            offer.nftContractAddress,
            offer.nftId,
            offerHash,
            offer.floorTerm
        );

        hevm.startPrank(LENDER_2);
        usdcToken.mint(address(LENDER_2), 6);
        usdcToken.approve(address(liquidityProviders), 6);

        liquidityProviders.supplyErc20(address(usdcToken), 6);

        Offer memory offer2 = Offer({
            creator: LENDER_2,
            nftContractAddress: address(mockNft),
            interestRatePerSecond: 2,
            fixedTerms: false,
            floorTerm: false,
            lenderOffer: true,
            nftId: 2,
            asset: address(usdcToken),
            amount: 6,
            duration: 1 days,
            expiration: uint32(block.timestamp + 1)
        });

        hevm.stopPrank();

        hevm.expectRevert("loan not active");
        hevm.startPrank(LENDER_2);
        lendingAuction.refinanceByLender(offer2);
    }

    function testCannotRefinanceByLender_borrower_not_nft_owner() public {
        hevm.startPrank(LENDER_1);
        usdcToken.mint(address(LENDER_1), 6);
        usdcToken.approve(address(liquidityProviders), 6);

        liquidityProviders.supplyErc20(address(usdcToken), 6);

        Offer memory offer = Offer({
            creator: LENDER_1,
            nftContractAddress: address(mockNft),
            interestRatePerSecond: 3,
            fixedTerms: false,
            floorTerm: true,
            lenderOffer: true,
            nftId: 1,
            asset: address(usdcToken),
            amount: 6,
            duration: 1 days,
            expiration: uint32(block.timestamp + 1)
        });

        offersContract.createOffer(offer);

        hevm.stopPrank();

        bytes32 offerHash = offersContract.getOfferHash(offer);

        lendingAuction.executeLoanByBorrower(
            offer.nftContractAddress,
            offer.nftId,
            offerHash,
            offer.floorTerm
        );

        hevm.startPrank(LENDER_2);
        usdcToken.mint(address(LENDER_2), 6);
        usdcToken.approve(address(liquidityProviders), 6);

        liquidityProviders.supplyErc20(address(usdcToken), 6);

        Offer memory offer2 = Offer({
            creator: LENDER_2,
            nftContractAddress: address(mockNft),
            interestRatePerSecond: 2,
            fixedTerms: false,
            floorTerm: false,
            lenderOffer: true,
            nftId: 2,
            asset: address(usdcToken),
            amount: 6,
            duration: 1 days,
            expiration: uint32(block.timestamp + 1)
        });

        hevm.expectRevert("loan not active");

        lendingAuction.refinanceByLender(offer2);
    }

    function testCannotRefinanceByLender_no_open_loan() public {
        hevm.startPrank(LENDER_1);
        usdcToken.mint(address(LENDER_1), 6);
        usdcToken.approve(address(liquidityProviders), 6);

        liquidityProviders.supplyErc20(address(usdcToken), 6);

        Offer memory offer = Offer({
            creator: LENDER_1,
            nftContractAddress: address(mockNft),
            interestRatePerSecond: 3,
            fixedTerms: false,
            floorTerm: true,
            lenderOffer: true,
            nftId: 1,
            asset: address(usdcToken),
            amount: 6,
            duration: 1 days,
            expiration: uint32(block.timestamp + 1)
        });

        offersContract.createOffer(offer);

        hevm.stopPrank();

        bytes32 offerHash = offersContract.getOfferHash(offer);

        lendingAuction.executeLoanByBorrower(
            offer.nftContractAddress,
            offer.nftId,
            offerHash,
            offer.floorTerm
        );

        hevm.startPrank(LENDER_2);
        usdcToken.mint(address(LENDER_2), 6);
        usdcToken.approve(address(liquidityProviders), 6);

        liquidityProviders.supplyErc20(address(usdcToken), 6);

        Offer memory offer2 = Offer({
            creator: LENDER_2,
            nftContractAddress: address(mockNft),
            interestRatePerSecond: 1,
            fixedTerms: false,
            floorTerm: true,
            lenderOffer: true,
            nftId: 2,
            asset: address(usdcToken),
            amount: 6,
            duration: 1 days,
            expiration: uint32(block.timestamp + 1)
        });

        hevm.stopPrank();

        usdcToken.approve(address(liquidityProviders), 6);

        lendingAuction.repayLoan(address(mockNft), 1);

        hevm.expectRevert("loan not active");
        hevm.startPrank(LENDER_2);

        lendingAuction.refinanceByLender(offer2);
    }

    function testCannotRefinanceByLender_nft_contract_address() public {
        hevm.startPrank(LENDER_1);
        usdcToken.mint(address(LENDER_1), 6);
        usdcToken.approve(address(liquidityProviders), 6);

        liquidityProviders.supplyErc20(address(usdcToken), 6);

        Offer memory offer = Offer({
            creator: LENDER_1,
            nftContractAddress: address(mockNft),
            interestRatePerSecond: 3,
            fixedTerms: false,
            floorTerm: true,
            lenderOffer: true,
            nftId: 1,
            asset: address(usdcToken),
            amount: 6,
            duration: 1 days,
            expiration: uint32(block.timestamp + 1)
        });

        offersContract.createOffer(offer);

        hevm.stopPrank();

        bytes32 offerHash = offersContract.getOfferHash(offer);

        lendingAuction.executeLoanByBorrower(
            offer.nftContractAddress,
            offer.nftId,
            offerHash,
            offer.floorTerm
        );

        hevm.startPrank(LENDER_2);
        usdcToken.mint(address(LENDER_2), 6);
        usdcToken.approve(address(liquidityProviders), 6);

        liquidityProviders.supplyErc20(address(usdcToken), 6);

        Offer memory offer2 = Offer({
            creator: LENDER_2,
            nftContractAddress: address(0x02),
            interestRatePerSecond: 1,
            fixedTerms: false,
            floorTerm: true,
            lenderOffer: true,
            nftId: 1,
            asset: address(usdcToken),
            amount: 6,
            duration: 1 days,
            expiration: uint32(block.timestamp + 1)
        });

        hevm.expectRevert("loan not active");

        lendingAuction.refinanceByLender(offer2);
    }

    function testCannotRefinanceByLender_nft_id() public {
        hevm.startPrank(LENDER_1);
        usdcToken.mint(address(LENDER_1), 6);
        usdcToken.approve(address(liquidityProviders), 6);

        liquidityProviders.supplyErc20(address(usdcToken), 6);

        Offer memory offer = Offer({
            creator: LENDER_1,
            nftContractAddress: address(mockNft),
            interestRatePerSecond: 3,
            fixedTerms: false,
            floorTerm: true,
            lenderOffer: true,
            nftId: 1,
            asset: address(usdcToken),
            amount: 6,
            duration: 1 days,
            expiration: uint32(block.timestamp + 1)
        });

        offersContract.createOffer(offer);

        hevm.stopPrank();

        bytes32 offerHash = offersContract.getOfferHash(offer);

        lendingAuction.executeLoanByBorrower(
            offer.nftContractAddress,
            offer.nftId,
            offerHash,
            offer.floorTerm
        );

        hevm.startPrank(LENDER_2);
        usdcToken.mint(address(LENDER_2), 6);
        usdcToken.approve(address(liquidityProviders), 6);

        liquidityProviders.supplyErc20(address(usdcToken), 6);

        Offer memory offer2 = Offer({
            creator: LENDER_2,
            nftContractAddress: address(mockNft),
            interestRatePerSecond: 1,
            fixedTerms: false,
            floorTerm: false,
            lenderOffer: true,
            nftId: 2,
            asset: address(usdcToken),
            amount: 6,
            duration: 1 days,
            expiration: uint32(block.timestamp + 1)
        });

        hevm.expectRevert("loan not active");

        lendingAuction.refinanceByLender(offer2);
    }

    function testCannotRefinanceByLender_wrong_asset() public {
        hevm.startPrank(LENDER_1);
        usdcToken.mint(address(LENDER_1), 6);
        usdcToken.approve(address(liquidityProviders), 6);

        liquidityProviders.supplyErc20(address(usdcToken), 6);

        Offer memory offer = Offer({
            creator: LENDER_1,
            nftContractAddress: address(mockNft),
            interestRatePerSecond: 3,
            fixedTerms: false,
            floorTerm: true,
            lenderOffer: true,
            nftId: 1,
            asset: address(usdcToken),
            amount: 6,
            duration: 1 days,
            expiration: uint32(block.timestamp + 1)
        });

        offersContract.createOffer(offer);

        hevm.stopPrank();

        bytes32 offerHash = offersContract.getOfferHash(offer);

        lendingAuction.executeLoanByBorrower(
            offer.nftContractAddress,
            offer.nftId,
            offerHash,
            offer.floorTerm
        );

        AddressUpgradeable.sendValue(payable(LENDER_2), 6);

        hevm.startPrank(LENDER_2);

        liquidityProviders.supplyEth{ value: 6 }();

        Offer memory offer2 = Offer({
            creator: LENDER_2,
            nftContractAddress: address(mockNft),
            interestRatePerSecond: 1,
            fixedTerms: false,
            floorTerm: false,
            lenderOffer: true,
            nftId: 1,
            asset: ETH_ADDRESS,
            amount: 6,
            duration: 1 days,
            expiration: uint32(block.timestamp + 1)
        });

        hevm.expectRevert("asset mismatch");

        lendingAuction.refinanceByLender(offer2);
    }

    function testCannotRefinanceByLender_offer_expired() public {
        hevm.startPrank(LENDER_1);
        usdcToken.mint(address(LENDER_1), 6);
        usdcToken.approve(address(liquidityProviders), 6);

        liquidityProviders.supplyErc20(address(usdcToken), 6);

        Offer memory offer = Offer({
            creator: LENDER_1,
            nftContractAddress: address(mockNft),
            interestRatePerSecond: 3,
            fixedTerms: false,
            floorTerm: true,
            lenderOffer: true,
            nftId: 1,
            asset: address(usdcToken),
            amount: 6,
            duration: 1 days,
            expiration: uint32(block.timestamp + 1)
        });

        offersContract.createOffer(offer);

        hevm.stopPrank();

        bytes32 offerHash = offersContract.getOfferHash(offer);

        lendingAuction.executeLoanByBorrower(
            offer.nftContractAddress,
            offer.nftId,
            offerHash,
            offer.floorTerm
        );

        hevm.startPrank(LENDER_2);
        usdcToken.mint(address(LENDER_2), 6);
        usdcToken.approve(address(liquidityProviders), 6);

        liquidityProviders.supplyErc20(address(usdcToken), 6);

        Offer memory offer2 = Offer({
            creator: LENDER_2,
            nftContractAddress: address(mockNft),
            interestRatePerSecond: 1,
            fixedTerms: false,
            floorTerm: false,
            lenderOffer: true,
            nftId: 1,
            asset: address(usdcToken),
            amount: 6,
            duration: 1 days,
            expiration: uint32(block.timestamp + 1)
        });

        hevm.warp(block.timestamp + 2);

        hevm.expectRevert("offer expired");

        lendingAuction.refinanceByLender(offer2);
    }

    function testCannotRefinanceByLender_if_sanctioned() public {
        hevm.startPrank(LENDER_1);
        usdcToken.mint(address(LENDER_1), 6);
        usdcToken.approve(address(liquidityProviders), 6);

        liquidityProviders.supplyErc20(address(usdcToken), 6);

        Offer memory offer = Offer({
            creator: LENDER_1,
            nftContractAddress: address(mockNft),
            interestRatePerSecond: 3,
            fixedTerms: false,
            floorTerm: true,
            lenderOffer: true,
            nftId: 1,
            asset: address(usdcToken),
            amount: 6,
            duration: 1 days,
            expiration: uint32(block.timestamp + 1)
        });

        offersContract.createOffer(offer);

        hevm.stopPrank();

        bytes32 offerHash = offersContract.getOfferHash(offer);

        lendingAuction.executeLoanByBorrower(
            offer.nftContractAddress,
            offer.nftId,
            offerHash,
            offer.floorTerm
        );

        hevm.startPrank(SANCTIONED_ADDRESS);
        usdcToken.mint(address(SANCTIONED_ADDRESS), 6);
        usdcToken.approve(address(liquidityProviders), 6);

        // Cannot supplyErc20 as a sanctioned address.
        // This would actually revert here.
        // We can actually run this test without supplying any liquidity
        // because currently the sanctions check occurs before
        // checking to make sure the lender has sufficient balance
        // for the refinance offer.

        // lendingAuction.supplyErc20(address(usdcToken), 6);

        Offer memory offer2 = Offer({
            creator: SANCTIONED_ADDRESS,
            nftContractAddress: address(mockNft),
            interestRatePerSecond: 1,
            fixedTerms: false,
            floorTerm: false,
            lenderOffer: true,
            nftId: 1,
            asset: address(usdcToken),
            amount: 6,
            duration: 1 days,
            expiration: uint32(block.timestamp + 1)
        });

        hevm.expectRevert("sanctioned address");

        lendingAuction.refinanceByLender(offer2);
    }

    function testRefinanceByBorrower_works_different_lender() public {
        hevm.startPrank(LENDER_1);
        usdcToken.mint(address(LENDER_1), 6 ether);
        usdcToken.approve(address(liquidityProviders), 6 ether);

        liquidityProviders.supplyErc20(address(usdcToken), 6 ether);

        Offer memory offer = Offer({
            creator: LENDER_1,
            nftContractAddress: address(mockNft),
            interestRatePerSecond: 6844444400000,
            fixedTerms: false,
            floorTerm: true,
            lenderOffer: true,
            nftId: 1,
            asset: address(usdcToken),
            amount: 6 ether,
            duration: 1 days,
            expiration: uint32(block.timestamp + 1)
        });

        offersContract.createOffer(offer);

        hevm.stopPrank();

        bytes32 offerHash = offersContract.getOfferHash(offer);

        lendingAuction.executeLoanByBorrower(
            offer.nftContractAddress,
            offer.nftId,
            offerHash,
            offer.floorTerm
        );

        hevm.startPrank(LENDER_2);
        usdcToken.mint(address(LENDER_2), 7 ether);
        usdcToken.approve(address(liquidityProviders), 7 ether);

        liquidityProviders.supplyErc20(address(usdcToken), 7 ether);

        hevm.warp(block.timestamp + 12 hours);

        Offer memory offer2 = Offer({
            creator: LENDER_2,
            nftContractAddress: address(mockNft),
            interestRatePerSecond: 6844444400000,
            fixedTerms: false,
            floorTerm: false,
            lenderOffer: true,
            nftId: 1,
            asset: address(usdcToken),
            amount: 7 ether,
            duration: 1 days,
            expiration: uint32(block.timestamp + 1)
        });

        lendingAuction.refinanceByLender(offer2);

        assertEq(usdcToken.balanceOf(address(this)), 6 ether);
        assertEq(cUSDCToken.balanceOf(address(this)), 0);

        assertEq(usdcToken.balanceOf(address(LENDER_1)), 0);
        assertEq(cUSDCToken.balanceOf(address(LENDER_1)), 0);

        assertEq(usdcToken.balanceOf(address(LENDER_2)), 0);
        assertEq(cUSDCToken.balanceOf(address(LENDER_2)), 0);

        assertEq(usdcToken.balanceOf(address(liquidityProviders)), 0);
        assertEq(cUSDCToken.balanceOf(address(liquidityProviders)), 7 ether * 10**18);

        assertEq(mockNft.ownerOf(1), address(lendingAuction));
        assertEq(lendingAuction.ownerOf(address(mockNft), 1), address(this));

        assertEq(liquidityProviders.getCAssetBalance(address(this), address(cUSDCToken)), 0);
        assertEq(
            liquidityProviders.getCAssetBalance(LENDER_1, address(cUSDCToken)),
            6325679998080000000 ether
        );
        assertEq(
            liquidityProviders.getCAssetBalance(LENDER_2, address(cUSDCToken)),
            674320001920000000 ether
        );

        assertEq(liquidityProviders.getCAssetBalance(OWNER, address(cUSDCToken)), 0 ether);

        LoanAuction memory loanAuction = lendingAuction.getLoanAuction(address(mockNft), 1);

        assertEq(loanAuction.nftOwner, address(this));
        assertEq(loanAuction.lender, LENDER_2);
        assertEq(loanAuction.asset, address(usdcToken));
        assertEq(loanAuction.interestRatePerSecond, 6844444400000);
        assertTrue(!loanAuction.fixedTerms);

        assertEq(loanAuction.amount, 7 ether);
        assertEq(loanAuction.loanEndTimestamp, block.timestamp + 1 days - 12 hours);
        assertEq(loanAuction.lastUpdatedTimestamp, block.timestamp);
        assertEq(loanAuction.accumulatedLenderInterest, 295679998080000000);
        assertEq(loanAuction.accumulatedProtocolInterest, 0);
        assertEq(loanAuction.amountDrawn, 6 ether);
    }

    function testCannotRefinanceByLender_into_fixed_term() public {
        hevm.startPrank(LENDER_1);
        usdcToken.mint(address(LENDER_1), 6 ether);
        usdcToken.approve(address(liquidityProviders), 6 ether);

        liquidityProviders.supplyErc20(address(usdcToken), 6 ether);

        Offer memory offer = Offer({
            creator: LENDER_1,
            nftContractAddress: address(mockNft),
            interestRatePerSecond: 3,
            fixedTerms: false,
            floorTerm: true,
            lenderOffer: true,
            nftId: 1,
            asset: address(usdcToken),
            amount: 6 ether,
            duration: 1 days,
            expiration: uint32(block.timestamp + 1)
        });

        offersContract.createOffer(offer);

        hevm.stopPrank();

        bytes32 offerHash = offersContract.getOfferHash(offer);

        lendingAuction.executeLoanByBorrower(
            offer.nftContractAddress,
            offer.nftId,
            offerHash,
            offer.floorTerm
        );

        hevm.startPrank(LENDER_2);
        usdcToken.mint(address(LENDER_2), 7 ether);
        usdcToken.approve(address(liquidityProviders), 7 ether);

        liquidityProviders.supplyErc20(address(usdcToken), 7 ether);

        Offer memory offer2 = Offer({
            creator: LENDER_2,
            nftContractAddress: address(mockNft),
            interestRatePerSecond: 3,
            fixedTerms: true,
            floorTerm: false,
            lenderOffer: true,
            nftId: 1,
            asset: address(usdcToken),
            amount: 7 ether,
            duration: 1 days,
            expiration: uint32(block.timestamp + 1)
        });

        hevm.expectRevert("fixed term offer");

        lendingAuction.refinanceByLender(offer2);
    }

    function testRefinanceByLender_events() public {
        hevm.startPrank(LENDER_1);
        usdcToken.mint(address(LENDER_1), 6 ether);
        usdcToken.approve(address(liquidityProviders), 6 ether);

        liquidityProviders.supplyErc20(address(usdcToken), 6 ether);

        Offer memory offer = Offer({
            creator: LENDER_1,
            nftContractAddress: address(mockNft),
            interestRatePerSecond: 6845444400000,
            fixedTerms: false,
            floorTerm: true,
            lenderOffer: true,
            nftId: 1,
            asset: address(usdcToken),
            amount: 6 ether,
            duration: 1 days,
            expiration: uint32(block.timestamp + 1)
        });

        offersContract.createOffer(offer);

        hevm.stopPrank();

        bytes32 offerHash = offersContract.getOfferHash(offer);

        lendingAuction.executeLoanByBorrower(
            offer.nftContractAddress,
            offer.nftId,
            offerHash,
            offer.floorTerm
        );

        hevm.startPrank(LENDER_2);
        usdcToken.mint(address(LENDER_2), 7 ether);
        usdcToken.approve(address(liquidityProviders), 7 ether);

        liquidityProviders.supplyErc20(address(usdcToken), 7 ether);

        Offer memory offer2 = Offer({
            creator: LENDER_2,
            nftContractAddress: address(mockNft),
            interestRatePerSecond: 6844444400000,
            fixedTerms: false,
            floorTerm: false,
            lenderOffer: true,
            nftId: 1,
            asset: address(usdcToken),
            amount: 6 ether + 0.015 ether,
            duration: 1 days + 3.7 minutes,
            expiration: uint32(block.timestamp + 1)
        });
        hevm.expectEmit(true, true, false, true);

        emit Refinance(LENDER_2, offer2.asset, address(this), address(mockNft), 1, offer2);

        lendingAuction.refinanceByLender(offer2);
    }

    function testRefinanceByLender_covers_interest() public {
        hevm.startPrank(LENDER_1);
        usdcToken.mint(address(LENDER_1), 6 ether);
        usdcToken.approve(address(liquidityProviders), 6 ether);

        liquidityProviders.supplyErc20(address(usdcToken), 6 ether);

        Offer memory offer = Offer({
            creator: LENDER_1,
            nftContractAddress: address(mockNft),
            interestRatePerSecond: 694444444444,
            fixedTerms: false,
            floorTerm: true,
            lenderOffer: true,
            nftId: 1,
            asset: address(usdcToken),
            amount: 6 ether,
            duration: 1 days,
            expiration: uint32(block.timestamp + 1)
        });

        offersContract.createOffer(offer);

        hevm.stopPrank();

        bytes32 offerHash = offersContract.getOfferHash(offer);

        lendingAuction.executeLoanByBorrower(
            offer.nftContractAddress,
            offer.nftId,
            offerHash,
            offer.floorTerm
        );

        hevm.startPrank(LENDER_2);
        usdcToken.mint(address(LENDER_2), 10 ether);
        usdcToken.approve(address(liquidityProviders), 10 ether);

        liquidityProviders.supplyErc20(address(usdcToken), 10 ether);

        hevm.warp(block.timestamp + 6 hours + 10 minutes);

        Offer memory offer2 = Offer({
            creator: LENDER_2,
            nftContractAddress: address(mockNft),
            interestRatePerSecond: 694444444440,
            fixedTerms: false,
            floorTerm: false,
            lenderOffer: true,
            nftId: 1,
            asset: address(usdcToken),
            amount: 7 ether,
            duration: 3 days,
            expiration: uint32(block.timestamp + 200)
        });

        lendingAuction.refinanceByLender(offer2);

        assertEq(usdcToken.balanceOf(address(this)), 6 ether);
        assertEq(cUSDCToken.balanceOf(address(this)), 0);

        assertEq(usdcToken.balanceOf(address(LENDER_1)), 0);
        assertEq(cUSDCToken.balanceOf(address(LENDER_1)), 0);

        assertEq(usdcToken.balanceOf(address(LENDER_2)), 0);
        assertEq(cUSDCToken.balanceOf(address(LENDER_2)), 0);

        assertEq(usdcToken.balanceOf(address(liquidityProviders)), 0);
        assertEq(cUSDCToken.balanceOf(address(liquidityProviders)), 10 ether * 10**18);

        assertEq(mockNft.ownerOf(1), address(lendingAuction));
        assertEq(lendingAuction.ownerOf(address(mockNft), 1), address(this));

        assertEq(liquidityProviders.getCAssetBalance(address(this), address(cUSDCToken)), 0);
        assertEq(
            liquidityProviders.getCAssetBalance(LENDER_1, address(cUSDCToken)),
            6045416666666656800 ether
        );
        assertEq(
            liquidityProviders.getCAssetBalance(LENDER_2, address(cUSDCToken)),
            3954583333333343200 ether
        );

        assertEq(
            liquidityProviders.getCAssetBalance(OWNER, address(cUSDCToken)),
            0 ether // premium at 0 so no balance expected
        );

        LoanAuction memory loanAuction = lendingAuction.getLoanAuction(address(mockNft), 1);

        assertEq(loanAuction.nftOwner, address(this));
        assertEq(loanAuction.lender, LENDER_2);
        assertEq(loanAuction.asset, address(usdcToken));
        assertEq(loanAuction.interestRatePerSecond, 694444444440);
        assertTrue(!loanAuction.fixedTerms);

        assertEq(loanAuction.amount, 7 ether);
        assertEq(loanAuction.loanEndTimestamp, loanAuction.loanBeginTimestamp + 3 days);
        assertEq(loanAuction.lastUpdatedTimestamp, block.timestamp);
        assertEq(loanAuction.accumulatedLenderInterest, 15416666666656800);
        assertEq(loanAuction.accumulatedProtocolInterest, 0);
        assertEq(loanAuction.amountDrawn, 6000000000000000000);
    }

    function testRefinanceByLender_same_lender() public {
        hevm.startPrank(LENDER_1);
        usdcToken.mint(address(LENDER_1), 6 ether);
        usdcToken.approve(address(liquidityProviders), 6 ether);

        liquidityProviders.supplyErc20(address(usdcToken), 6 ether);

        Offer memory offer = Offer({
            creator: LENDER_1,
            nftContractAddress: address(mockNft),
            interestRatePerSecond: 694444444444, // 1% interest on 6 eth for 86400 seconds
            fixedTerms: false,
            floorTerm: true,
            lenderOffer: true,
            nftId: 1,
            asset: address(usdcToken),
            amount: 6 ether,
            duration: 1 days,
            expiration: uint32(block.timestamp + 1)
        });

        offersContract.createOffer(offer);

        hevm.stopPrank();

        bytes32 offerHash = offersContract.getOfferHash(offer);

        lendingAuction.executeLoanByBorrower(
            offer.nftContractAddress,
            offer.nftId,
            offerHash,
            offer.floorTerm
        );

        hevm.startPrank(LENDER_1);
        usdcToken.mint(address(LENDER_1), 10 ether);
        usdcToken.approve(address(liquidityProviders), 10 ether);

        liquidityProviders.supplyErc20(address(usdcToken), 10 ether);

        Offer memory offer2 = Offer({
            creator: LENDER_1,
            nftContractAddress: address(mockNft),
            interestRatePerSecond: 694444444442,
            fixedTerms: false,
            floorTerm: false,
            lenderOffer: true,
            nftId: 1,
            asset: address(usdcToken),
            amount: 6 ether,
            duration: 3 days,
            expiration: uint32(block.timestamp + 200)
        });

        hevm.warp(block.timestamp + 100);

        lendingAuction.refinanceByLender(offer2);

        assertEq(usdcToken.balanceOf(address(this)), 6 ether);
        assertEq(cUSDCToken.balanceOf(address(this)), 0);

        assertEq(usdcToken.balanceOf(address(LENDER_1)), 0);
        assertEq(cUSDCToken.balanceOf(address(LENDER_1)), 0);

        assertEq(usdcToken.balanceOf(address(liquidityProviders)), 0);
        assertEq(cUSDCToken.balanceOf(address(liquidityProviders)), 10 ether * 10**18);

        assertEq(mockNft.ownerOf(1), address(lendingAuction));
        assertEq(lendingAuction.ownerOf(address(mockNft), 1), address(this));

        assertEq(liquidityProviders.getCAssetBalance(address(this), address(cUSDCToken)), 0);
        assertEq(
            liquidityProviders.getCAssetBalance(LENDER_1, address(cUSDCToken)),
            10000000000000000000 ether
        );

        assertEq(liquidityProviders.getCAssetBalance(OWNER, address(cUSDCToken)), 0);

        LoanAuction memory loanAuction = lendingAuction.getLoanAuction(address(mockNft), 1);

        assertEq(loanAuction.nftOwner, address(this));
        assertEq(loanAuction.lender, LENDER_1);
        assertEq(loanAuction.asset, address(usdcToken));
        assertEq(loanAuction.interestRatePerSecond, 694444444442);
        assertTrue(!loanAuction.fixedTerms);

        assertEq(loanAuction.amount, 6 ether);
        assertEq(loanAuction.loanEndTimestamp, loanAuction.loanBeginTimestamp + 3 days);
        assertEq(loanAuction.lastUpdatedTimestamp, block.timestamp);
        assertEq(loanAuction.accumulatedLenderInterest, 69444444444400);
        assertEq(loanAuction.accumulatedProtocolInterest, 0);
        assertEq(loanAuction.amountDrawn, 6 ether);
    }

    function testRefinanceByLender_covers_interest_3_lenders() public {
        hevm.startPrank(LENDER_1);
        usdcToken.mint(address(LENDER_1), 6 ether);
        usdcToken.approve(address(liquidityProviders), 6 ether);

        liquidityProviders.supplyErc20(address(usdcToken), 6 ether);

        Offer memory offer = Offer({
            creator: LENDER_1,
            nftContractAddress: address(mockNft),
            interestRatePerSecond: 694444444444,
            fixedTerms: false,
            floorTerm: true,
            lenderOffer: true,
            nftId: 1,
            asset: address(usdcToken),
            amount: 6 ether,
            duration: 1 days,
            expiration: uint32(block.timestamp + 1)
        });

        offersContract.createOffer(offer);

        hevm.stopPrank();

        bytes32 offerHash = offersContract.getOfferHash(offer);

        lendingAuction.executeLoanByBorrower(
            offer.nftContractAddress,
            offer.nftId,
            offerHash,
            offer.floorTerm
        );

        hevm.startPrank(LENDER_2);
        usdcToken.mint(address(LENDER_2), 10 ether);
        usdcToken.approve(address(liquidityProviders), 10 ether);

        liquidityProviders.supplyErc20(address(usdcToken), 10 ether);

        hevm.warp(block.timestamp + 6 hours + 10 minutes);

        Offer memory offer2 = Offer({
            creator: LENDER_2,
            nftContractAddress: address(mockNft),
            interestRatePerSecond: 694444444442,
            fixedTerms: false,
            floorTerm: false,
            lenderOffer: true,
            nftId: 1,
            asset: address(usdcToken),
            amount: 7 ether,
            duration: 3 days,
            expiration: uint32(block.timestamp + 200)
        });

        lendingAuction.refinanceByLender(offer2);

        hevm.stopPrank();

        hevm.startPrank(LENDER_3);
        usdcToken.mint(address(LENDER_3), 10 ether);
        usdcToken.approve(address(liquidityProviders), 10 ether);

        liquidityProviders.supplyErc20(address(usdcToken), 10 ether);

        hevm.warp(block.timestamp + 6 hours + 10 minutes);

        Offer memory offer3 = Offer({
            creator: LENDER_3,
            nftContractAddress: address(mockNft),
            interestRatePerSecond: 694444444440,
            fixedTerms: false,
            floorTerm: false,
            lenderOffer: true,
            nftId: 1,
            asset: address(usdcToken),
            amount: 8 ether,
            duration: 3 days,
            expiration: uint32(block.timestamp + 400)
        });

        lendingAuction.refinanceByLender(offer3);

        assertEq(usdcToken.balanceOf(address(this)), 6 ether);
        assertEq(cUSDCToken.balanceOf(address(this)), 0);

        assertEq(usdcToken.balanceOf(address(LENDER_1)), 0);
        assertEq(cUSDCToken.balanceOf(address(LENDER_1)), 0);

        assertEq(usdcToken.balanceOf(address(LENDER_2)), 0);
        assertEq(cUSDCToken.balanceOf(address(LENDER_2)), 0);

        assertEq(usdcToken.balanceOf(address(LENDER_3)), 0);
        assertEq(cUSDCToken.balanceOf(address(LENDER_3)), 0);

        assertEq(usdcToken.balanceOf(address(liquidityProviders)), 0);
        assertEq(cUSDCToken.balanceOf(address(liquidityProviders)), 20 ether * 10**18);

        assertEq(mockNft.ownerOf(1), address(lendingAuction));
        assertEq(lendingAuction.ownerOf(address(mockNft), 1), address(this));

        assertEq(liquidityProviders.getCAssetBalance(address(this), address(cUSDCToken)), 0);
        assertEq(
            liquidityProviders.getCAssetBalance(LENDER_1, address(cUSDCToken)),
            6045416666666656800 ether
        );
        assertEq(
            liquidityProviders.getCAssetBalance(LENDER_2, address(cUSDCToken)),
            10015416666666612400 ether
        );

        assertEq(
            liquidityProviders.getCAssetBalance(LENDER_3, address(cUSDCToken)),
            3939166666666730800 ether
        );

        assertEq(
            liquidityProviders.getCAssetBalance(OWNER, address(cUSDCToken)),
            0 ether // protocol premium is 0 so owner has no balance
        );

        LoanAuction memory loanAuction = lendingAuction.getLoanAuction(address(mockNft), 1);

        assertEq(loanAuction.nftOwner, address(this));
        assertEq(loanAuction.lender, LENDER_3);
        assertEq(loanAuction.asset, address(usdcToken));
        assertEq(loanAuction.interestRatePerSecond, 694444444440);
        assertTrue(!loanAuction.fixedTerms);

        assertEq(loanAuction.amount, 8 ether);
        assertEq(loanAuction.loanEndTimestamp, loanAuction.loanBeginTimestamp + 3 days);
        assertEq(loanAuction.lastUpdatedTimestamp, block.timestamp);
        assertEq(loanAuction.accumulatedLenderInterest, 30833333333269200);
        assertEq(loanAuction.accumulatedProtocolInterest, 0);
        assertEq(loanAuction.amountDrawn, 6000000000000000000);
    }

    // TODO(miller): Missing test:
    //                 Refinance with different improvements same lender
    //                 Min duration update

    function testCannotSeizeAsset_asset_missing_in_allow_list() public {
        hevm.expectRevert("asset allow list");
        lendingAuction.seizeAsset(address(0x1), 6);
    }

    function testCannotSeizeAsset_no_open_loan() public {
        // We hit the same error here as if the asset was not whitelisted
        // we still leave the test in place
        hevm.expectRevert("asset allow list");
        lendingAuction.seizeAsset(address(mockNft), 1);
    }

    function testCannotSeizeAsset_loan_not_expired() public {
        hevm.startPrank(LENDER_1);
        usdcToken.mint(address(LENDER_1), 6);
        usdcToken.approve(address(liquidityProviders), 6);

        liquidityProviders.supplyErc20(address(usdcToken), 6);

        Offer memory offer = Offer({
            creator: LENDER_1,
            nftContractAddress: address(mockNft),
            interestRatePerSecond: 3,
            fixedTerms: false,
            floorTerm: true,
            lenderOffer: true,
            nftId: 1,
            asset: address(usdcToken),
            amount: 6,
            duration: 1 days,
            expiration: uint32(block.timestamp + 1)
        });

        offersContract.createOffer(offer);

        hevm.stopPrank();

        bytes32 offerHash = offersContract.getOfferHash(offer);

        lendingAuction.executeLoanByBorrower(
            offer.nftContractAddress,
            offer.nftId,
            offerHash,
            offer.floorTerm
        );

        // set time to one second before the loan will expire
        hevm.warp(block.timestamp + 1 days - 1);

        hevm.expectRevert("loan not expired");
        lendingAuction.seizeAsset(address(mockNft), 1);
    }

    function testCannotSeizeAsset_loan_repaid() public {
        hevm.startPrank(LENDER_1);
        usdcToken.mint(address(LENDER_1), 6);
        usdcToken.approve(address(liquidityProviders), 6);

        liquidityProviders.supplyErc20(address(usdcToken), 6);

        Offer memory offer = Offer({
            creator: LENDER_1,
            nftContractAddress: address(mockNft),
            interestRatePerSecond: 3,
            fixedTerms: false,
            floorTerm: true,
            lenderOffer: true,
            nftId: 1,
            asset: address(usdcToken),
            amount: 6,
            duration: 1 days,
            expiration: uint32(block.timestamp + 1)
        });

        offersContract.createOffer(offer);

        hevm.stopPrank();

        bytes32 offerHash = offersContract.getOfferHash(offer);

        lendingAuction.executeLoanByBorrower(
            offer.nftContractAddress,
            offer.nftId,
            offerHash,
            offer.floorTerm
        );

        // set time to one second before the loan will expire
        hevm.warp(block.timestamp + 1 days - 1);

        usdcToken.mint(address(this), 6000 ether);
        usdcToken.approve(address(liquidityProviders), 6000 ether);

        lendingAuction.repayLoan(address(mockNft), 1);

        // empty lending auctions use zero asset
        hevm.expectRevert("asset allow list");
        lendingAuction.seizeAsset(address(mockNft), 1);
    }

    function testSeizeAsset_works() public {
        hevm.startPrank(LENDER_1);
        usdcToken.mint(address(LENDER_1), 6);
        usdcToken.approve(address(liquidityProviders), 6);

        liquidityProviders.supplyErc20(address(usdcToken), 6);

        Offer memory offer = Offer({
            creator: LENDER_1,
            nftContractAddress: address(mockNft),
            interestRatePerSecond: 3,
            fixedTerms: false,
            floorTerm: true,
            lenderOffer: true,
            nftId: 1,
            asset: address(usdcToken),
            amount: 6,
            duration: 1 days,
            expiration: uint32(block.timestamp + 1)
        });

        offersContract.createOffer(offer);

        hevm.stopPrank();

        bytes32 offerHash = offersContract.getOfferHash(offer);

        lendingAuction.executeLoanByBorrower(
            offer.nftContractAddress,
            offer.nftId,
            offerHash,
            offer.floorTerm
        );

        hevm.warp(block.timestamp + 1 days);

        lendingAuction.seizeAsset(address(mockNft), 1);

        LoanAuction memory loanAuction = lendingAuction.getLoanAuction(address(mockNft), 1);

        assertEq(loanAuction.nftOwner, ZERO_ADDRESS);
        assertEq(loanAuction.lender, ZERO_ADDRESS);
        assertEq(loanAuction.asset, ZERO_ADDRESS);
        assertEq(loanAuction.interestRatePerSecond, 0);
        assertTrue(!loanAuction.fixedTerms);

        assertEq(loanAuction.amount, 0);
        assertEq(loanAuction.loanEndTimestamp, 0);
        assertEq(loanAuction.lastUpdatedTimestamp, 0);
        assertEq(loanAuction.accumulatedLenderInterest, 0);
        assertEq(loanAuction.accumulatedProtocolInterest, 0);
        assertEq(loanAuction.amountDrawn, 0);

        assertEq(mockNft.ownerOf(1), LENDER_1);
    }

    function testSeizeAsset_event() public {
        hevm.startPrank(LENDER_1);
        usdcToken.mint(address(LENDER_1), 6);
        usdcToken.approve(address(liquidityProviders), 6);

        liquidityProviders.supplyErc20(address(usdcToken), 6);

        Offer memory offer = Offer({
            creator: LENDER_1,
            nftContractAddress: address(mockNft),
            interestRatePerSecond: 3,
            fixedTerms: false,
            floorTerm: true,
            lenderOffer: true,
            nftId: 1,
            asset: address(usdcToken),
            amount: 6,
            duration: 1 days,
            expiration: uint32(block.timestamp + 1)
        });

        offersContract.createOffer(offer);

        hevm.stopPrank();

        bytes32 offerHash = offersContract.getOfferHash(offer);

        lendingAuction.executeLoanByBorrower(
            offer.nftContractAddress,
            offer.nftId,
            offerHash,
            offer.floorTerm
        );

        hevm.warp(block.timestamp + 1 days);

        hevm.expectEmit(true, false, false, true);

        emit AssetSeized(LENDER_1, address(this), address(mockNft), 1);

        lendingAuction.seizeAsset(address(mockNft), 1);
    }

    function testCannotRepayLoan_no_loan() public {
        hevm.expectRevert("asset allow list");
        lendingAuction.repayLoan(address(mockNft), 1);
    }

    function testCannotRepayLoan_someone_elses_loan() public {
        hevm.startPrank(LENDER_1);
        usdcToken.mint(address(LENDER_1), 6);
        usdcToken.approve(address(liquidityProviders), 6);

        liquidityProviders.supplyErc20(address(usdcToken), 6);

        Offer memory offer = Offer({
            creator: LENDER_1,
            nftContractAddress: address(mockNft),
            interestRatePerSecond: 3,
            fixedTerms: false,
            floorTerm: true,
            lenderOffer: true,
            nftId: 1,
            asset: address(usdcToken),
            amount: 6,
            duration: 1 days,
            expiration: uint32(block.timestamp + 1)
        });

        offersContract.createOffer(offer);

        hevm.stopPrank();

        bytes32 offerHash = offersContract.getOfferHash(offer);

        lendingAuction.executeLoanByBorrower(
            offer.nftContractAddress,
            offer.nftId,
            offerHash,
            offer.floorTerm
        );

        hevm.startPrank(BORROWER_1);

        usdcToken.approve(address(liquidityProviders), 6);

        hevm.expectRevert("msg.sender is not the borrower");
        lendingAuction.repayLoan(offer.nftContractAddress, offer.nftId);
    }

    function testRepayLoan_works_no_interest_no_time() public {
        hevm.startPrank(LENDER_1);
        usdcToken.mint(address(LENDER_1), 6);
        usdcToken.approve(address(liquidityProviders), 6);

        liquidityProviders.supplyErc20(address(usdcToken), 6);

        Offer memory offer = Offer({
            creator: LENDER_1,
            nftContractAddress: address(mockNft),
            interestRatePerSecond: 3,
            fixedTerms: false,
            floorTerm: true,
            lenderOffer: true,
            nftId: 1,
            asset: address(usdcToken),
            amount: 6,
            duration: 1 days,
            expiration: uint32(block.timestamp + 1)
        });

        offersContract.createOffer(offer);

        hevm.stopPrank();

        bytes32 offerHash = offersContract.getOfferHash(offer);

        lendingAuction.executeLoanByBorrower(
            offer.nftContractAddress,
            offer.nftId,
            offerHash,
            offer.floorTerm
        );

        usdcToken.approve(address(liquidityProviders), 6);

        lendingAuction.repayLoan(offer.nftContractAddress, offer.nftId);
    }

    function testRepayLoan_works_with_interest() public {
        hevm.startPrank(LENDER_1);
        usdcToken.mint(address(LENDER_1), 6 ether);
        usdcToken.approve(address(liquidityProviders), 6 ether);

        liquidityProviders.supplyErc20(address(usdcToken), 6 ether);

        Offer memory offer = Offer({
            creator: LENDER_1,
            nftContractAddress: address(mockNft),
            interestRatePerSecond: 3,
            fixedTerms: false,
            floorTerm: true,
            lenderOffer: true,
            nftId: 1,
            asset: address(usdcToken),
            amount: 1 ether,
            duration: 1 days,
            expiration: uint32(block.timestamp + 1)
        });

        offersContract.createOffer(offer);

        hevm.stopPrank();

        bytes32 offerHash = offersContract.getOfferHash(offer);

        lendingAuction.executeLoanByBorrower(
            offer.nftContractAddress,
            offer.nftId,
            offerHash,
            offer.floorTerm
        );

        hevm.warp(block.timestamp + 1 days);

        uint256 principal = 1 ether;

        (uint256 lenderInterest, uint256 protocolInterest) = lendingAuction
            .calculateInterestAccrued(offer.nftContractAddress, offer.nftId);

        uint256 repayAmount = principal + lenderInterest + protocolInterest;

        usdcToken.mint(address(this), lenderInterest + protocolInterest);

        usdcToken.approve(address(liquidityProviders), repayAmount);

        lendingAuction.repayLoan(offer.nftContractAddress, offer.nftId);

        assertEq(usdcToken.balanceOf(address(this)), 0);
        assertEq(usdcToken.balanceOf(address(liquidityProviders)), 0);
        assertEq(
            cUSDCToken.balanceOf(address(liquidityProviders)),
            (6 ether + lenderInterest + protocolInterest) * 1 ether
        );

        assertEq(mockNft.ownerOf(1), address(this));

        LoanAuction memory loanAuction = lendingAuction.getLoanAuction(address(mockNft), 1);

        assertEq(loanAuction.nftOwner, ZERO_ADDRESS);
        assertEq(loanAuction.lender, ZERO_ADDRESS);
        assertEq(loanAuction.asset, ZERO_ADDRESS);
        assertEq(loanAuction.interestRatePerSecond, 0);
        assertTrue(!loanAuction.fixedTerms);

        assertEq(loanAuction.amount, 0);
        assertEq(loanAuction.loanEndTimestamp, 0);
        assertEq(loanAuction.lastUpdatedTimestamp, 0);
        assertEq(loanAuction.accumulatedLenderInterest, 0);
        assertEq(loanAuction.accumulatedProtocolInterest, 0);
        assertEq(loanAuction.amountDrawn, 0);
    }

    function testDrawLoanAmount_works() public {
        setupRefinance();

        LoanAuction memory loanAuction = lendingAuction.getLoanAuction(address(mockNft), 1);

        assertEq(loanAuction.amountDrawn, 6 ether);

        lendingAuction.drawLoanAmount(address(mockNft), 1, 5 * 10**17);

        assertEq(usdcToken.balanceOf(address(this)), 6.5 ether);

        loanAuction = lendingAuction.getLoanAuction(address(mockNft), 1);

        assertEq(loanAuction.amountDrawn, 6.5 ether);
    }

    function testCannotDrawLoanAmount_funds_overdrawn() public {
        setupRefinance();

        LoanAuction memory loanAuction = lendingAuction.getLoanAuction(address(mockNft), 1);

        assertEq(loanAuction.amountDrawn, 6 ether);

        hevm.expectRevert("funds overdrawn");

        lendingAuction.drawLoanAmount(address(mockNft), 1, 2 * 10**18);
    }

    function testCannotDrawLoanAmount_no_open_loan() public {
        setupRefinance();

        usdcToken.mint(address(this), 10 ether);
        usdcToken.approve(address(liquidityProviders), 10 ether);

        lendingAuction.repayLoan(address(mockNft), 1);

        // TODO(miller) change NiftApes.sol so
        // that is "loan not active" is revert
        hevm.expectRevert("asset allow list");

        lendingAuction.drawLoanAmount(address(mockNft), 1, 2 * 10**18);
    }

    function testCannotDrawLoanAmount_not_your_loan() public {
        setupRefinance();

        hevm.expectRevert("nft owner");

        hevm.prank(SIGNER_1);

        lendingAuction.drawLoanAmount(address(mockNft), 1, 5 * 10**17);
    }

    function testCannotDrawLoanAmount_loan_expired() public {
        setupRefinance();

        hevm.warp(block.timestamp + 3 days);

        hevm.expectRevert("loan expired");

        lendingAuction.drawLoanAmount(address(mockNft), 1, 5 * 10**17);
    }

    function testRepayLoanForAccount_works() public {
        setupLoan();

        hevm.prank(SIGNER_1);
        usdcToken.mint(address(SIGNER_1), 1000 ether);
        usdcToken.approve(address(liquidityProviders), 1000 ether);

        lendingAuction.repayLoanForAccount(address(mockNft), 1);
    }

    function testCannotRepayLoanForAccount_if_sanctioned() public {
        setupLoan();

        hevm.startPrank(SANCTIONED_ADDRESS);
        usdcToken.mint(address(SANCTIONED_ADDRESS), 1000 ether);
        usdcToken.approve(address(liquidityProviders), 1000 ether);

        hevm.expectRevert("sanctioned address");

        lendingAuction.repayLoanForAccount(address(mockNft), 1);
    }

<<<<<<< HEAD
    function testFrontRunningIsProfitable() public {
        // Note borrower and Lender 1 are colluding together
        // to extract fees from Lender 2
        hevm.startPrank(LENDER_1);
        usdcToken.mint(address(LENDER_1), 10 ether);
        usdcToken.approve(address(liquidityProviders), 10 ether);
        liquidityProviders.supplyErc20(address(usdcToken), 10 ether);

        // Lender 1 has 1e18 USDC (1e18e18 cUSDC)
        assertEq(
            liquidityProviders.getCAssetBalance(LENDER_1, address(cUSDCToken)),
            10 ether * 1 ether
        );

        Offer memory offer = Offer({
            creator: LENDER_1,
            nftContractAddress: address(mockNft),
            interestRatePerSecond: 1,
            fixedTerms: false,
            floorTerm: true,
            lenderOffer: true,
            nftId: 1,
            asset: address(usdcToken),
            amount: 1 ether,
            duration: 1 days,
            expiration: uint32(block.timestamp + 1)
        });

        offersContract.createOffer(offer);

        bytes32 offerHash = offersContract.getOfferHash(offer);

        hevm.stopPrank();

        // Borrower executes loan
        lendingAuction.executeLoanByBorrower(
            offer.nftContractAddress,
            offer.nftId,
            offerHash,
            offer.floorTerm
        );

        // Lender 1 has 1e18 fewer USDC, i.e., 9e18
        assertEq(
            liquidityProviders.getCAssetBalance(LENDER_1, address(cUSDCToken)),
            9 ether * 1 ether
        );

        // Warp ahead 12 hours
        hevm.warp(block.timestamp + 12 hours);

        // Lender 2 wants to refinance
        // given the current loan, they only expect
        // to pay an origination fee relative to 1e18 draw amount
        // and no gas griefing fee
        hevm.startPrank(LENDER_2);
        usdcToken.mint(address(LENDER_2), 10 ether);
        usdcToken.approve(address(liquidityProviders), 10 ether);

        liquidityProviders.supplyErc20(address(usdcToken), 10 ether);
        hevm.stopPrank();

        // Lender 1 decides to frontrun Lender 2
        // thereby 9x'ing the origination fee
        // and adding a gas griefing fee
        hevm.startPrank(LENDER_1);
        Offer memory frontrunner = Offer({
            creator: LENDER_1,
            nftContractAddress: address(mockNft),
            interestRatePerSecond: 1,
            fixedTerms: false,
            floorTerm: false,
            lenderOffer: true,
            nftId: 1,
            asset: address(usdcToken),
            amount: 9 ether,
            duration: 1 days,
            expiration: uint32(block.timestamp + 1)
        });

        lendingAuction.refinanceByLender(frontrunner);

        // Lender 1 has same 9e18 USDC (9e18e18 cUSDC)
        assertEq(
            liquidityProviders.getCAssetBalance(LENDER_1, address(cUSDCToken)),
            9 ether * 1 ether
        );

        hevm.stopPrank();

        // Borrower (colluding with Lender 1 and still frontrunning Lender 2)
        // draws full amount
        // to maximize origination fee and gas griefing fee
        // that Lender 2 will pay Lender 1
        lendingAuction.drawLoanAmount(address(mockNft), 1, 8 ether);

        // After borrower draws rest, Lender 1 has 1e18 USDC
        assertEq(
            liquidityProviders.getCAssetBalance(LENDER_1, address(cUSDCToken)),
            1 ether * 1 ether
        );

        hevm.startPrank(LENDER_2);

        Offer memory offer2 = Offer({
            creator: LENDER_2,
            nftContractAddress: address(mockNft),
            interestRatePerSecond: 1,
            fixedTerms: false,
            floorTerm: false,
            lenderOffer: true,
            nftId: 1,
            asset: address(usdcToken),
            amount: 9 ether + 1,
            duration: 1 days,
            expiration: uint32(block.timestamp + 1)
        });

        lendingAuction.refinanceByLender(offer2);

        hevm.stopPrank();

        // Below are calculations concerning how much
        // Lender 1 extracted from Lender 2

        uint256 principal = 10 ether;

        uint256 interest = 12 * 60 * 60; // 1 per second for 12 hours

        uint256 amtDrawn = 9 ether;
        uint256 MAX_BPS = 10_000;
        uint256 originationFee = 50;
        uint256 gasGriefingFee = 25;
        uint256 feesFromLender2 = ((amtDrawn * originationFee) / MAX_BPS) +
            ((amtDrawn * gasGriefingFee) / MAX_BPS);

        assertEq(
            liquidityProviders.getCAssetBalance(LENDER_1, address(cUSDCToken)),
            (principal + interest + feesFromLender2) * 1 ether
        );

        assertEq(feesFromLender2, 0.0675 ether);
    }

=======
>>>>>>> e92e2ff2
    function testDrawLoanAmount_slashUnsupportedAmount_works() public {
        setupRefinance();

        //increase block.timestamp to accumulate interest
        hevm.warp(block.timestamp + 12 hours);

        hevm.prank(LENDER_2);
        liquidityProviders.withdrawErc20(address(usdcToken), 0.9 ether);

        LoanAuction memory loanAuction = lendingAuction.getLoanAuction(address(mockNft), 1);
<<<<<<< HEAD
        (uint256 lenderInterest, ) = lendingAuction.calculateInterestAccrued(address(mockNft), 1);
        uint256 lenderBalanceBefore = liquidityProviders.getCAssetBalance(
            LENDER_2,
            address(cUSDCToken)
        );
=======
        (uint256 lenderInterest,) = lendingAuction.calculateInterestAccrued(address(mockNft), 1);
        uint256 lenderBalanceBefore = liquidityProviders.getCAssetBalance(LENDER_2, address(cUSDCToken));
>>>>>>> e92e2ff2

        assertEq(lenderInterest, 29999999999980800);
        assertEq(loanAuction.amountDrawn, 6 ether);
        assertTrue(loanAuction.lenderRefi);
        assertEq(lenderBalanceBefore, 40000000000019200000000000000000000);

        lendingAuction.drawLoanAmount(address(mockNft), 1, 1 ether);

        LoanAuction memory loanAuctionAfter = lendingAuction.getLoanAuction(address(mockNft), 1);
<<<<<<< HEAD
        (uint256 lenderInterestAfter, ) = lendingAuction.calculateInterestAccrued(
            address(mockNft),
            1
        );
        uint256 lenderBalanceAfter = liquidityProviders.getCAssetBalance(
            LENDER_2,
            address(cUSDCToken)
        );

        assertEq(lenderInterestAfter, 0);
        assertEq(lenderBalanceAfter, 0);
=======
        (uint256 lenderInterestAfter,) = lendingAuction.calculateInterestAccrued(address(mockNft), 1);
        uint256 lenderBalanceAfter = liquidityProviders.getCAssetBalance(LENDER_2, address(cUSDCToken));
        
        assertEq(lenderInterestAfter, 0);
        assertEq(lenderBalanceAfter, 0);        
>>>>>>> e92e2ff2
        // balance of the borrower
        assertEq(usdcToken.balanceOf(address(this)), 6040000000000019200);
        // we expect the amountDrawn to be 6.04x ether. This is the remaining balance of the lender plus the current amountdrawn
        assertEq(loanAuctionAfter.amountDrawn, 6040000000000019200);
        assertTrue(!loanAuctionAfter.lenderRefi);
    }

    // TODO(miller): More tests for regen collective percentage
    // TODO(miller): Tests for slashUnsupportedAmount
    // TODO(miller): Tests for interest math and dynamic interestRatePerSecond
    // TODO(miller): Tests for gas griefing preimum
    // TODO(miller): Tests for term griefing premium
    // TODO(miller): Review existing tests for additional cases
    // TODO(miller): Review contract functions and ensure there are tests for each function
    // TODO updateLendingContractAddress test
    // TODO updateLiquidityContractAddress test
    // TODO(captnseagraves): Add tests for lenderRefi in relevant functions
}<|MERGE_RESOLUTION|>--- conflicted
+++ resolved
@@ -6786,7 +6786,6 @@
         lendingAuction.repayLoanForAccount(address(mockNft), 1);
     }
 
-<<<<<<< HEAD
     function testFrontRunningIsProfitable() public {
         // Note borrower and Lender 1 are colluding together
         // to extract fees from Lender 2
@@ -6931,8 +6930,6 @@
         assertEq(feesFromLender2, 0.0675 ether);
     }
 
-=======
->>>>>>> e92e2ff2
     function testDrawLoanAmount_slashUnsupportedAmount_works() public {
         setupRefinance();
 
@@ -6943,16 +6940,11 @@
         liquidityProviders.withdrawErc20(address(usdcToken), 0.9 ether);
 
         LoanAuction memory loanAuction = lendingAuction.getLoanAuction(address(mockNft), 1);
-<<<<<<< HEAD
         (uint256 lenderInterest, ) = lendingAuction.calculateInterestAccrued(address(mockNft), 1);
         uint256 lenderBalanceBefore = liquidityProviders.getCAssetBalance(
             LENDER_2,
             address(cUSDCToken)
         );
-=======
-        (uint256 lenderInterest,) = lendingAuction.calculateInterestAccrued(address(mockNft), 1);
-        uint256 lenderBalanceBefore = liquidityProviders.getCAssetBalance(LENDER_2, address(cUSDCToken));
->>>>>>> e92e2ff2
 
         assertEq(lenderInterest, 29999999999980800);
         assertEq(loanAuction.amountDrawn, 6 ether);
@@ -6962,7 +6954,6 @@
         lendingAuction.drawLoanAmount(address(mockNft), 1, 1 ether);
 
         LoanAuction memory loanAuctionAfter = lendingAuction.getLoanAuction(address(mockNft), 1);
-<<<<<<< HEAD
         (uint256 lenderInterestAfter, ) = lendingAuction.calculateInterestAccrued(
             address(mockNft),
             1
@@ -6974,13 +6965,6 @@
 
         assertEq(lenderInterestAfter, 0);
         assertEq(lenderBalanceAfter, 0);
-=======
-        (uint256 lenderInterestAfter,) = lendingAuction.calculateInterestAccrued(address(mockNft), 1);
-        uint256 lenderBalanceAfter = liquidityProviders.getCAssetBalance(LENDER_2, address(cUSDCToken));
-        
-        assertEq(lenderInterestAfter, 0);
-        assertEq(lenderBalanceAfter, 0);        
->>>>>>> e92e2ff2
         // balance of the borrower
         assertEq(usdcToken.balanceOf(address(this)), 6040000000000019200);
         // we expect the amountDrawn to be 6.04x ether. This is the remaining balance of the lender plus the current amountdrawn
