// SPDX-License-Identifier: MIT
pragma solidity 0.8.13;

import "@openzeppelin/contracts/interfaces/IERC20Upgradeable.sol";
import "@openzeppelin/contracts/token/ERC721/utils/ERC721HolderUpgradeable.sol";
import "../../interfaces/compound/ICERC20.sol";
import "../../interfaces/compound/ICEther.sol";
import "../../Lending.sol";
import "../../Liquidity.sol";
import "../../Offers.sol";
import "../../interfaces/niftyapes/lending/ILendingEvents.sol";
import "../../interfaces/niftyapes/offers/IOffersEvents.sol";

import "../common/BaseTest.sol";
import "../mock/CERC20Mock.sol";
import "../mock/CEtherMock.sol";
import "../mock/ERC20Mock.sol";
import "../mock/ERC721Mock.sol";

import "../Console.sol";

contract LendingAuctionUnitTest is
    BaseTest,
    ILendingEvents,
    ILendingStructs,
    IOffersEvents,
    IOffersStructs,
    ERC721HolderUpgradeable
{
    NiftyApesLending lendingAuction;
    NiftyApesOffers offersContract;
    NiftyApesLiquidity liquidityProviders;
    ERC20Mock usdcToken;
    CERC20Mock cUSDCToken;

    CEtherMock cEtherToken;

    ERC721Mock mockNft;

    bool acceptEth;

    address constant ZERO_ADDRESS = address(0);
    address constant ETH_ADDRESS = address(0xEeeeeEeeeEeEeeEeEeEeeEEEeeeeEeeeeeeeEEeE);

    address constant LENDER_1 = address(0x1010);
    address constant LENDER_2 = address(0x2020);
    address constant LENDER_3 = address(0x3030);
    address constant BORROWER_1 = address(0x101);
    address constant OWNER = address(0xFFFFFFFFFFFFFF);

    uint256 immutable SIGNER_PRIVATE_KEY_1 =
        0x60b919c82f0b4791a5b7c6a7275970ace1748759ebdaa4076d7eeed9dbcff3c3;
    address immutable SIGNER_1 = 0x503408564C50b43208529faEf9bdf9794c015d52;
    address immutable SIGNER_2 = 0x4a3A70D6Be2290f5F57Ac7E64b9A1B7695f5b0B3;

    address constant SANCTIONED_ADDRESS = 0x7FF9cFad3877F21d41Da833E2F775dB0569eE3D9;

    receive() external payable {
        require(acceptEth, "acceptEth");
    }

    function setUp() public {
        lendingAuction = new NiftyApesLending();
        lendingAuction.initialize();

        liquidityProviders = new NiftyApesLiquidity();
        liquidityProviders.initialize();

        offersContract = new NiftyApesOffers();
        offersContract.initialize();

        lendingAuction.updateOffersContractAddress(address(offersContract));
        lendingAuction.updateLiquidityContractAddress(address(liquidityProviders));

        liquidityProviders.updateLendingContractAddress(address(lendingAuction));

        offersContract.updateLendingContractAddress(address(lendingAuction));
        offersContract.updateLiquidityContractAddress(address(liquidityProviders));

        usdcToken = new ERC20Mock();
        usdcToken.initialize("USD Coin", "USDC");
        cUSDCToken = new CERC20Mock();
        cUSDCToken.initialize(usdcToken);
        liquidityProviders.setCAssetAddress(address(usdcToken), address(cUSDCToken));
        liquidityProviders.setMaxCAssetBalance(address(usdcToken), 2**256 - 1);

        cEtherToken = new CEtherMock();
        cEtherToken.initialize();
        liquidityProviders.setCAssetAddress(
            address(0xEeeeeEeeeEeEeeEeEeEeeEEEeeeeEeeeeeeeEEeE),
            address(cEtherToken)
        );
        liquidityProviders.setMaxCAssetBalance(
            address(0xEeeeeEeeeEeEeeEeEeEeeEEEeeeeEeeeeeeeEEeE),
            2**256 - 1
        );

        acceptEth = true;

        mockNft = new ERC721Mock();
        mockNft.initialize("BoredApe", "BAYC");

        mockNft.safeMint(address(this), 1);
        mockNft.approve(address(lendingAuction), 1);

        mockNft.safeMint(address(this), 2);
        mockNft.approve(address(lendingAuction), 2);

        lendingAuction.transferOwnership(OWNER);
    }

    function signOffer(uint256 signerPrivateKey, Offer memory offer) public returns (bytes memory) {
        // This is the EIP712 signed hash
        bytes32 offerHash = offersContract.getOfferHash(offer);

        return sign(signerPrivateKey, offerHash);
    }

    function setupLoan() public {
        hevm.startPrank(LENDER_1);
        usdcToken.mint(address(LENDER_1), 6 ether);
        usdcToken.approve(address(liquidityProviders), 6 ether);

        liquidityProviders.supplyErc20(address(usdcToken), 6 ether);

        Offer memory offer = Offer({
            creator: LENDER_1,
            nftContractAddress: address(mockNft),
            interestRatePerSecond: 694444444444,
            fixedTerms: false,
            floorTerm: true,
            lenderOffer: true,
            nftId: 1,
            asset: address(usdcToken),
            amount: 6 ether,
            duration: 1 days,
            expiration: uint32(block.timestamp + 1)
        });

        offersContract.createOffer(offer);

        hevm.stopPrank();

        bytes32 offerHash = offersContract.getOfferHash(offer);

        lendingAuction.executeLoanByBorrower(
            offer.nftContractAddress,
            offer.nftId,
            offerHash,
            offer.floorTerm
        );
    }

    // LENDER_1 makes an offer on mockNft #1, owned by address(this)
    // address(this) executes loan
    // LENDER_2 makes a better offer with a greater amount offered
    // LENDER_2 initiates refinance
    // Useful for testing drawLoanAmount functionality
    // which requires a lender-initiated refinance for a greater amount
    function setupRefinance() public {
        hevm.startPrank(LENDER_1);
        usdcToken.mint(address(LENDER_1), 6 ether);
        usdcToken.approve(address(liquidityProviders), 6 ether);

        liquidityProviders.supplyErc20(address(usdcToken), 6 ether);

        Offer memory offer = Offer({
            creator: LENDER_1,
            nftContractAddress: address(mockNft),
            interestRatePerSecond: 694444444444,
            fixedTerms: false,
            floorTerm: true,
            lenderOffer: true,
            nftId: 1,
            asset: address(usdcToken),
            amount: 6 ether,
            duration: 1 days,
            expiration: uint32(block.timestamp + 1)
        });

        offersContract.createOffer(offer);

        hevm.stopPrank();

        bytes32 offerHash = offersContract.getOfferHash(offer);

        lendingAuction.executeLoanByBorrower(
            offer.nftContractAddress,
            offer.nftId,
            offerHash,
            offer.floorTerm
        );

        hevm.startPrank(LENDER_2);
        usdcToken.mint(address(LENDER_2), 7 ether);
        usdcToken.approve(address(liquidityProviders), 7 ether);

        liquidityProviders.supplyErc20(address(usdcToken), 7 ether);

        hevm.warp(block.timestamp + 12 hours);

        Offer memory offer2 = Offer({
            creator: LENDER_2,
            nftContractAddress: address(mockNft),
            interestRatePerSecond: 694444444444,
            fixedTerms: false,
            floorTerm: false,
            lenderOffer: true,
            nftId: 1,
            asset: address(usdcToken),
            amount: 7 ether,
            duration: 3 days,
            expiration: uint32(block.timestamp + 1)
        });

        LoanAuction memory loanAuction = lendingAuction.getLoanAuction(address(mockNft), 1);

        lendingAuction.refinanceByLender(offer2, loanAuction.lastUpdatedTimestamp);

        hevm.stopPrank();
    }

    function testGetOffer_returns_empty_offer() public {
        Offer memory offer = offersContract.getOffer(
            address(0x0000000000000000000000000000000000000001),
            2,
            "",
            false
        );

        assertEq(offer.creator, ZERO_ADDRESS);
        assertEq(offer.nftContractAddress, ZERO_ADDRESS);
        assertEq(offer.interestRatePerSecond, 0);
        assertTrue(!offer.fixedTerms);
        assertTrue(!offer.floorTerm);
        assertEq(offer.nftId, 0);
        assertEq(offer.asset, ZERO_ADDRESS);
        assertEq(offer.amount, 0);
        assertEq(offer.duration, 0);
        assertEq(offer.expiration, 0);
    }

    // createOffer Tests

    function testCannotCreateOffer_asset_not_whitelisted() public {
        Offer memory offer = Offer({
            creator: address(0x0000000000000000000000000000000000000001),
            nftContractAddress: address(0x0000000000000000000000000000000000000002),
            interestRatePerSecond: 3,
            fixedTerms: false,
            floorTerm: false,
            lenderOffer: true,
            nftId: 4,
            asset: address(0x0000000000000000000000000000000000000005),
            amount: 6,
            duration: 7,
            expiration: 8
        });

        hevm.expectRevert("asset allow list");

        offersContract.createOffer(offer);
    }

    function testCannotCreateOffer_offer_does_not_match_sender() public {
        Offer memory offer = Offer({
            creator: address(0x0000000000000000000000000000000000000001),
            nftContractAddress: address(0x0000000000000000000000000000000000000002),
            interestRatePerSecond: 3,
            fixedTerms: false,
            floorTerm: false,
            lenderOffer: true,
            nftId: 4,
            asset: address(usdcToken),
            amount: 6,
            duration: 7,
            expiration: uint32(block.timestamp + 1)
        });

<<<<<<< HEAD
        hevm.expectRevert("00024");
=======
        hevm.expectRevert("is not offer creator or lending contract");
>>>>>>> e4b0a99a

        offersContract.createOffer(offer);
    }

    function testCannotCreateOffer_not_enough_balance() public {
        Offer memory offer = Offer({
            creator: address(this),
            nftContractAddress: address(0x0000000000000000000000000000000000000002),
            interestRatePerSecond: 3,
            fixedTerms: false,
            floorTerm: false,
            lenderOffer: true,
            nftId: 4,
            asset: address(usdcToken),
            amount: 6,
            duration: 7,
            expiration: uint32(block.timestamp + 1)
        });

        hevm.expectRevert("insufficient cToken balance");

        offersContract.createOffer(offer);
    }

    function testCreateOffer_works() public {
        usdcToken.mint(address(this), 6);
        usdcToken.approve(address(liquidityProviders), 6);

        liquidityProviders.supplyErc20(address(usdcToken), 6);

        Offer memory offer = Offer({
            creator: address(this),
            nftContractAddress: address(0x0000000000000000000000000000000000000002),
            interestRatePerSecond: 3,
            fixedTerms: true,
            floorTerm: true,
            lenderOffer: true,
            nftId: 4,
            asset: address(usdcToken),
            amount: 6,
            duration: 7,
            expiration: uint32(block.timestamp + 1)
        });

        offersContract.createOffer(offer);

        bytes32 offerHash = offersContract.getOfferHash(offer);

        Offer memory actual = offersContract.getOffer(
            offer.nftContractAddress,
            offer.nftId,
            offerHash,
            offer.floorTerm
        );

        assertEq(actual.creator, address(this));
        assertEq(actual.nftContractAddress, address(0x0000000000000000000000000000000000000002));
        assertEq(actual.interestRatePerSecond, 3);
        assertTrue(actual.fixedTerms);
        assertTrue(actual.floorTerm);
        assertTrue(actual.lenderOffer);
        assertEq(actual.nftId, 4);
        assertEq(actual.asset, address(usdcToken));
        assertEq(actual.amount, 6);
        assertEq(actual.duration, 7);
        assertEq(actual.expiration, uint32(block.timestamp + 1));
    }

    function testCreateOffer_works_event() public {
        usdcToken.mint(address(this), 6);
        usdcToken.approve(address(liquidityProviders), 6);

        liquidityProviders.supplyErc20(address(usdcToken), 6);

        Offer memory offer = Offer({
            creator: address(this),
            nftContractAddress: address(0x0000000000000000000000000000000000000002),
            interestRatePerSecond: 3,
            fixedTerms: true,
            floorTerm: true,
            lenderOffer: true,
            nftId: 4,
            asset: address(usdcToken),
            amount: 6,
            duration: 7,
            expiration: uint32(block.timestamp + 1)
        });

        bytes32 offerHash = offersContract.getOfferHash(offer);

        hevm.expectEmit(true, false, false, true);

        emit NewOffer(
            address(this),
            address(usdcToken),
            address(0x0000000000000000000000000000000000000002),
            4,
            offer,
            offerHash
        );

        offersContract.createOffer(offer);
    }

    // removeOffer Tests

    function testCannotRemoveOffer_other_user() public {
        usdcToken.mint(address(this), 6);
        usdcToken.approve(address(liquidityProviders), 6);

        liquidityProviders.supplyErc20(address(usdcToken), 6);

        Offer memory offer = Offer({
            creator: address(this),
            nftContractAddress: address(0x0000000000000000000000000000000000000002),
            interestRatePerSecond: 3,
            fixedTerms: true,
            floorTerm: true,
            lenderOffer: true,
            nftId: 4,
            asset: address(usdcToken),
            amount: 6,
            duration: 7,
            expiration: uint32(block.timestamp + 1)
        });

        offersContract.createOffer(offer);

        bytes32 offerHash = offersContract.getOfferHash(offer);

        hevm.prank(address(0x0000000000000000000000000000000000000001));

<<<<<<< HEAD
        hevm.expectRevert("00024");
=======
        hevm.expectRevert("is not offer creator or lending contract");
>>>>>>> e4b0a99a

        offersContract.removeOffer(
            offer.nftContractAddress,
            offer.nftId,
            offerHash,
            offer.floorTerm
        );
    }

    function testRemoveOffer_works() public {
        usdcToken.mint(address(this), 6);
        usdcToken.approve(address(liquidityProviders), 6);

        liquidityProviders.supplyErc20(address(usdcToken), 6);

        Offer memory offer = Offer({
            creator: address(this),
            nftContractAddress: address(0x0000000000000000000000000000000000000002),
            interestRatePerSecond: 3,
            fixedTerms: true,
            floorTerm: true,
            lenderOffer: true,
            nftId: 4,
            asset: address(usdcToken),
            amount: 6,
            duration: 7,
            expiration: uint32(block.timestamp + 1)
        });

        offersContract.createOffer(offer);

        bytes32 offerHash = offersContract.getOfferHash(offer);

        offersContract.removeOffer(
            offer.nftContractAddress,
            offer.nftId,
            offerHash,
            offer.floorTerm
        );

        Offer memory actual = offersContract.getOffer(
            offer.nftContractAddress,
            offer.nftId,
            offerHash,
            offer.floorTerm
        );

        assertEq(actual.creator, ZERO_ADDRESS);
        assertEq(actual.nftContractAddress, ZERO_ADDRESS);
        assertEq(actual.interestRatePerSecond, 0);
        assertTrue(!actual.fixedTerms);
        assertTrue(!actual.floorTerm);
        assertEq(actual.nftId, 0);
        assertEq(actual.asset, ZERO_ADDRESS);
        assertEq(actual.amount, 0);
        assertEq(actual.duration, 0);
        assertEq(actual.expiration, 0);
    }

    function testRemoveOffer_event() public {
        usdcToken.mint(address(this), 6);
        usdcToken.approve(address(liquidityProviders), 6);

        liquidityProviders.supplyErc20(address(usdcToken), 6);

        Offer memory offer = Offer({
            creator: address(this),
            nftContractAddress: address(0x0000000000000000000000000000000000000002),
            interestRatePerSecond: 3,
            fixedTerms: true,
            floorTerm: true,
            lenderOffer: true,
            nftId: 4,
            asset: address(usdcToken),
            amount: 6,
            duration: 7,
            expiration: uint32(block.timestamp + 1)
        });

        offersContract.createOffer(offer);

        bytes32 offerHash = offersContract.getOfferHash(offer);

        hevm.expectEmit(true, false, false, true);

        emit OfferRemoved(
            address(this),
            address(usdcToken),
            address(0x0000000000000000000000000000000000000002),
            4,
            offer,
            offerHash
        );

        offersContract.removeOffer(
            offer.nftContractAddress,
            offer.nftId,
            offerHash,
            offer.floorTerm
        );
    }

    // executeLoanByBorrower Tests

    function testCannotExecuteLoanByBorrower_asset_not_in_allow_list() public {
        usdcToken.mint(address(this), 6);
        usdcToken.approve(address(liquidityProviders), 6);

        liquidityProviders.supplyErc20(address(usdcToken), 6);

        Offer memory offer = Offer({
            creator: address(this),
            nftContractAddress: address(0x0000000000000000000000000000000000000002),
            interestRatePerSecond: 3,
            fixedTerms: true,
            floorTerm: true,
            lenderOffer: true,
            nftId: 4,
            asset: address(usdcToken),
            amount: 6,
            duration: 7,
            expiration: uint32(block.timestamp + 1)
        });

        offersContract.createOffer(offer);

        bytes32 offerHash = offersContract.getOfferHash(offer);

        liquidityProviders.setCAssetAddress(
            address(usdcToken),
            address(0x0000000000000000000000000000000000000000)
        );

        hevm.expectRevert("asset allow list");

        lendingAuction.executeLoanByBorrower(
            offer.nftContractAddress,
            offer.nftId,
            offerHash,
            offer.floorTerm
        );
    }

    function testCannotExecuteLoanByBorrower_no_offer_present() public {
        usdcToken.mint(address(this), 6);
        usdcToken.approve(address(liquidityProviders), 6);

        liquidityProviders.supplyErc20(address(usdcToken), 6);

        Offer memory offer = Offer({
            creator: address(this),
            nftContractAddress: address(0x0000000000000000000000000000000000000002),
            interestRatePerSecond: 3,
            fixedTerms: true,
            floorTerm: true,
            lenderOffer: true,
            nftId: 4,
            asset: address(usdcToken),
            amount: 6,
            duration: 7,
            expiration: 8
        });

        bytes32 offerHash = offersContract.getOfferHash(offer);

        hevm.expectRevert("00012");

        lendingAuction.executeLoanByBorrower(
            offer.nftContractAddress,
            offer.nftId,
            offerHash,
            offer.floorTerm
        );
    }

    function testCannotExecuteLoanByBorrower_offer_expired() public {
        usdcToken.mint(address(this), 6);
        usdcToken.approve(address(liquidityProviders), 6);

        liquidityProviders.supplyErc20(address(usdcToken), 6);

        Offer memory offer = Offer({
            creator: address(this),
            nftContractAddress: address(0x0000000000000000000000000000000000000002),
            interestRatePerSecond: 3,
            fixedTerms: true,
            floorTerm: true,
            lenderOffer: true,
            nftId: 4,
            asset: address(usdcToken),
            amount: 6,
            duration: 30 days,
            expiration: uint32(block.timestamp + 1)
        });

        offersContract.createOffer(offer);

        hevm.warp(block.timestamp + 1 days);

        bytes32 offerHash = offersContract.getOfferHash(offer);

<<<<<<< HEAD
        hevm.expectRevert("00010");
=======
        hevm.expectRevert("offer has expired");
>>>>>>> e4b0a99a

        lendingAuction.executeLoanByBorrower(
            offer.nftContractAddress,
            offer.nftId,
            offerHash,
            offer.floorTerm
        );
    }

    function testCannotExecuteLoanByBorrower_offer_duration() public {
        usdcToken.mint(address(this), 6);
        usdcToken.approve(address(liquidityProviders), 6);

        liquidityProviders.supplyErc20(address(usdcToken), 6);

        Offer memory offer = Offer({
            creator: address(this),
            nftContractAddress: address(0x0000000000000000000000000000000000000002),
            interestRatePerSecond: 3,
            fixedTerms: true,
            floorTerm: true,
            lenderOffer: true,
            nftId: 4,
            asset: address(usdcToken),
            amount: 6,
            duration: 7,
            expiration: uint32(block.timestamp + 1)
        });

        offersContract.createOffer(offer);

        bytes32 offerHash = offersContract.getOfferHash(offer);

        hevm.expectRevert("00011");

        lendingAuction.executeLoanByBorrower(
            offer.nftContractAddress,
            offer.nftId,
            offerHash,
            offer.floorTerm
        );
    }

    function testCannotExecuteLoanByBorrower_not_owning_nft() public {
        usdcToken.mint(address(this), 6);
        usdcToken.approve(address(liquidityProviders), 6);

        liquidityProviders.supplyErc20(address(usdcToken), 6);

        Offer memory offer = Offer({
            creator: address(this),
            nftContractAddress: address(mockNft),
            interestRatePerSecond: 3,
            fixedTerms: true,
            floorTerm: true,
            lenderOffer: true,
            nftId: 1,
            asset: address(usdcToken),
            amount: 6,
            duration: 1 days,
            expiration: uint32(block.timestamp + 1)
        });

        offersContract.createOffer(offer);

        bytes32 offerHash = offersContract.getOfferHash(offer);

        mockNft.transferFrom(address(this), address(0x0000000000000000000000000000000000000001), 1);

        hevm.expectRevert("00018");

        lendingAuction.executeLoanByBorrower(
            offer.nftContractAddress,
            offer.nftId,
            offerHash,
            offer.floorTerm
        );
    }

    function testCannotExecuteLoanByBorrower_not_enough_tokens() public {
        hevm.startPrank(LENDER_2);
        usdcToken.mint(LENDER_2, 6);
        usdcToken.approve(address(liquidityProviders), 6);

        liquidityProviders.supplyErc20(address(usdcToken), 6);
        hevm.stopPrank();

        hevm.startPrank(LENDER_1);
        usdcToken.mint(LENDER_1, 6);
        usdcToken.approve(address(liquidityProviders), 6);

        liquidityProviders.supplyErc20(address(usdcToken), 6);

        Offer memory offer1 = Offer({
            creator: LENDER_1,
            nftContractAddress: address(mockNft),
            interestRatePerSecond: 3,
            fixedTerms: true,
            floorTerm: true,
            lenderOffer: true,
            nftId: 1,
            asset: address(usdcToken),
            amount: 6,
            duration: 1 days,
            expiration: uint32(block.timestamp + 1)
        });

        offersContract.createOffer(offer1);

        bytes32 offerHash1 = offersContract.getOfferHash(offer1);

        Offer memory offer2 = Offer({
            creator: LENDER_1,
            nftContractAddress: address(mockNft),
            interestRatePerSecond: 3,
            fixedTerms: true,
            floorTerm: true,
            lenderOffer: true,
            nftId: 2,
            asset: address(usdcToken),
            amount: 6,
            duration: 1 days,
            expiration: uint32(block.timestamp + 1)
        });

        offersContract.createOffer(offer2);

        hevm.stopPrank();

        bytes32 offerHash2 = offersContract.getOfferHash(offer2);

        // funds for first loan are available
        lendingAuction.executeLoanByBorrower(
            offer1.nftContractAddress,
            offer1.nftId,
            offerHash1,
            offer1.floorTerm
        );

        hevm.expectRevert("Insufficient cToken balance");

        lendingAuction.executeLoanByBorrower(
            offer2.nftContractAddress,
            offer2.nftId,
            offerHash2,
            offer2.floorTerm
        );
    }

    function testCannotExecuteLoanByBorrower_underlying_transfer_fails() public {
        hevm.startPrank(LENDER_1);
        usdcToken.mint(address(LENDER_1), 6);
        usdcToken.approve(address(liquidityProviders), 6);

        liquidityProviders.supplyErc20(address(usdcToken), 6);

        Offer memory offer = Offer({
            creator: LENDER_1,
            nftContractAddress: address(mockNft),
            interestRatePerSecond: 3,
            fixedTerms: true,
            floorTerm: true,
            lenderOffer: true,
            nftId: 1,
            asset: address(usdcToken),
            amount: 6,
            duration: 1 days,
            expiration: uint32(block.timestamp + 1)
        });

        offersContract.createOffer(offer);

        hevm.stopPrank();

        bytes32 offerHash = offersContract.getOfferHash(offer);

        usdcToken.setTransferFail(true);

        hevm.expectRevert("SafeERC20: ERC20 operation did not succeed");

        lendingAuction.executeLoanByBorrower(
            offer.nftContractAddress,
            offer.nftId,
            offerHash,
            offer.floorTerm
        );
    }

    function testCannotExecuteLoanByBorrower_eth_payment_fails() public {
        hevm.startPrank(LENDER_1);

        liquidityProviders.supplyEth{ value: 6 }();

        Offer memory offer = Offer({
            creator: LENDER_1,
            nftContractAddress: address(mockNft),
            interestRatePerSecond: 3,
            fixedTerms: true,
            floorTerm: true,
            lenderOffer: true,
            nftId: 1,
            asset: ETH_ADDRESS,
            amount: 6,
            duration: 1 days,
            expiration: uint32(block.timestamp + 1)
        });

        offersContract.createOffer(offer);

        hevm.stopPrank();

        bytes32 offerHash = offersContract.getOfferHash(offer);

        acceptEth = false;

        hevm.expectRevert("Address: unable to send value, recipient may have reverted");

        lendingAuction.executeLoanByBorrower(
            offer.nftContractAddress,
            offer.nftId,
            offerHash,
            offer.floorTerm
        );
    }

    function testCannotExecuteLoanByBorrower_borrower_offer() public {
        hevm.startPrank(LENDER_1);

        liquidityProviders.supplyEth{ value: 6 }();

        Offer memory offer = Offer({
            creator: LENDER_1,
            nftContractAddress: address(mockNft),
            interestRatePerSecond: 3,
            fixedTerms: true,
            floorTerm: false,
            lenderOffer: false,
            nftId: 1,
            asset: ETH_ADDRESS,
            amount: 6,
            duration: 1 days,
            expiration: uint32(block.timestamp + 1)
        });

        hevm.stopPrank();

        mockNft.transferFrom(address(this), LENDER_1, 1);

        hevm.startPrank(LENDER_1);
        mockNft.approve(address(lendingAuction), 1);

        offersContract.createOffer(offer);

        hevm.stopPrank();

        bytes32 offerHash = offersContract.getOfferHash(offer);

        hevm.expectRevert("00012");

        lendingAuction.executeLoanByBorrower(
            offer.nftContractAddress,
            offer.nftId,
            offerHash,
            offer.floorTerm
        );
    }

    function testExecuteLoanByBorrower_works_floor_term() public {
        hevm.startPrank(LENDER_1);
        usdcToken.mint(address(LENDER_1), 6);
        usdcToken.approve(address(liquidityProviders), 6);

        liquidityProviders.supplyErc20(address(usdcToken), 6);

        Offer memory offer = Offer({
            creator: LENDER_1,
            nftContractAddress: address(mockNft),
            interestRatePerSecond: 3,
            fixedTerms: true,
            floorTerm: true,
            lenderOffer: true,
            nftId: 1,
            asset: address(usdcToken),
            amount: 6,
            duration: 1 days,
            expiration: uint32(block.timestamp + 1)
        });

        offersContract.createOffer(offer);

        hevm.stopPrank();

        bytes32 offerHash = offersContract.getOfferHash(offer);

        lendingAuction.executeLoanByBorrower(
            offer.nftContractAddress,
            offer.nftId,
            offerHash,
            offer.floorTerm
        );

        assertEq(usdcToken.balanceOf(address(this)), 6);
        assertEq(cUSDCToken.balanceOf(address(this)), 0);

        assertEq(usdcToken.balanceOf(address(LENDER_1)), 0);
        assertEq(cUSDCToken.balanceOf(address(LENDER_1)), 0);

        assertEq(usdcToken.balanceOf(address(liquidityProviders)), 0);
        assertEq(cUSDCToken.balanceOf(address(liquidityProviders)), 0);

        assertEq(mockNft.ownerOf(1), address(lendingAuction));
        assertEq(lendingAuction.ownerOf(address(mockNft), 1), address(this));

        assertEq(liquidityProviders.getCAssetBalance(address(this), address(cUSDCToken)), 0);

        LoanAuction memory loanAuction = lendingAuction.getLoanAuction(address(mockNft), 1);

        assertEq(loanAuction.nftOwner, address(this));
        assertEq(loanAuction.lender, LENDER_1);
        assertEq(loanAuction.asset, address(usdcToken));
        assertEq(loanAuction.interestRatePerSecond, 3);
        assertTrue(loanAuction.fixedTerms);

        assertEq(loanAuction.amount, 6);
        assertEq(loanAuction.loanEndTimestamp, block.timestamp + 1 days);
        assertEq(loanAuction.lastUpdatedTimestamp, block.timestamp);
        assertEq(loanAuction.accumulatedLenderInterest, 0);
        assertEq(loanAuction.accumulatedProtocolInterest, 0);
        assertEq(loanAuction.amountDrawn, 6);

        // ensure that the offer is still there since its a floor offer

        Offer memory onChainOffer = offersContract.getOffer(address(mockNft), 1, offerHash, true);

        assertEq(onChainOffer.creator, LENDER_1);
        assertEq(onChainOffer.nftContractAddress, address(mockNft));
        assertEq(onChainOffer.interestRatePerSecond, 3);
        assertTrue(onChainOffer.fixedTerms);
        assertTrue(onChainOffer.floorTerm);
        assertTrue(onChainOffer.lenderOffer);
        assertEq(onChainOffer.nftId, 1);
        assertEq(onChainOffer.asset, address(usdcToken));
        assertEq(onChainOffer.amount, 6);
        assertEq(onChainOffer.duration, 1 days);
        assertEq(onChainOffer.expiration, uint32(block.timestamp + 1));
    }

    function testExecuteLoanByBorrower_works_not_floor_term() public {
        hevm.startPrank(LENDER_1);
        usdcToken.mint(address(LENDER_1), 6);
        usdcToken.approve(address(liquidityProviders), 6);

        liquidityProviders.supplyErc20(address(usdcToken), 6);

        Offer memory offer = Offer({
            creator: LENDER_1,
            nftContractAddress: address(mockNft),
            interestRatePerSecond: 3,
            fixedTerms: true,
            floorTerm: false,
            lenderOffer: true,
            nftId: 1,
            asset: address(usdcToken),
            amount: 6,
            duration: 1 days,
            expiration: uint32(block.timestamp + 1)
        });

        offersContract.createOffer(offer);

        hevm.stopPrank();

        bytes32 offerHash = offersContract.getOfferHash(offer);

        lendingAuction.executeLoanByBorrower(
            offer.nftContractAddress,
            offer.nftId,
            offerHash,
            offer.floorTerm
        );

        assertEq(usdcToken.balanceOf(address(this)), 6);
        assertEq(cUSDCToken.balanceOf(address(this)), 0);

        assertEq(usdcToken.balanceOf(address(LENDER_1)), 0);
        assertEq(cUSDCToken.balanceOf(address(LENDER_1)), 0);

        assertEq(usdcToken.balanceOf(address(liquidityProviders)), 0);
        assertEq(cUSDCToken.balanceOf(address(liquidityProviders)), 0);

        assertEq(mockNft.ownerOf(1), address(lendingAuction));
        assertEq(lendingAuction.ownerOf(address(mockNft), 1), address(this));

        assertEq(liquidityProviders.getCAssetBalance(address(this), address(cUSDCToken)), 0);

        LoanAuction memory loanAuction = lendingAuction.getLoanAuction(address(mockNft), 1);

        assertEq(loanAuction.nftOwner, address(this));
        assertEq(loanAuction.lender, LENDER_1);
        assertEq(loanAuction.asset, address(usdcToken));
        assertEq(loanAuction.interestRatePerSecond, 3);
        assertTrue(loanAuction.fixedTerms);

        assertEq(loanAuction.amount, 6);
        assertEq(loanAuction.loanEndTimestamp, block.timestamp + 1 days);
        assertEq(loanAuction.lastUpdatedTimestamp, block.timestamp);
        assertEq(loanAuction.accumulatedLenderInterest, 0);
        assertEq(loanAuction.accumulatedProtocolInterest, 0);
        assertEq(loanAuction.amountDrawn, 6);

        // ensure that the offer is gone
        Offer memory onChainOffer = offersContract.getOffer(address(mockNft), 1, offerHash, false);

        assertEq(onChainOffer.creator, ZERO_ADDRESS);
        assertEq(onChainOffer.nftContractAddress, ZERO_ADDRESS);
        assertEq(onChainOffer.interestRatePerSecond, 0);
        assertTrue(!onChainOffer.fixedTerms);
        assertTrue(!onChainOffer.floorTerm);
        assertTrue(!onChainOffer.lenderOffer);
        assertEq(onChainOffer.nftId, 0);
        assertEq(onChainOffer.asset, ZERO_ADDRESS);
        assertEq(onChainOffer.amount, 0);
        assertEq(onChainOffer.duration, 0);
        assertEq(onChainOffer.expiration, 0);
    }

    function testExecuteLoanByBorrower_works_in_eth() public {
        hevm.startPrank(LENDER_1);

        liquidityProviders.supplyEth{ value: 6 }();

        Offer memory offer = Offer({
            creator: LENDER_1,
            nftContractAddress: address(mockNft),
            interestRatePerSecond: 3,
            fixedTerms: true,
            floorTerm: true,
            lenderOffer: true,
            nftId: 1,
            asset: ETH_ADDRESS,
            amount: 6,
            duration: 1 days,
            expiration: uint32(block.timestamp + 1)
        });

        offersContract.createOffer(offer);

        hevm.stopPrank();

        bytes32 offerHash = offersContract.getOfferHash(offer);

        uint256 borrowerEthBalanceBefore = address(this).balance;
        uint256 lenderEthBalanceBefore = address(LENDER_1).balance;

        lendingAuction.executeLoanByBorrower(
            offer.nftContractAddress,
            offer.nftId,
            offerHash,
            offer.floorTerm
        );

        assertEq(address(this).balance, borrowerEthBalanceBefore + 6);
        assertEq(cEtherToken.balanceOf(address(this)), 0);

        assertEq(address(LENDER_1).balance, lenderEthBalanceBefore);
        assertEq(cEtherToken.balanceOf(address(LENDER_1)), 0);

        assertEq(address(lendingAuction).balance, 0);
        assertEq(cEtherToken.balanceOf(address(lendingAuction)), 0);

        assertEq(mockNft.ownerOf(1), address(lendingAuction));
        assertEq(lendingAuction.ownerOf(address(mockNft), 1), address(this));
    }

    function testExecuteLoanByBorrower_event() public {
        hevm.startPrank(LENDER_1);
        usdcToken.mint(address(LENDER_1), 6);
        usdcToken.approve(address(liquidityProviders), 6);

        liquidityProviders.supplyErc20(address(usdcToken), 6);

        Offer memory offer = Offer({
            creator: LENDER_1,
            nftContractAddress: address(mockNft),
            interestRatePerSecond: 3,
            fixedTerms: true,
            floorTerm: true,
            lenderOffer: true,
            nftId: 1,
            asset: address(usdcToken),
            amount: 6,
            duration: 1 days,
            expiration: uint32(block.timestamp + 1)
        });

        offersContract.createOffer(offer);

        hevm.stopPrank();

        bytes32 offerHash = offersContract.getOfferHash(offer);

        hevm.expectEmit(true, false, false, true);

        emit LoanExecuted(LENDER_1, address(usdcToken), address(this), address(mockNft), 1, offer);

        emit AmountDrawn(address(this), address(mockNft), 1, 6, 6);

        lendingAuction.executeLoanByBorrower(
            offer.nftContractAddress,
            offer.nftId,
            offerHash,
            offer.floorTerm
        );
    }

    // executeLoanByBorrowerSignature Tests

    function testCannotExecuteLoanByBorrowerSignature_asset_not_in_allow_list() public {
        hevm.startPrank(SIGNER_1);

        usdcToken.mint(SIGNER_1, 12);
        usdcToken.approve(address(liquidityProviders), 12);

        liquidityProviders.supplyErc20(address(usdcToken), 12);

        Offer memory offer = Offer({
            creator: SIGNER_1,
            nftContractAddress: address(mockNft),
            interestRatePerSecond: 3,
            fixedTerms: true,
            floorTerm: true,
            lenderOffer: true,
            nftId: 1,
            asset: address(usdcToken),
            amount: 6,
            duration: 1 days,
            expiration: uint32(block.timestamp + 1)
        });

        hevm.stopPrank();

        bytes memory signature = signOffer(SIGNER_PRIVATE_KEY_1, offer);

        liquidityProviders.setCAssetAddress(
            address(usdcToken),
            address(0x0000000000000000000000000000000000000000)
        );

        hevm.expectRevert("asset allow list");

        lendingAuction.executeLoanByBorrowerSignature(offer, signature, 1);
    }

    function testCannotExecuteLoanByBorrowerSignature_signature_blocked() public {
        hevm.startPrank(SIGNER_1);

        usdcToken.mint(SIGNER_1, 6);
        usdcToken.approve(address(liquidityProviders), 6);

        liquidityProviders.supplyErc20(address(usdcToken), 6);

        Offer memory offer = Offer({
            creator: SIGNER_1,
            nftContractAddress: address(0x0000000000000000000000000000000000000002),
            interestRatePerSecond: 3,
            fixedTerms: true,
            floorTerm: true,
            lenderOffer: true,
            nftId: 4,
            asset: address(usdcToken),
            amount: 6,
            duration: 7,
            expiration: 8
        });

        bytes memory signature = signOffer(SIGNER_PRIVATE_KEY_1, offer);

        offersContract.withdrawOfferSignature(offer, signature);

        hevm.stopPrank();

        hevm.expectRevert("signature not available");

        lendingAuction.executeLoanByBorrowerSignature(offer, signature, 4);
    }

    function testCannotWithdrawOfferSignature_others_signature() public {
        hevm.startPrank(SIGNER_1);

        usdcToken.mint(SIGNER_1, 6);
        usdcToken.approve(address(liquidityProviders), 6);

        liquidityProviders.supplyErc20(address(usdcToken), 6);

        Offer memory offer = Offer({
            creator: SIGNER_1,
            nftContractAddress: address(0x0000000000000000000000000000000000000002),
            interestRatePerSecond: 3,
            fixedTerms: true,
            floorTerm: true,
            lenderOffer: true,
            nftId: 4,
            asset: address(usdcToken),
            amount: 6,
            duration: 7,
            expiration: 8
        });

        bytes memory signature = signOffer(SIGNER_PRIVATE_KEY_1, offer);

        hevm.stopPrank();

        hevm.prank(SIGNER_2);

        hevm.expectRevert("is not signer");

        offersContract.withdrawOfferSignature(offer, signature);
    }

    function testCannotExecuteLoanByBorrowerSignature_wrong_signer() public {
        hevm.startPrank(SIGNER_1);

        usdcToken.mint(SIGNER_1, 6);
        usdcToken.approve(address(liquidityProviders), 6);

        liquidityProviders.supplyErc20(address(usdcToken), 6);

        Offer memory offer = Offer({
            creator: LENDER_1,
            nftContractAddress: address(0x0000000000000000000000000000000000000002),
            interestRatePerSecond: 3,
            fixedTerms: true,
            floorTerm: true,
            lenderOffer: true,
            nftId: 4,
            asset: address(usdcToken),
            amount: 6,
            duration: 7,
            expiration: uint32(block.timestamp + 1)
        });

        bytes memory signature = signOffer(SIGNER_PRIVATE_KEY_1, offer);

        hevm.stopPrank();

        hevm.expectRevert("00024");

        lendingAuction.executeLoanByBorrowerSignature(offer, signature, 4);
    }

    function testCannotExecuteLoanByBorrowerSignature_borrower_offer() public {
        hevm.startPrank(SIGNER_1);

        usdcToken.mint(SIGNER_1, 6);
        usdcToken.approve(address(liquidityProviders), 6);

        liquidityProviders.supplyErc20(address(usdcToken), 6);

        Offer memory offer = Offer({
            creator: SIGNER_1,
            nftContractAddress: address(0x0000000000000000000000000000000000000002),
            interestRatePerSecond: 3,
            fixedTerms: true,
            floorTerm: true,
            lenderOffer: false,
            nftId: 4,
            asset: address(usdcToken),
            amount: 6,
            duration: 7,
            expiration: uint32(block.timestamp + 1)
        });

        bytes memory signature = signOffer(SIGNER_PRIVATE_KEY_1, offer);

        hevm.stopPrank();

        hevm.expectRevert("00012");

        lendingAuction.executeLoanByBorrowerSignature(offer, signature, 4);
    }

    function testCannotExecuteLoanByBorrowerSignature_offer_expired() public {
        hevm.startPrank(SIGNER_1);

        usdcToken.mint(SIGNER_1, 6);
        usdcToken.approve(address(liquidityProviders), 6);

        liquidityProviders.supplyErc20(address(usdcToken), 6);

        Offer memory offer = Offer({
            creator: SIGNER_1,
            nftContractAddress: address(0x0000000000000000000000000000000000000002),
            interestRatePerSecond: 3,
            fixedTerms: true,
            floorTerm: true,
            lenderOffer: true,
            nftId: 4,
            asset: address(usdcToken),
            amount: 6,
            duration: 7,
            expiration: 8
        });

        bytes memory signature = signOffer(SIGNER_PRIVATE_KEY_1, offer);

        hevm.stopPrank();

<<<<<<< HEAD
        hevm.expectRevert("00010");
=======
        hevm.expectRevert("offer has expired");
>>>>>>> e4b0a99a

        lendingAuction.executeLoanByBorrowerSignature(offer, signature, 4);
    }

    function testCannotExecuteLoanByBorrowerSignature_offer_duration() public {
        hevm.startPrank(SIGNER_1);

        usdcToken.mint(SIGNER_1, 6);
        usdcToken.approve(address(liquidityProviders), 6);

        liquidityProviders.supplyErc20(address(usdcToken), 6);

        Offer memory offer = Offer({
            creator: SIGNER_1,
            nftContractAddress: address(0x0000000000000000000000000000000000000002),
            interestRatePerSecond: 3,
            fixedTerms: true,
            floorTerm: true,
            lenderOffer: true,
            nftId: 4,
            asset: address(usdcToken),
            amount: 6,
            duration: 7,
            expiration: uint32(block.timestamp + 1)
        });

        bytes memory signature = signOffer(SIGNER_PRIVATE_KEY_1, offer);

        hevm.stopPrank();

        hevm.expectRevert("00011");

        lendingAuction.executeLoanByBorrowerSignature(offer, signature, 4);
    }

    function testCannotExecuteLoanByBorrowerSignature_not_owning_nft() public {
        hevm.startPrank(SIGNER_1);

        usdcToken.mint(SIGNER_1, 6);
        usdcToken.approve(address(liquidityProviders), 6);

        liquidityProviders.supplyErc20(address(usdcToken), 6);

        Offer memory offer = Offer({
            creator: SIGNER_1,
            nftContractAddress: address(mockNft),
            interestRatePerSecond: 3,
            fixedTerms: true,
            floorTerm: true,
            lenderOffer: true,
            nftId: 1,
            asset: address(usdcToken),
            amount: 6,
            duration: 1 days,
            expiration: uint32(block.timestamp + 1)
        });

        hevm.stopPrank();

        mockNft.transferFrom(address(this), address(0x0000000000000000000000000000000000000001), 1);
        bytes memory signature = signOffer(SIGNER_PRIVATE_KEY_1, offer);

        hevm.expectRevert("00018");

        lendingAuction.executeLoanByBorrowerSignature(offer, signature, 1);
    }

    function testCannotExecuteLoanByBorrowerSignature_not_enough_tokens() public {
        hevm.startPrank(SIGNER_1);

        usdcToken.mint(SIGNER_1, 6);
        usdcToken.approve(address(liquidityProviders), 6);

        liquidityProviders.supplyErc20(address(usdcToken), 6);

        Offer memory offer = Offer({
            creator: SIGNER_1,
            nftContractAddress: address(mockNft),
            interestRatePerSecond: 3,
            fixedTerms: true,
            floorTerm: true,
            lenderOffer: true,
            nftId: 1,
            asset: address(usdcToken),
            amount: 7,
            duration: 1 days,
            expiration: uint32(block.timestamp + 1)
        });

        hevm.stopPrank();

        bytes memory signature = signOffer(SIGNER_PRIVATE_KEY_1, offer);

        hevm.expectRevert("ERC20: burn amount exceeds balance");

        lendingAuction.executeLoanByBorrowerSignature(offer, signature, 1);
    }

    function testCannotExecuteLoanByBorrowerSignature_underlying_transfer_fails() public {
        hevm.startPrank(SIGNER_1);

        usdcToken.mint(SIGNER_1, 6);
        usdcToken.approve(address(liquidityProviders), 6);

        liquidityProviders.supplyErc20(address(usdcToken), 6);

        Offer memory offer = Offer({
            creator: SIGNER_1,
            nftContractAddress: address(mockNft),
            interestRatePerSecond: 3,
            fixedTerms: true,
            floorTerm: true,
            lenderOffer: true,
            nftId: 1,
            asset: address(usdcToken),
            amount: 6,
            duration: 1 days,
            expiration: uint32(block.timestamp + 1)
        });

        hevm.stopPrank();

        bytes memory signature = signOffer(SIGNER_PRIVATE_KEY_1, offer);

        usdcToken.setTransferFail(true);

        hevm.expectRevert("SafeERC20: ERC20 operation did not succeed");

        lendingAuction.executeLoanByBorrowerSignature(offer, signature, 1);
    }

    function testCannotExecuteLoanByBorrowerSignature_eth_payment_fails() public {
        AddressUpgradeable.sendValue(payable(SIGNER_1), 6);

        hevm.startPrank(SIGNER_1);

        liquidityProviders.supplyEth{ value: 6 }();

        Offer memory offer = Offer({
            creator: SIGNER_1,
            nftContractAddress: address(mockNft),
            interestRatePerSecond: 3,
            fixedTerms: true,
            floorTerm: true,
            lenderOffer: true,
            nftId: 1,
            asset: ETH_ADDRESS,
            amount: 6,
            duration: 1 days,
            expiration: uint32(block.timestamp + 1)
        });

        hevm.stopPrank();

        bytes memory signature = signOffer(SIGNER_PRIVATE_KEY_1, offer);

        acceptEth = false;

        hevm.expectRevert("Address: unable to send value, recipient may have reverted");

        lendingAuction.executeLoanByBorrowerSignature(offer, signature, 1);
    }

    function testExecuteLoanByBorrowerSignature_works_floor_term() public {
        hevm.startPrank(SIGNER_1);

        usdcToken.mint(SIGNER_1, 12);
        usdcToken.approve(address(liquidityProviders), 12);

        liquidityProviders.supplyErc20(address(usdcToken), 12);

        Offer memory offer = Offer({
            creator: SIGNER_1,
            nftContractAddress: address(mockNft),
            interestRatePerSecond: 3,
            fixedTerms: true,
            floorTerm: true,
            lenderOffer: true,
            nftId: 1,
            asset: address(usdcToken),
            amount: 6,
            duration: 1 days,
            expiration: uint32(block.timestamp + 1)
        });

        hevm.stopPrank();

        bytes memory signature = signOffer(SIGNER_PRIVATE_KEY_1, offer);

        lendingAuction.executeLoanByBorrowerSignature(offer, signature, 1);

        assertEq(usdcToken.balanceOf(address(this)), 6);
        assertEq(cUSDCToken.balanceOf(address(this)), 0);

        assertEq(usdcToken.balanceOf(address(LENDER_1)), 0);
        assertEq(cUSDCToken.balanceOf(address(LENDER_1)), 0);

        assertEq(usdcToken.balanceOf(address(liquidityProviders)), 0);
        assertEq(cUSDCToken.balanceOf(address(liquidityProviders)), 6 ether);

        assertEq(mockNft.ownerOf(1), address(lendingAuction));
        assertEq(lendingAuction.ownerOf(address(mockNft), 1), address(this));

        assertEq(liquidityProviders.getCAssetBalance(address(this), address(cUSDCToken)), 0);

        LoanAuction memory loanAuction = lendingAuction.getLoanAuction(address(mockNft), 1);

        assertEq(loanAuction.nftOwner, address(this));
        assertEq(loanAuction.lender, SIGNER_1);
        assertEq(loanAuction.asset, address(usdcToken));
        assertEq(loanAuction.interestRatePerSecond, 3);
        assertTrue(loanAuction.fixedTerms);

        assertEq(loanAuction.amount, 6);
        assertEq(loanAuction.loanEndTimestamp, block.timestamp + 1 days);
        assertEq(loanAuction.lastUpdatedTimestamp, block.timestamp);
        assertEq(loanAuction.accumulatedLenderInterest, 0);
        assertEq(loanAuction.accumulatedProtocolInterest, 0);
        assertEq(loanAuction.amountDrawn, 6);

        // ensure that the offer is still there since its a floor offer
        lendingAuction.executeLoanByBorrowerSignature(offer, signature, 2);
    }

    function testExecuteLoanByBorrowerSignature_works_not_floor_term() public {
        hevm.startPrank(SIGNER_1);

        usdcToken.mint(SIGNER_1, 12);
        usdcToken.approve(address(liquidityProviders), 12);

        liquidityProviders.supplyErc20(address(usdcToken), 12);

        Offer memory offer = Offer({
            creator: SIGNER_1,
            nftContractAddress: address(mockNft),
            interestRatePerSecond: 3,
            fixedTerms: true,
            floorTerm: false,
            lenderOffer: true,
            nftId: 1,
            asset: address(usdcToken),
            amount: 6,
            duration: 1 days,
            expiration: uint32(block.timestamp + 1)
        });

        hevm.stopPrank();

        bytes memory signature = signOffer(SIGNER_PRIVATE_KEY_1, offer);

        lendingAuction.executeLoanByBorrowerSignature(offer, signature, 1);

        assertEq(usdcToken.balanceOf(address(this)), 6);
        assertEq(cUSDCToken.balanceOf(address(this)), 0);

        assertEq(usdcToken.balanceOf(address(SIGNER_1)), 0);
        assertEq(cUSDCToken.balanceOf(address(SIGNER_1)), 0);

        assertEq(usdcToken.balanceOf(address(liquidityProviders)), 0);
        assertEq(cUSDCToken.balanceOf(address(liquidityProviders)), 6 ether);

        assertEq(mockNft.ownerOf(1), address(lendingAuction));
        assertEq(lendingAuction.ownerOf(address(mockNft), 1), address(this));

        assertEq(liquidityProviders.getCAssetBalance(address(this), address(cUSDCToken)), 0);

        LoanAuction memory loanAuction = lendingAuction.getLoanAuction(address(mockNft), 1);

        assertEq(loanAuction.nftOwner, address(this));
        assertEq(loanAuction.lender, SIGNER_1);
        assertEq(loanAuction.asset, address(usdcToken));
        assertEq(loanAuction.interestRatePerSecond, 3);
        assertTrue(loanAuction.fixedTerms);

        assertEq(loanAuction.amount, 6);
        assertEq(loanAuction.loanEndTimestamp, block.timestamp + 1 days);
        assertEq(loanAuction.lastUpdatedTimestamp, block.timestamp);
        assertEq(loanAuction.accumulatedLenderInterest, 0);
        assertEq(loanAuction.accumulatedProtocolInterest, 0);
        assertEq(loanAuction.amountDrawn, 6);

        // ensure that the offer is gone
        hevm.expectRevert("signature not available");

        lendingAuction.executeLoanByBorrowerSignature(offer, signature, 2);
    }

    function testExecuteLoanByBorrowerSignature_works_in_eth() public {
        AddressUpgradeable.sendValue(payable(SIGNER_1), 6);
        hevm.startPrank(SIGNER_1);

        liquidityProviders.supplyEth{ value: 6 }();

        Offer memory offer = Offer({
            creator: SIGNER_1,
            nftContractAddress: address(mockNft),
            interestRatePerSecond: 3,
            fixedTerms: true,
            floorTerm: true,
            lenderOffer: true,
            nftId: 1,
            asset: ETH_ADDRESS,
            amount: 6,
            duration: 1 days,
            expiration: uint32(block.timestamp + 1)
        });

        offersContract.createOffer(offer);

        hevm.stopPrank();

        bytes memory signature = signOffer(SIGNER_PRIVATE_KEY_1, offer);

        uint256 borrowerEthBalanceBefore = address(this).balance;
        uint256 lenderEthBalanceBefore = address(SIGNER_1).balance;

        lendingAuction.executeLoanByBorrowerSignature(offer, signature, 1);

        assertEq(address(this).balance, borrowerEthBalanceBefore + 6);
        assertEq(cEtherToken.balanceOf(address(this)), 0);

        assertEq(address(SIGNER_1).balance, lenderEthBalanceBefore);
        assertEq(cEtherToken.balanceOf(address(SIGNER_1)), 0);

        assertEq(address(lendingAuction).balance, 0);
        assertEq(cEtherToken.balanceOf(address(lendingAuction)), 0);

        assertEq(mockNft.ownerOf(1), address(lendingAuction));
        assertEq(lendingAuction.ownerOf(address(mockNft), 1), address(this));
    }

    function testExecuteLoanByBorrowerSignature_event() public {
        hevm.startPrank(SIGNER_1);

        usdcToken.mint(SIGNER_1, 12);
        usdcToken.approve(address(liquidityProviders), 12);

        liquidityProviders.supplyErc20(address(usdcToken), 12);

        Offer memory offer = Offer({
            creator: SIGNER_1,
            nftContractAddress: address(mockNft),
            interestRatePerSecond: 3,
            fixedTerms: true,
            floorTerm: false,
            lenderOffer: true,
            nftId: 1,
            asset: address(usdcToken),
            amount: 6,
            duration: 1 days,
            expiration: uint32(block.timestamp + 1)
        });

        hevm.stopPrank();

        bytes memory signature = signOffer(SIGNER_PRIVATE_KEY_1, offer);

        hevm.expectEmit(true, true, true, true);

        emit LoanExecuted(SIGNER_1, address(usdcToken), address(this), address(mockNft), 1, offer);

        emit AmountDrawn(address(this), address(mockNft), 1, 6, 6);

        emit OfferSignatureUsed(address(mockNft), 1, offer, signature);

        lendingAuction.executeLoanByBorrowerSignature(offer, signature, 1);
    }

    // executeLoanByLender Tests

    function testCannotExecuteLoanByLender_asset_not_in_allow_list() public {
        hevm.startPrank(LENDER_1);
        usdcToken.mint(address(LENDER_1), 6);
        usdcToken.approve(address(liquidityProviders), 6);

        liquidityProviders.supplyErc20(address(usdcToken), 6);

        hevm.stopPrank();

        Offer memory offer = Offer({
            creator: address(this),
            nftContractAddress: address(mockNft),
            interestRatePerSecond: 3,
            fixedTerms: true,
            floorTerm: false,
            lenderOffer: false,
            nftId: 1,
            asset: address(usdcToken),
            amount: 6,
            duration: 1 days,
            expiration: uint32(block.timestamp + 1)
        });

        offersContract.createOffer(offer);

        bytes32 offerHash = offersContract.getOfferHash(offer);

        liquidityProviders.setCAssetAddress(
            address(usdcToken),
            address(0x0000000000000000000000000000000000000000)
        );

        hevm.expectRevert("asset allow list");

        hevm.startPrank(LENDER_1);

        lendingAuction.executeLoanByLender(
            offer.nftContractAddress,
            offer.nftId,
            offerHash,
            offer.floorTerm
        );
    }

    function testCannotExecuteLoanByLender_no_offer_present() public {
        hevm.startPrank(LENDER_1);
        usdcToken.mint(address(LENDER_1), 6);
        usdcToken.approve(address(liquidityProviders), 6);
        liquidityProviders.supplyErc20(address(usdcToken), 6);

        Offer memory offer = Offer({
            creator: address(this),
            nftContractAddress: address(0x0000000000000000000000000000000000000002),
            interestRatePerSecond: 3,
            fixedTerms: true,
            floorTerm: true,
            lenderOffer: false,
            nftId: 4,
            asset: address(usdcToken),
            amount: 6,
            duration: 7,
            expiration: 8
        });

        bytes32 offerHash = offersContract.getOfferHash(offer);

        hevm.expectRevert("00004");

        lendingAuction.executeLoanByLender(
            offer.nftContractAddress,
            offer.nftId,
            offerHash,
            offer.floorTerm
        );
    }

    function testCannotExecuteLoanByLender_offer_expired() public {
        hevm.startPrank(LENDER_1);
        usdcToken.mint(address(LENDER_1), 6);
        usdcToken.approve(address(liquidityProviders), 6);
        liquidityProviders.supplyErc20(address(usdcToken), 6);
        hevm.stopPrank();

        Offer memory offer = Offer({
            creator: SIGNER_1,
            nftContractAddress: address(mockNft),
            interestRatePerSecond: 3,
            fixedTerms: true,
            floorTerm: false,
            lenderOffer: false,
            nftId: 1,
            asset: address(usdcToken),
            amount: 6,
            duration: 7,
            expiration: uint32(block.timestamp + 1)
        });

        mockNft.transferFrom(address(this), SIGNER_1, 1);

        hevm.startPrank(SIGNER_1);
        mockNft.approve(address(lendingAuction), 1);
        hevm.stopPrank();

        hevm.startPrank(SIGNER_1);

        offersContract.createOffer(offer);

        bytes32 offerHash = offersContract.getOfferHash(offer);

<<<<<<< HEAD
        hevm.expectRevert("00010");
=======
        hevm.expectRevert("offer has expired");
>>>>>>> e4b0a99a

        hevm.stopPrank();

        hevm.warp(block.timestamp + 1 days);

        hevm.startPrank(LENDER_1);

        lendingAuction.executeLoanByLender(
            offer.nftContractAddress,
            offer.nftId,
            offerHash,
            offer.floorTerm
        );
    }

    function testCannotExecuteLoanByLender_offer_duration() public {
        hevm.startPrank(LENDER_1);
        usdcToken.mint(address(LENDER_1), 6);
        usdcToken.approve(address(liquidityProviders), 6);
        liquidityProviders.supplyErc20(address(usdcToken), 6);
        hevm.stopPrank();

        Offer memory offer = Offer({
            creator: SIGNER_1,
            nftContractAddress: address(mockNft),
            interestRatePerSecond: 3,
            fixedTerms: true,
            floorTerm: false,
            lenderOffer: false,
            nftId: 1,
            asset: address(usdcToken),
            amount: 6,
            duration: 7,
            expiration: uint32(block.timestamp + 1)
        });

        mockNft.transferFrom(address(this), SIGNER_1, 1);

        hevm.startPrank(SIGNER_1);
        mockNft.approve(address(lendingAuction), 1);
        hevm.stopPrank();

        hevm.startPrank(SIGNER_1);

        offersContract.createOffer(offer);

        bytes32 offerHash = offersContract.getOfferHash(offer);

        hevm.expectRevert("00011");

        hevm.stopPrank();

        hevm.startPrank(LENDER_1);

        lendingAuction.executeLoanByLender(
            offer.nftContractAddress,
            offer.nftId,
            offerHash,
            offer.floorTerm
        );
    }

    function testCannotExecuteLoanByLender_not_owning_nft() public {
        hevm.startPrank(LENDER_1);
        usdcToken.mint(address(LENDER_1), 6);
        usdcToken.approve(address(liquidityProviders), 6);
        liquidityProviders.supplyErc20(address(usdcToken), 6);
        hevm.stopPrank();

        Offer memory offer = Offer({
            creator: address(this),
            nftContractAddress: address(mockNft),
            interestRatePerSecond: 3,
            fixedTerms: true,
            floorTerm: false,
            lenderOffer: false,
            nftId: 1,
            asset: address(usdcToken),
            amount: 6,
            duration: 1 days,
            expiration: uint32(block.timestamp + 1)
        });

        offersContract.createOffer(offer);

        bytes32 offerHash = offersContract.getOfferHash(offer);

        mockNft.transferFrom(address(this), address(0x0000000000000000000000000000000000000001), 1);

        hevm.expectRevert("00018");

        hevm.startPrank(LENDER_1);

        lendingAuction.executeLoanByLender(
            offer.nftContractAddress,
            offer.nftId,
            offerHash,
            offer.floorTerm
        );
    }

    function testCannotExecuteLoanByLender_not_enough_tokens() public {
        hevm.startPrank(LENDER_2);
        usdcToken.mint(LENDER_2, 6);
        usdcToken.approve(address(liquidityProviders), 6);

        liquidityProviders.supplyErc20(address(usdcToken), 6);
        hevm.stopPrank();

        hevm.startPrank(LENDER_1);
        usdcToken.mint(LENDER_1, 6);
        usdcToken.approve(address(liquidityProviders), 6);

        liquidityProviders.supplyErc20(address(usdcToken), 6);

        hevm.stopPrank();

        Offer memory offer = Offer({
            creator: address(this),
            nftContractAddress: address(mockNft),
            interestRatePerSecond: 3,
            fixedTerms: true,
            floorTerm: false,
            lenderOffer: false,
            nftId: 1,
            asset: address(usdcToken),
            amount: 7,
            duration: 1 days,
            expiration: uint32(block.timestamp + 1)
        });

        offersContract.createOffer(offer);

        bytes32 offerHash = offersContract.getOfferHash(offer);

        hevm.startPrank(LENDER_1);

        hevm.expectRevert("Insufficient cToken balance");

        lendingAuction.executeLoanByLender(
            offer.nftContractAddress,
            offer.nftId,
            offerHash,
            offer.floorTerm
        );
    }

    function testCannotExecuteLoanByLender_underlying_transfer_fails() public {
        hevm.startPrank(LENDER_1);
        usdcToken.mint(LENDER_1, 6);
        usdcToken.approve(address(liquidityProviders), 6);

        liquidityProviders.supplyErc20(address(usdcToken), 6);

        hevm.stopPrank();

        Offer memory offer = Offer({
            creator: address(this),
            nftContractAddress: address(mockNft),
            interestRatePerSecond: 3,
            fixedTerms: true,
            floorTerm: false,
            lenderOffer: false,
            nftId: 1,
            asset: address(usdcToken),
            amount: 6,
            duration: 1 days,
            expiration: uint32(block.timestamp + 1)
        });

        offersContract.createOffer(offer);

        bytes32 offerHash = offersContract.getOfferHash(offer);

        usdcToken.setTransferFail(true);

        hevm.startPrank(LENDER_1);

        hevm.expectRevert("SafeERC20: ERC20 operation did not succeed");

        lendingAuction.executeLoanByLender(
            offer.nftContractAddress,
            offer.nftId,
            offerHash,
            offer.floorTerm
        );
    }

    function testCannotExecuteLoanByLender_eth_payment_fails() public {
        hevm.startPrank(LENDER_1);

        liquidityProviders.supplyEth{ value: 6 }();

        hevm.stopPrank();

        Offer memory offer = Offer({
            creator: address(this),
            nftContractAddress: address(mockNft),
            interestRatePerSecond: 3,
            fixedTerms: true,
            floorTerm: false,
            lenderOffer: false,
            nftId: 1,
            asset: ETH_ADDRESS,
            amount: 6,
            duration: 1 days,
            expiration: uint32(block.timestamp + 1)
        });

        offersContract.createOffer(offer);

        hevm.stopPrank();

        bytes32 offerHash = offersContract.getOfferHash(offer);

        acceptEth = false;

        hevm.expectRevert("Address: unable to send value, recipient may have reverted");

        hevm.startPrank(LENDER_1);

        lendingAuction.executeLoanByLender(
            offer.nftContractAddress,
            offer.nftId,
            offerHash,
            offer.floorTerm
        );
    }

    function testCannotExecuteLoanByLender_lender_offer() public {
        hevm.startPrank(LENDER_1);

        liquidityProviders.supplyEth{ value: 6 }();

        Offer memory offer = Offer({
            creator: LENDER_1,
            nftContractAddress: address(mockNft),
            interestRatePerSecond: 3,
            fixedTerms: true,
            floorTerm: false,
            lenderOffer: true,
            nftId: 1,
            asset: ETH_ADDRESS,
            amount: 6,
            duration: 1 days,
            expiration: uint32(block.timestamp + 1)
        });

        offersContract.createOffer(offer);

        bytes32 offerHash = offersContract.getOfferHash(offer);

        hevm.expectRevert("00013");

        lendingAuction.executeLoanByLender(
            offer.nftContractAddress,
            offer.nftId,
            offerHash,
            offer.floorTerm
        );
    }

    function testCannotExecuteLoanByLender_floor_term() public {
        hevm.startPrank(LENDER_1);
        usdcToken.mint(address(LENDER_1), 6);
        usdcToken.approve(address(liquidityProviders), 6);

        liquidityProviders.supplyErc20(address(usdcToken), 6);
        hevm.stopPrank();

        Offer memory offer = Offer({
            creator: address(this),
            nftContractAddress: address(mockNft),
            interestRatePerSecond: 3,
            fixedTerms: true,
            floorTerm: false,
            lenderOffer: false,
            nftId: 1,
            asset: address(usdcToken),
            amount: 6,
            duration: 1 days,
            expiration: uint32(block.timestamp + 1)
        });

        offersContract.createOffer(offer);

        bytes32 offerHash = offersContract.getOfferHash(offer);

        hevm.startPrank(LENDER_1);

        // TODO(miller): there was a TODO here, but not sure exactly what Daniel's intention with is was, some expected revert
        // hevm.expectRevert("foo");

        lendingAuction.executeLoanByLender(
            offer.nftContractAddress,
            offer.nftId,
            offerHash,
            offer.floorTerm
        );
    }

    function testExecuteLoanByLender_works_not_floor_term() public {
        hevm.startPrank(LENDER_1);
        usdcToken.mint(address(LENDER_1), 6);
        usdcToken.approve(address(liquidityProviders), 6);

        liquidityProviders.supplyErc20(address(usdcToken), 6);

        hevm.stopPrank();

        Offer memory offer = Offer({
            creator: address(this),
            nftContractAddress: address(mockNft),
            interestRatePerSecond: 3,
            fixedTerms: true,
            floorTerm: false,
            lenderOffer: false,
            nftId: 1,
            asset: address(usdcToken),
            amount: 6,
            duration: 1 days,
            expiration: uint32(block.timestamp + 1)
        });

        offersContract.createOffer(offer);

        bytes32 offerHash = offersContract.getOfferHash(offer);

        hevm.startPrank(LENDER_1);

        lendingAuction.executeLoanByLender(
            offer.nftContractAddress,
            offer.nftId,
            offerHash,
            offer.floorTerm
        );

        assertEq(usdcToken.balanceOf(address(this)), 6);
        assertEq(cUSDCToken.balanceOf(address(this)), 0);

        assertEq(usdcToken.balanceOf(address(LENDER_1)), 0);
        assertEq(cUSDCToken.balanceOf(address(LENDER_1)), 0);

        assertEq(usdcToken.balanceOf(address(liquidityProviders)), 0);
        assertEq(cUSDCToken.balanceOf(address(liquidityProviders)), 0);

        assertEq(mockNft.ownerOf(1), address(lendingAuction));
        assertEq(lendingAuction.ownerOf(address(mockNft), 1), address(this));

        assertEq(liquidityProviders.getCAssetBalance(address(this), address(cUSDCToken)), 0);

        LoanAuction memory loanAuction = lendingAuction.getLoanAuction(address(mockNft), 1);

        assertEq(loanAuction.nftOwner, address(this));
        assertEq(loanAuction.lender, LENDER_1);
        assertEq(loanAuction.asset, address(usdcToken));
        assertEq(loanAuction.interestRatePerSecond, 3);
        assertTrue(loanAuction.fixedTerms);

        assertEq(loanAuction.amount, 6);
        assertEq(loanAuction.loanEndTimestamp, block.timestamp + 1 days);
        assertEq(loanAuction.lastUpdatedTimestamp, block.timestamp);
        assertEq(loanAuction.accumulatedLenderInterest, 0);
        assertEq(loanAuction.accumulatedProtocolInterest, 0);
        assertEq(loanAuction.amountDrawn, 6);

        // ensure that the offer is gone
        Offer memory onChainOffer = offersContract.getOffer(address(mockNft), 1, offerHash, false);

        assertEq(onChainOffer.creator, ZERO_ADDRESS);
        assertEq(onChainOffer.nftContractAddress, ZERO_ADDRESS);
        assertEq(onChainOffer.interestRatePerSecond, 0);
        assertTrue(!onChainOffer.fixedTerms);
        assertTrue(!onChainOffer.floorTerm);
        assertTrue(!onChainOffer.lenderOffer);
        assertEq(onChainOffer.nftId, 0);
        assertEq(onChainOffer.asset, ZERO_ADDRESS);
        assertEq(onChainOffer.amount, 0);
        assertEq(onChainOffer.duration, 0);
        assertEq(onChainOffer.expiration, 0);
    }

    function testExecuteLoanByLender_works_in_eth() public {
        hevm.startPrank(LENDER_1);

        liquidityProviders.supplyEth{ value: 6 }();

        hevm.stopPrank();

        Offer memory offer = Offer({
            creator: address(this),
            nftContractAddress: address(mockNft),
            interestRatePerSecond: 3,
            fixedTerms: true,
            floorTerm: false,
            lenderOffer: false,
            nftId: 1,
            asset: ETH_ADDRESS,
            amount: 6,
            duration: 1 days,
            expiration: uint32(block.timestamp + 1)
        });

        offersContract.createOffer(offer);

        bytes32 offerHash = offersContract.getOfferHash(offer);

        uint256 borrowerEthBalanceBefore = address(this).balance;
        uint256 lenderEthBalanceBefore = address(LENDER_1).balance;

        hevm.startPrank(LENDER_1);

        lendingAuction.executeLoanByLender(
            offer.nftContractAddress,
            offer.nftId,
            offerHash,
            offer.floorTerm
        );

        assertEq(address(this).balance, borrowerEthBalanceBefore + 6);
        assertEq(cEtherToken.balanceOf(address(this)), 0);

        assertEq(address(LENDER_1).balance, lenderEthBalanceBefore);
        assertEq(cEtherToken.balanceOf(address(LENDER_1)), 0);

        assertEq(address(lendingAuction).balance, 0);
        assertEq(cEtherToken.balanceOf(address(lendingAuction)), 0);

        assertEq(mockNft.ownerOf(1), address(lendingAuction));
        assertEq(lendingAuction.ownerOf(address(mockNft), 1), address(this));
    }

    function testExecuteLoanByLender_event() public {
        hevm.startPrank(LENDER_1);
        usdcToken.mint(address(LENDER_1), 6);
        usdcToken.approve(address(liquidityProviders), 6);

        liquidityProviders.supplyErc20(address(usdcToken), 6);

        hevm.stopPrank();

        Offer memory offer = Offer({
            creator: address(this),
            nftContractAddress: address(mockNft),
            interestRatePerSecond: 3,
            fixedTerms: true,
            floorTerm: false,
            lenderOffer: false,
            nftId: 1,
            asset: address(usdcToken),
            amount: 6,
            duration: 1 days,
            expiration: uint32(block.timestamp + 1)
        });

        offersContract.createOffer(offer);

        bytes32 offerHash = offersContract.getOfferHash(offer);

        hevm.expectEmit(true, false, false, true);

        emit LoanExecuted(LENDER_1, address(usdcToken), address(this), address(mockNft), 1, offer);

        emit AmountDrawn(address(this), address(mockNft), 1, 6, 6);

        hevm.startPrank(LENDER_1);

        lendingAuction.executeLoanByLender(
            offer.nftContractAddress,
            offer.nftId,
            offerHash,
            offer.floorTerm
        );
    }

    // executeLoanByLenderSignature Tests

    function testCannotExecuteLoanByLenderSignature_asset_not_in_allow_list() public {
        hevm.startPrank(LENDER_1);

        usdcToken.mint(LENDER_1, 6);
        usdcToken.approve(address(liquidityProviders), 6);

        liquidityProviders.supplyErc20(address(usdcToken), 6);

        Offer memory offer = Offer({
            creator: SIGNER_1,
            nftContractAddress: address(mockNft),
            interestRatePerSecond: 3,
            fixedTerms: true,
            floorTerm: false,
            lenderOffer: false,
            nftId: 1,
            asset: address(usdcToken),
            amount: 6,
            duration: 1 days,
            expiration: uint32(block.timestamp + 1)
        });

        hevm.stopPrank();

        mockNft.transferFrom(address(this), SIGNER_1, 1);

        hevm.startPrank(SIGNER_1);
        mockNft.approve(address(lendingAuction), 1);
        hevm.stopPrank();

        liquidityProviders.setCAssetAddress(
            address(usdcToken),
            address(0x0000000000000000000000000000000000000000)
        );

        hevm.startPrank(LENDER_1);

        bytes memory signature = signOffer(SIGNER_PRIVATE_KEY_1, offer);

        hevm.expectRevert("asset allow list");

        lendingAuction.executeLoanByLenderSignature(offer, signature);
    }

    function testCannotExecuteLoanByLenderSignature_signature_blocked() public {
        hevm.startPrank(LENDER_1);

        usdcToken.mint(LENDER_1, 6);
        usdcToken.approve(address(liquidityProviders), 6);

        liquidityProviders.supplyErc20(address(usdcToken), 6);

        Offer memory offer = Offer({
            creator: SIGNER_1,
            nftContractAddress: address(0x0000000000000000000000000000000000000002),
            interestRatePerSecond: 3,
            fixedTerms: true,
            floorTerm: false,
            lenderOffer: false,
            nftId: 4,
            asset: address(usdcToken),
            amount: 6,
            duration: 7,
            expiration: 8
        });

        bytes memory signature = signOffer(SIGNER_PRIVATE_KEY_1, offer);

        hevm.stopPrank();
        hevm.startPrank(SIGNER_1);
        offersContract.withdrawOfferSignature(offer, signature);

        hevm.expectRevert("signature not available");
        hevm.stopPrank();
        hevm.startPrank(LENDER_1);
        lendingAuction.executeLoanByLenderSignature(offer, signature);
    }

    function testCannotExecuteLoanByLenderSignature_wrong_signer() public {
        hevm.startPrank(LENDER_1);

        usdcToken.mint(LENDER_1, 6);
        usdcToken.approve(address(liquidityProviders), 6);

        liquidityProviders.supplyErc20(address(usdcToken), 6);

        Offer memory offer = Offer({
            creator: LENDER_1,
            nftContractAddress: address(0x0000000000000000000000000000000000000002),
            interestRatePerSecond: 3,
            fixedTerms: true,
            floorTerm: false,
            lenderOffer: false,
            nftId: 4,
            asset: address(usdcToken),
            amount: 6,
            duration: 7,
            expiration: uint32(block.timestamp + 1)
        });

        bytes memory signature = signOffer(SIGNER_PRIVATE_KEY_1, offer);

        hevm.expectRevert("00024");

        lendingAuction.executeLoanByLenderSignature(offer, signature);
    }

    function testCannotExecuteLoanByLenderSignature_lender_offer() public {
        hevm.startPrank(LENDER_1);

        usdcToken.mint(LENDER_1, 6);
        usdcToken.approve(address(liquidityProviders), 6);

        liquidityProviders.supplyErc20(address(usdcToken), 6);

        Offer memory offer = Offer({
            creator: SIGNER_1,
            nftContractAddress: address(0x0000000000000000000000000000000000000002),
            interestRatePerSecond: 3,
            fixedTerms: true,
            floorTerm: false,
            lenderOffer: true,
            nftId: 4,
            asset: address(usdcToken),
            amount: 6,
            duration: 7,
            expiration: uint32(block.timestamp + 1)
        });

        bytes memory signature = signOffer(SIGNER_PRIVATE_KEY_1, offer);

        hevm.stopPrank();

        hevm.expectRevert("00013");

        lendingAuction.executeLoanByLenderSignature(offer, signature);
    }

    function testCannotExecuteLoanByLenderSignature_offer_expired() public {
        hevm.startPrank(LENDER_1);

        usdcToken.mint(LENDER_1, 6);
        usdcToken.approve(address(liquidityProviders), 6);

        liquidityProviders.supplyErc20(address(usdcToken), 6);

        Offer memory offer = Offer({
            creator: SIGNER_1,
            nftContractAddress: address(0x0000000000000000000000000000000000000002),
            interestRatePerSecond: 3,
            fixedTerms: true,
            floorTerm: false,
            lenderOffer: false,
            nftId: 4,
            asset: address(usdcToken),
            amount: 6,
            duration: 7,
            expiration: 8
        });

        bytes memory signature = signOffer(SIGNER_PRIVATE_KEY_1, offer);

        hevm.stopPrank();

<<<<<<< HEAD
        hevm.expectRevert("00010");
=======
        hevm.expectRevert("offer has expired");
>>>>>>> e4b0a99a

        lendingAuction.executeLoanByLenderSignature(offer, signature);
    }

    function testCannotExecuteLoanByLenderSignature_offer_duration() public {
        hevm.startPrank(LENDER_1);

        usdcToken.mint(LENDER_1, 6);
        usdcToken.approve(address(liquidityProviders), 6);

        liquidityProviders.supplyErc20(address(usdcToken), 6);

        Offer memory offer = Offer({
            creator: SIGNER_1,
            nftContractAddress: address(0x0000000000000000000000000000000000000002),
            interestRatePerSecond: 3,
            fixedTerms: true,
            floorTerm: false,
            lenderOffer: false,
            nftId: 4,
            asset: address(usdcToken),
            amount: 6,
            duration: 7,
            expiration: uint32(block.timestamp + 1)
        });

        bytes memory signature = signOffer(SIGNER_PRIVATE_KEY_1, offer);

        hevm.stopPrank();

        hevm.expectRevert("00011");

        lendingAuction.executeLoanByLenderSignature(offer, signature);
    }

    function testCannotExecuteLoanByLenderSignature_not_owning_nft() public {
        hevm.startPrank(LENDER_1);

        usdcToken.mint(LENDER_1, 6);
        usdcToken.approve(address(liquidityProviders), 6);

        liquidityProviders.supplyErc20(address(usdcToken), 6);

        Offer memory offer = Offer({
            creator: SIGNER_1,
            nftContractAddress: address(mockNft),
            interestRatePerSecond: 3,
            fixedTerms: true,
            floorTerm: false,
            lenderOffer: false,
            nftId: 1,
            asset: address(usdcToken),
            amount: 6,
            duration: 1 days,
            expiration: uint32(block.timestamp + 1)
        });

        bytes memory signature = signOffer(SIGNER_PRIVATE_KEY_1, offer);

        hevm.expectRevert("00018");

        lendingAuction.executeLoanByLenderSignature(offer, signature);
    }

    function testCannotExecuteLoanByLenderSignature_not_enough_tokens() public {
        hevm.startPrank(LENDER_1);

        usdcToken.mint(LENDER_1, 6);
        usdcToken.approve(address(liquidityProviders), 6);

        liquidityProviders.supplyErc20(address(usdcToken), 6);

        Offer memory offer = Offer({
            creator: SIGNER_1,
            nftContractAddress: address(mockNft),
            interestRatePerSecond: 3,
            fixedTerms: true,
            floorTerm: false,
            lenderOffer: false,
            nftId: 1,
            asset: address(usdcToken),
            amount: 7,
            duration: 1 days,
            expiration: uint32(block.timestamp + 1)
        });

        hevm.stopPrank();

        mockNft.transferFrom(address(this), SIGNER_1, 1);

        hevm.startPrank(SIGNER_1);
        mockNft.approve(address(lendingAuction), 1);
        hevm.stopPrank();

        hevm.startPrank(LENDER_1);

        bytes memory signature = signOffer(SIGNER_PRIVATE_KEY_1, offer);

        hevm.expectRevert("ERC20: burn amount exceeds balance");

        lendingAuction.executeLoanByLenderSignature(offer, signature);
    }

    function testCannotExecuteLoanByLenderSignature_underlying_transfer_fails() public {
        hevm.startPrank(LENDER_1);

        usdcToken.mint(LENDER_1, 6);
        usdcToken.approve(address(liquidityProviders), 6);

        liquidityProviders.supplyErc20(address(usdcToken), 6);

        Offer memory offer = Offer({
            creator: SIGNER_1,
            nftContractAddress: address(mockNft),
            interestRatePerSecond: 3,
            fixedTerms: true,
            floorTerm: false,
            lenderOffer: false,
            nftId: 1,
            asset: address(usdcToken),
            amount: 6,
            duration: 1 days,
            expiration: uint32(block.timestamp + 1)
        });

        hevm.stopPrank();

        mockNft.transferFrom(address(this), SIGNER_1, 1);

        hevm.startPrank(SIGNER_1);
        mockNft.approve(address(lendingAuction), 1);
        hevm.stopPrank();

        hevm.startPrank(LENDER_1);

        bytes memory signature = signOffer(SIGNER_PRIVATE_KEY_1, offer);

        usdcToken.setTransferFail(true);

        hevm.expectRevert("SafeERC20: ERC20 operation did not succeed");

        lendingAuction.executeLoanByLenderSignature(offer, signature);
    }

    function testCannotExecuteLoanByLenderSignature_eth_payment_fails() public {
        // TODO(miller): This is tough to test since we can not revert the signers
        //                 address on ETH transfers
        // can you look into this?
    }

    function testExecuteLoanByLenderSignature_works_not_floor_term() public {
        hevm.startPrank(LENDER_1);

        usdcToken.mint(LENDER_1, 6);
        usdcToken.approve(address(liquidityProviders), 6);

        liquidityProviders.supplyErc20(address(usdcToken), 6);

        Offer memory offer = Offer({
            creator: SIGNER_1,
            nftContractAddress: address(mockNft),
            interestRatePerSecond: 3,
            fixedTerms: true,
            floorTerm: false,
            lenderOffer: false,
            nftId: 1,
            asset: address(usdcToken),
            amount: 6,
            duration: 1 days,
            expiration: uint32(block.timestamp + 1)
        });

        hevm.stopPrank();

        mockNft.transferFrom(address(this), SIGNER_1, 1);

        hevm.startPrank(SIGNER_1);
        mockNft.approve(address(lendingAuction), 1);
        hevm.stopPrank();

        hevm.startPrank(LENDER_1);

        bytes memory signature = signOffer(SIGNER_PRIVATE_KEY_1, offer);

        lendingAuction.executeLoanByLenderSignature(offer, signature);

        assertEq(usdcToken.balanceOf(LENDER_1), 0);
        assertEq(cUSDCToken.balanceOf(LENDER_1), 0);

        assertEq(usdcToken.balanceOf(address(SIGNER_1)), 6);
        assertEq(cUSDCToken.balanceOf(address(SIGNER_1)), 0);

        assertEq(usdcToken.balanceOf(address(liquidityProviders)), 0);
        assertEq(cUSDCToken.balanceOf(address(liquidityProviders)), 0);

        assertEq(mockNft.ownerOf(1), address(lendingAuction));
        assertEq(lendingAuction.ownerOf(address(mockNft), 1), SIGNER_1);

        assertEq(liquidityProviders.getCAssetBalance(SIGNER_1, address(cUSDCToken)), 0);

        LoanAuction memory loanAuction = lendingAuction.getLoanAuction(address(mockNft), 1);

        assertEq(loanAuction.nftOwner, SIGNER_1);
        assertEq(loanAuction.lender, LENDER_1);
        assertEq(loanAuction.asset, address(usdcToken));
        assertEq(loanAuction.interestRatePerSecond, 3);
        assertTrue(loanAuction.fixedTerms);

        assertEq(loanAuction.amount, 6);
        assertEq(loanAuction.loanEndTimestamp, block.timestamp + 1 days);
        assertEq(loanAuction.lastUpdatedTimestamp, block.timestamp);
        assertEq(loanAuction.accumulatedLenderInterest, 0);
        assertEq(loanAuction.accumulatedProtocolInterest, 0);
        assertEq(loanAuction.amountDrawn, 6);

        // ensure that the offer is gone
        hevm.expectRevert("signature not available");

        lendingAuction.executeLoanByLenderSignature(offer, signature);
    }

    function testExecuteLoanByLenderSignature_works_in_eth() public {
        AddressUpgradeable.sendValue(payable(LENDER_1), 6);
        hevm.startPrank(LENDER_1);

        liquidityProviders.supplyEth{ value: 6 }();

        Offer memory offer = Offer({
            creator: SIGNER_1,
            nftContractAddress: address(mockNft),
            interestRatePerSecond: 3,
            fixedTerms: true,
            floorTerm: false,
            lenderOffer: false,
            nftId: 1,
            asset: ETH_ADDRESS,
            amount: 6,
            duration: 1 days,
            expiration: uint32(block.timestamp + 1)
        });

        hevm.stopPrank();

        mockNft.transferFrom(address(this), SIGNER_1, 1);

        hevm.startPrank(SIGNER_1);
        mockNft.approve(address(lendingAuction), 1);
        hevm.stopPrank();

        hevm.startPrank(LENDER_1);

        bytes memory signature = signOffer(SIGNER_PRIVATE_KEY_1, offer);

        uint256 borrowerEthBalanceBefore = address(SIGNER_1).balance;
        uint256 lenderEthBalanceBefore = address(LENDER_1).balance;

        lendingAuction.executeLoanByLenderSignature(offer, signature);

        assertEq(address(SIGNER_1).balance, borrowerEthBalanceBefore + 6);
        assertEq(cEtherToken.balanceOf(address(SIGNER_1)), 0);

        assertEq(address(LENDER_1).balance, lenderEthBalanceBefore);
        assertEq(cEtherToken.balanceOf(address(LENDER_1)), 0);

        assertEq(address(lendingAuction).balance, 0);
        assertEq(cEtherToken.balanceOf(address(lendingAuction)), 0);

        assertEq(mockNft.ownerOf(1), address(lendingAuction));
        assertEq(lendingAuction.ownerOf(address(mockNft), 1), address(SIGNER_1));
    }

    function testExecuteLoanByLenderSignature_event() public {
        hevm.startPrank(LENDER_1);

        usdcToken.mint(LENDER_1, 6);
        usdcToken.approve(address(liquidityProviders), 6);

        liquidityProviders.supplyErc20(address(usdcToken), 6);

        Offer memory offer = Offer({
            creator: SIGNER_1,
            nftContractAddress: address(mockNft),
            interestRatePerSecond: 3,
            fixedTerms: true,
            floorTerm: false,
            lenderOffer: false,
            nftId: 1,
            asset: address(usdcToken),
            amount: 6,
            duration: 1 days,
            expiration: uint32(block.timestamp + 1)
        });

        hevm.stopPrank();

        mockNft.transferFrom(address(this), SIGNER_1, 1);

        hevm.startPrank(SIGNER_1);
        mockNft.approve(address(lendingAuction), 1);
        hevm.stopPrank();

        hevm.startPrank(LENDER_1);

        bytes memory signature = signOffer(SIGNER_PRIVATE_KEY_1, offer);

        hevm.expectEmit(true, true, true, true);

        emit LoanExecuted(LENDER_1, address(usdcToken), SIGNER_1, address(mockNft), 1, offer);

        emit AmountDrawn(SIGNER_1, address(mockNft), 1, 6, 6);

        emit OfferSignatureUsed(address(mockNft), 1, offer, signature);

        lendingAuction.executeLoanByLenderSignature(offer, signature);
    }

    // refinanceByBorrower Tests

    function testCannotRefinanceByBorrower_fixed_terms() public {
        hevm.startPrank(LENDER_1);
        usdcToken.mint(address(LENDER_1), 6);
        usdcToken.approve(address(liquidityProviders), 6);

        liquidityProviders.supplyErc20(address(usdcToken), 6);

        Offer memory offer = Offer({
            creator: LENDER_1,
            nftContractAddress: address(mockNft),
            interestRatePerSecond: 3,
            fixedTerms: true,
            floorTerm: true,
            lenderOffer: true,
            nftId: 1,
            asset: address(usdcToken),
            amount: 6,
            duration: 1 days,
            expiration: uint32(block.timestamp + 1)
        });

        offersContract.createOffer(offer);

        hevm.stopPrank();

        bytes32 offerHash = offersContract.getOfferHash(offer);

        lendingAuction.executeLoanByBorrower(
            offer.nftContractAddress,
            offer.nftId,
            offerHash,
            offer.floorTerm
        );

        hevm.startPrank(LENDER_2);
        usdcToken.mint(address(LENDER_2), 6);
        usdcToken.approve(address(liquidityProviders), 6);

        liquidityProviders.supplyErc20(address(usdcToken), 6);

        Offer memory offer2 = Offer({
            creator: LENDER_2,
            nftContractAddress: address(mockNft),
            interestRatePerSecond: 2,
            fixedTerms: false,
            floorTerm: true,
            lenderOffer: true,
            nftId: 1,
            asset: address(usdcToken),
            amount: 6,
            duration: 1 days,
            expiration: uint32(block.timestamp + 1)
        });

        offersContract.createOffer(offer2);

        bytes32 offerHash2 = offersContract.getOfferHash(offer2);

        hevm.stopPrank();

        hevm.expectRevert("00015");

        lendingAuction.refinanceByBorrower(address(mockNft), 1, true, offerHash2);
    }

    function testCannotRefinanceByBorrower_min_duration() public {
        hevm.startPrank(LENDER_1);
        usdcToken.mint(address(LENDER_1), 6);
        usdcToken.approve(address(liquidityProviders), 6);

        liquidityProviders.supplyErc20(address(usdcToken), 6);

        Offer memory offer = Offer({
            creator: LENDER_1,
            nftContractAddress: address(mockNft),
            interestRatePerSecond: 3,
            fixedTerms: false,
            floorTerm: true,
            lenderOffer: true,
            nftId: 1,
            asset: address(usdcToken),
            amount: 6,
            duration: 1 days,
            expiration: uint32(block.timestamp + 1)
        });

        offersContract.createOffer(offer);

        hevm.stopPrank();

        bytes32 offerHash = offersContract.getOfferHash(offer);

        lendingAuction.executeLoanByBorrower(
            offer.nftContractAddress,
            offer.nftId,
            offerHash,
            offer.floorTerm
        );

        hevm.startPrank(LENDER_2);
        usdcToken.mint(address(LENDER_2), 6);
        usdcToken.approve(address(liquidityProviders), 6);

        liquidityProviders.supplyErc20(address(usdcToken), 6);

        Offer memory offer2 = Offer({
            creator: LENDER_2,
            nftContractAddress: address(mockNft),
            interestRatePerSecond: 2,
            fixedTerms: false,
            floorTerm: true,
            lenderOffer: true,
            nftId: 1,
            asset: address(usdcToken),
            amount: 6,
            duration: 1 days - 1,
            expiration: uint32(block.timestamp + 1)
        });

        offersContract.createOffer(offer2);

        bytes32 offerHash2 = offersContract.getOfferHash(offer2);

        hevm.stopPrank();

        hevm.expectRevert("00011");

        lendingAuction.refinanceByBorrower(address(mockNft), 1, true, offerHash2);
    }

    function testCannotRefinanceByBorrower_borrower_offer() public {
        hevm.startPrank(LENDER_1);
        usdcToken.mint(address(LENDER_1), 6);
        usdcToken.approve(address(liquidityProviders), 6);

        liquidityProviders.supplyErc20(address(usdcToken), 6);

        Offer memory offer = Offer({
            creator: LENDER_1,
            nftContractAddress: address(mockNft),
            interestRatePerSecond: 3,
            fixedTerms: false,
            floorTerm: true,
            lenderOffer: true,
            nftId: 1,
            asset: address(usdcToken),
            amount: 6,
            duration: 1 days,
            expiration: uint32(block.timestamp + 1)
        });

        offersContract.createOffer(offer);

        hevm.stopPrank();

        hevm.startPrank(LENDER_2);
        usdcToken.mint(address(LENDER_2), 6);
        usdcToken.approve(address(liquidityProviders), 6);

        liquidityProviders.supplyErc20(address(usdcToken), 6);

        Offer memory offer2 = Offer({
            creator: address(this),
            nftContractAddress: address(mockNft),
            interestRatePerSecond: 2,
            fixedTerms: false,
            floorTerm: false,
            lenderOffer: false,
            nftId: 1,
            asset: address(usdcToken),
            amount: 6,
            duration: 1 days,
            expiration: uint32(block.timestamp + 1)
        });
        hevm.stopPrank();
        offersContract.createOffer(offer2);

        bytes32 offerHash = offersContract.getOfferHash(offer);

        lendingAuction.executeLoanByBorrower(
            offer.nftContractAddress,
            offer.nftId,
            offerHash,
            offer.floorTerm
        );

        bytes32 offerHash2 = offersContract.getOfferHash(offer2);

        hevm.expectRevert("00012");

        lendingAuction.refinanceByBorrower(address(mockNft), 1, false, offerHash2);
    }

    function testCannotRefinanceByBorrower_not_floor_term_mismatch_nftid() public {
        hevm.startPrank(LENDER_1);
        usdcToken.mint(address(LENDER_1), 6);
        usdcToken.approve(address(liquidityProviders), 6);

        liquidityProviders.supplyErc20(address(usdcToken), 6);

        Offer memory offer = Offer({
            creator: LENDER_1,
            nftContractAddress: address(mockNft),
            interestRatePerSecond: 3,
            fixedTerms: false,
            floorTerm: true,
            lenderOffer: true,
            nftId: 1,
            asset: address(usdcToken),
            amount: 6,
            duration: 1 days,
            expiration: uint32(block.timestamp + 1)
        });

        offersContract.createOffer(offer);

        hevm.stopPrank();

        bytes32 offerHash = offersContract.getOfferHash(offer);

        lendingAuction.executeLoanByBorrower(
            offer.nftContractAddress,
            offer.nftId,
            offerHash,
            offer.floorTerm
        );

        hevm.startPrank(LENDER_2);
        usdcToken.mint(address(LENDER_2), 6);
        usdcToken.approve(address(liquidityProviders), 6);

        liquidityProviders.supplyErc20(address(usdcToken), 6);

        Offer memory offer2 = Offer({
            creator: LENDER_2,
            nftContractAddress: address(mockNft),
            interestRatePerSecond: 2,
            fixedTerms: false,
            floorTerm: false,
            lenderOffer: true,
            nftId: 2,
            asset: address(usdcToken),
            amount: 6,
            duration: 1 days,
            expiration: uint32(block.timestamp + 1)
        });

        offersContract.createOffer(offer2);

        bytes32 offerHash2 = offersContract.getOfferHash(offer2);

        hevm.stopPrank();

        hevm.expectRevert("00021");

        lendingAuction.refinanceByBorrower(address(mockNft), 3, false, offerHash2);
    }

    function testCannotRefinanceByBorrower_borrower_not_nft_owner() public {
        hevm.startPrank(LENDER_1);
        usdcToken.mint(address(LENDER_1), 6);
        usdcToken.approve(address(liquidityProviders), 6);

        liquidityProviders.supplyErc20(address(usdcToken), 6);

        Offer memory offer = Offer({
            creator: LENDER_1,
            nftContractAddress: address(mockNft),
            interestRatePerSecond: 3,
            fixedTerms: false,
            floorTerm: true,
            lenderOffer: true,
            nftId: 1,
            asset: address(usdcToken),
            amount: 6,
            duration: 1 days,
            expiration: uint32(block.timestamp + 1)
        });

        offersContract.createOffer(offer);

        hevm.stopPrank();

        bytes32 offerHash = offersContract.getOfferHash(offer);

        lendingAuction.executeLoanByBorrower(
            offer.nftContractAddress,
            offer.nftId,
            offerHash,
            offer.floorTerm
        );

        hevm.startPrank(LENDER_2);
        usdcToken.mint(address(LENDER_2), 6);
        usdcToken.approve(address(liquidityProviders), 6);

        liquidityProviders.supplyErc20(address(usdcToken), 6);

        Offer memory offer2 = Offer({
            creator: LENDER_2,
            nftContractAddress: address(mockNft),
            interestRatePerSecond: 2,
            fixedTerms: false,
            floorTerm: false,
            lenderOffer: true,
            nftId: 2,
            asset: address(usdcToken),
            amount: 6,
            duration: 1 days,
            expiration: uint32(block.timestamp + 1)
        });

        offersContract.createOffer(offer2);

        bytes32 offerHash2 = offersContract.getOfferHash(offer2);

        hevm.expectRevert("00019");

        lendingAuction.refinanceByBorrower(address(mockNft), 2, false, offerHash2);
    }

    function testCannotRefinanceByBorrower_no_open_loan() public {
        hevm.startPrank(LENDER_1);
        usdcToken.mint(address(LENDER_1), 6);
        usdcToken.approve(address(liquidityProviders), 6);

        liquidityProviders.supplyErc20(address(usdcToken), 6);

        Offer memory offer = Offer({
            creator: LENDER_1,
            nftContractAddress: address(mockNft),
            interestRatePerSecond: 3,
            fixedTerms: false,
            floorTerm: true,
            lenderOffer: true,
            nftId: 1,
            asset: address(usdcToken),
            amount: 6,
            duration: 1 days,
            expiration: uint32(block.timestamp + 1)
        });

        offersContract.createOffer(offer);

        hevm.stopPrank();

        bytes32 offerHash = offersContract.getOfferHash(offer);

        lendingAuction.executeLoanByBorrower(
            offer.nftContractAddress,
            offer.nftId,
            offerHash,
            offer.floorTerm
        );

        hevm.startPrank(LENDER_2);
        usdcToken.mint(address(LENDER_2), 6);
        usdcToken.approve(address(liquidityProviders), 6);

        liquidityProviders.supplyErc20(address(usdcToken), 6);

        Offer memory offer2 = Offer({
            creator: LENDER_2,
            nftContractAddress: address(mockNft),
            interestRatePerSecond: 1,
            fixedTerms: false,
            floorTerm: true,
            lenderOffer: true,
            nftId: 2,
            asset: address(usdcToken),
            amount: 6,
            duration: 1 days,
            expiration: uint32(block.timestamp + 1)
        });

        offersContract.createOffer(offer2);

        bytes32 offerHash2 = offersContract.getOfferHash(offer2);

        hevm.stopPrank();

        usdcToken.approve(address(liquidityProviders), 6);

        lendingAuction.repayLoan(address(mockNft), 1);

        hevm.expectRevert("00019");

        lendingAuction.refinanceByBorrower(address(mockNft), 2, true, offerHash2);
    }

    function testCannotRefinanceByBorrower_nft_owner() public {
        hevm.startPrank(LENDER_1);
        usdcToken.mint(address(LENDER_1), 6);
        usdcToken.approve(address(liquidityProviders), 6);

        liquidityProviders.supplyErc20(address(usdcToken), 6);

        Offer memory offer = Offer({
            creator: LENDER_1,
            nftContractAddress: address(mockNft),
            interestRatePerSecond: 3,
            fixedTerms: false,
            floorTerm: true,
            lenderOffer: true,
            nftId: 1,
            asset: address(usdcToken),
            amount: 6,
            duration: 1 days,
            expiration: uint32(block.timestamp + 1)
        });

        offersContract.createOffer(offer);

        hevm.stopPrank();

        bytes32 offerHash = offersContract.getOfferHash(offer);

        lendingAuction.executeLoanByBorrower(
            offer.nftContractAddress,
            offer.nftId,
            offerHash,
            offer.floorTerm
        );

        hevm.startPrank(LENDER_2);
        usdcToken.mint(address(LENDER_2), 6);
        usdcToken.approve(address(liquidityProviders), 6);

        liquidityProviders.supplyErc20(address(usdcToken), 6);

        Offer memory offer2 = Offer({
            creator: LENDER_2,
            nftContractAddress: address(mockNft),
            interestRatePerSecond: 1,
            fixedTerms: false,
            floorTerm: true,
            lenderOffer: true,
            nftId: 1,
            asset: address(usdcToken),
            amount: 6,
            duration: 1 days,
            expiration: uint32(block.timestamp + 1)
        });

        offersContract.createOffer(offer2);

        bytes32 offerHash2 = offersContract.getOfferHash(offer2);

        hevm.stopPrank();
        hevm.startPrank(LENDER_1);

        usdcToken.approve(address(liquidityProviders), 6);

        hevm.expectRevert("00018");

        lendingAuction.refinanceByBorrower(address(mockNft), 1, true, offerHash2);
    }

    function testCannotRefinanceByBorrower_nft_contract_address() public {
        hevm.startPrank(LENDER_1);
        usdcToken.mint(address(LENDER_1), 6);
        usdcToken.approve(address(liquidityProviders), 6);

        liquidityProviders.supplyErc20(address(usdcToken), 6);

        Offer memory offer = Offer({
            creator: LENDER_1,
            nftContractAddress: address(mockNft),
            interestRatePerSecond: 3,
            fixedTerms: false,
            floorTerm: true,
            lenderOffer: true,
            nftId: 1,
            asset: address(usdcToken),
            amount: 6,
            duration: 1 days,
            expiration: uint32(block.timestamp + 1)
        });

        offersContract.createOffer(offer);

        hevm.stopPrank();

        bytes32 offerHash = offersContract.getOfferHash(offer);

        lendingAuction.executeLoanByBorrower(
            offer.nftContractAddress,
            offer.nftId,
            offerHash,
            offer.floorTerm
        );

        hevm.startPrank(LENDER_2);
        usdcToken.mint(address(LENDER_2), 6);
        usdcToken.approve(address(liquidityProviders), 6);

        liquidityProviders.supplyErc20(address(usdcToken), 6);

        Offer memory offer2 = Offer({
            creator: LENDER_2,
            nftContractAddress: address(0x02),
            interestRatePerSecond: 1,
            fixedTerms: false,
            floorTerm: true,
            lenderOffer: true,
            nftId: 1,
            asset: address(usdcToken),
            amount: 6,
            duration: 1 days,
            expiration: uint32(block.timestamp + 1)
        });

        offersContract.createOffer(offer2);

        bytes32 offerHash2 = offersContract.getOfferHash(offer2);

        hevm.stopPrank();
        hevm.startPrank(LENDER_1);

        usdcToken.approve(address(liquidityProviders), 6);

        hevm.expectRevert("00021");

        lendingAuction.refinanceByBorrower(address(mockNft), 1, true, offerHash2);
    }

    function testCannotRefinanceByBorrower_nft_id() public {
        hevm.startPrank(LENDER_1);
        usdcToken.mint(address(LENDER_1), 6);
        usdcToken.approve(address(liquidityProviders), 6);

        liquidityProviders.supplyErc20(address(usdcToken), 6);

        Offer memory offer = Offer({
            creator: LENDER_1,
            nftContractAddress: address(mockNft),
            interestRatePerSecond: 3,
            fixedTerms: false,
            floorTerm: true,
            lenderOffer: true,
            nftId: 1,
            asset: address(usdcToken),
            amount: 6,
            duration: 1 days,
            expiration: uint32(block.timestamp + 1)
        });

        offersContract.createOffer(offer);

        hevm.stopPrank();

        bytes32 offerHash = offersContract.getOfferHash(offer);

        lendingAuction.executeLoanByBorrower(
            offer.nftContractAddress,
            offer.nftId,
            offerHash,
            offer.floorTerm
        );

        hevm.startPrank(LENDER_2);
        usdcToken.mint(address(LENDER_2), 6);
        usdcToken.approve(address(liquidityProviders), 6);

        liquidityProviders.supplyErc20(address(usdcToken), 6);

        Offer memory offer2 = Offer({
            creator: LENDER_2,
            nftContractAddress: address(mockNft),
            interestRatePerSecond: 1,
            fixedTerms: false,
            floorTerm: false,
            lenderOffer: true,
            nftId: 2,
            asset: address(usdcToken),
            amount: 6,
            duration: 1 days,
            expiration: uint32(block.timestamp + 1)
        });

        offersContract.createOffer(offer2);

        bytes32 offerHash2 = offersContract.getOfferHash(offer2);

        hevm.stopPrank();
        hevm.startPrank(LENDER_1);

        usdcToken.approve(address(liquidityProviders), 6);

        hevm.expectRevert("00021");

        lendingAuction.refinanceByBorrower(address(mockNft), 1, true, offerHash2);
    }

    function testCannotRefinanceByBorrower_wrong_asset() public {
        hevm.startPrank(LENDER_1);
        usdcToken.mint(address(LENDER_1), 6);
        usdcToken.approve(address(liquidityProviders), 6);

        liquidityProviders.supplyErc20(address(usdcToken), 6);

        Offer memory offer = Offer({
            creator: LENDER_1,
            nftContractAddress: address(mockNft),
            interestRatePerSecond: 3,
            fixedTerms: false,
            floorTerm: true,
            lenderOffer: true,
            nftId: 1,
            asset: address(usdcToken),
            amount: 6,
            duration: 1 days,
            expiration: uint32(block.timestamp + 1)
        });

        offersContract.createOffer(offer);

        hevm.stopPrank();

        bytes32 offerHash = offersContract.getOfferHash(offer);

        lendingAuction.executeLoanByBorrower(
            offer.nftContractAddress,
            offer.nftId,
            offerHash,
            offer.floorTerm
        );

        AddressUpgradeable.sendValue(payable(LENDER_2), 6);

        hevm.startPrank(LENDER_2);

        liquidityProviders.supplyEth{ value: 6 }();

        Offer memory offer2 = Offer({
            creator: LENDER_2,
            nftContractAddress: address(mockNft),
            interestRatePerSecond: 1,
            fixedTerms: false,
            floorTerm: false,
            lenderOffer: true,
            nftId: 1,
            asset: ETH_ADDRESS,
            amount: 6,
            duration: 1 days,
            expiration: uint32(block.timestamp + 1)
        });

        offersContract.createOffer(offer2);

        bytes32 offerHash2 = offersContract.getOfferHash(offer2);

        hevm.stopPrank();
        hevm.startPrank(LENDER_1);

        usdcToken.approve(address(liquidityProviders), 6);

        hevm.expectRevert("00021");

        lendingAuction.refinanceByBorrower(address(mockNft), 1, true, offerHash2);
    }

    function testCannotRefinanceByBorrower_offer_expired() public {
        hevm.startPrank(LENDER_1);
        usdcToken.mint(address(LENDER_1), 6);
        usdcToken.approve(address(liquidityProviders), 6);

        liquidityProviders.supplyErc20(address(usdcToken), 6);

        Offer memory offer = Offer({
            creator: LENDER_1,
            nftContractAddress: address(mockNft),
            interestRatePerSecond: 3,
            fixedTerms: false,
            floorTerm: true,
            lenderOffer: true,
            nftId: 1,
            asset: address(usdcToken),
            amount: 6,
            duration: 1 days,
            expiration: uint32(block.timestamp + 1)
        });

        offersContract.createOffer(offer);

        hevm.stopPrank();

        bytes32 offerHash = offersContract.getOfferHash(offer);

        lendingAuction.executeLoanByBorrower(
            offer.nftContractAddress,
            offer.nftId,
            offerHash,
            offer.floorTerm
        );

        hevm.startPrank(LENDER_2);
        usdcToken.mint(address(LENDER_2), 6);
        usdcToken.approve(address(liquidityProviders), 6);

        liquidityProviders.supplyErc20(address(usdcToken), 6);

        Offer memory offer2 = Offer({
            creator: LENDER_2,
            nftContractAddress: address(mockNft),
            interestRatePerSecond: 1,
            fixedTerms: false,
            floorTerm: true,
            lenderOffer: true,
            nftId: 1,
            asset: address(usdcToken),
            amount: 6,
            duration: 1 days,
            expiration: uint32(block.timestamp + 1)
        });

        offersContract.createOffer(offer2);

        bytes32 offerHash2 = offersContract.getOfferHash(offer2);

        hevm.stopPrank();

        hevm.warp(block.timestamp + 2);

<<<<<<< HEAD
        hevm.expectRevert("00010");
=======
        hevm.expectRevert("offer has expired");
>>>>>>> e4b0a99a

        lendingAuction.refinanceByBorrower(address(mockNft), 1, true, offerHash2);
    }

    function testRefinanceByBorrower_works() public {
        hevm.startPrank(LENDER_1);
        usdcToken.mint(address(LENDER_1), 6);
        usdcToken.approve(address(liquidityProviders), 6);

        liquidityProviders.supplyErc20(address(usdcToken), 6);

        Offer memory offer = Offer({
            creator: LENDER_1,
            nftContractAddress: address(mockNft),
            interestRatePerSecond: 3,
            fixedTerms: false,
            floorTerm: true,
            lenderOffer: true,
            nftId: 1,
            asset: address(usdcToken),
            amount: 6,
            duration: 1 days,
            expiration: uint32(block.timestamp + 1)
        });

        offersContract.createOffer(offer);

        hevm.stopPrank();

        bytes32 offerHash = offersContract.getOfferHash(offer);

        lendingAuction.executeLoanByBorrower(
            offer.nftContractAddress,
            offer.nftId,
            offerHash,
            offer.floorTerm
        );

        hevm.startPrank(LENDER_2);
        usdcToken.mint(address(LENDER_2), 6);
        usdcToken.approve(address(liquidityProviders), 6);

        liquidityProviders.supplyErc20(address(usdcToken), 6);

        Offer memory offer2 = Offer({
            creator: LENDER_2,
            nftContractAddress: address(mockNft),
            interestRatePerSecond: 2,
            fixedTerms: false,
            floorTerm: true,
            lenderOffer: true,
            nftId: 1,
            asset: address(usdcToken),
            amount: 6,
            duration: 3 days,
            expiration: uint32(block.timestamp + 1)
        });

        offersContract.createOffer(offer2);

        bytes32 offerHash2 = offersContract.getOfferHash(offer2);

        hevm.stopPrank();

        lendingAuction.refinanceByBorrower(address(mockNft), 1, true, offerHash2);

        assertEq(usdcToken.balanceOf(address(this)), 6);
        assertEq(cUSDCToken.balanceOf(address(this)), 0);

        assertEq(usdcToken.balanceOf(address(LENDER_1)), 0);
        assertEq(cUSDCToken.balanceOf(address(LENDER_1)), 0);

        assertEq(usdcToken.balanceOf(address(LENDER_2)), 0);
        assertEq(cUSDCToken.balanceOf(address(LENDER_2)), 0);

        assertEq(usdcToken.balanceOf(address(liquidityProviders)), 0);
        assertEq(cUSDCToken.balanceOf(address(liquidityProviders)), 6 ether);

        assertEq(mockNft.ownerOf(1), address(lendingAuction));
        assertEq(lendingAuction.ownerOf(address(mockNft), 1), address(this));

        assertEq(liquidityProviders.getCAssetBalance(address(this), address(cUSDCToken)), 0);
        assertEq(liquidityProviders.getCAssetBalance(LENDER_1, address(cUSDCToken)), 6 ether);
        assertEq(liquidityProviders.getCAssetBalance(LENDER_2, address(cUSDCToken)), 0);

        LoanAuction memory loanAuction = lendingAuction.getLoanAuction(address(mockNft), 1);

        assertEq(loanAuction.nftOwner, address(this));
        assertEq(loanAuction.lender, LENDER_2);
        assertEq(loanAuction.asset, address(usdcToken));
        assertEq(loanAuction.interestRatePerSecond, 2);
        assertTrue(!loanAuction.fixedTerms);

        assertEq(loanAuction.amount, 6);
        assertEq(loanAuction.loanEndTimestamp, block.timestamp + 3 days);
        assertEq(loanAuction.lastUpdatedTimestamp, block.timestamp);
        assertEq(loanAuction.accumulatedLenderInterest, 0);
        assertEq(loanAuction.accumulatedProtocolInterest, 0);
        assertEq(loanAuction.amountDrawn, 6);
    }

    function testRefinanceByBorrower_works_into_fix_term() public {
        hevm.startPrank(LENDER_1);
        usdcToken.mint(address(LENDER_1), 6);
        usdcToken.approve(address(liquidityProviders), 6);

        liquidityProviders.supplyErc20(address(usdcToken), 6);

        Offer memory offer = Offer({
            creator: LENDER_1,
            nftContractAddress: address(mockNft),
            interestRatePerSecond: 3,
            fixedTerms: false,
            floorTerm: true,
            lenderOffer: true,
            nftId: 1,
            asset: address(usdcToken),
            amount: 6,
            duration: 1 days,
            expiration: uint32(block.timestamp + 1)
        });

        offersContract.createOffer(offer);

        hevm.stopPrank();

        bytes32 offerHash = offersContract.getOfferHash(offer);

        lendingAuction.executeLoanByBorrower(
            offer.nftContractAddress,
            offer.nftId,
            offerHash,
            offer.floorTerm
        );

        hevm.startPrank(LENDER_2);
        usdcToken.mint(address(LENDER_2), 6);
        usdcToken.approve(address(liquidityProviders), 6);

        liquidityProviders.supplyErc20(address(usdcToken), 6);

        Offer memory offer2 = Offer({
            creator: LENDER_2,
            nftContractAddress: address(mockNft),
            interestRatePerSecond: 2,
            fixedTerms: true,
            floorTerm: true,
            lenderOffer: true,
            nftId: 1,
            asset: address(usdcToken),
            amount: 6,
            duration: 3 days,
            expiration: uint32(block.timestamp + 1)
        });

        offersContract.createOffer(offer2);

        bytes32 offerHash2 = offersContract.getOfferHash(offer2);

        hevm.stopPrank();

        lendingAuction.refinanceByBorrower(address(mockNft), 1, true, offerHash2);

        assertEq(usdcToken.balanceOf(address(this)), 6);
        assertEq(cUSDCToken.balanceOf(address(this)), 0);

        assertEq(usdcToken.balanceOf(address(LENDER_1)), 0);
        assertEq(cUSDCToken.balanceOf(address(LENDER_1)), 0);

        assertEq(usdcToken.balanceOf(address(LENDER_2)), 0);
        assertEq(cUSDCToken.balanceOf(address(LENDER_2)), 0);

        assertEq(usdcToken.balanceOf(address(liquidityProviders)), 0);
        assertEq(cUSDCToken.balanceOf(address(liquidityProviders)), 6 ether);

        assertEq(mockNft.ownerOf(1), address(lendingAuction));
        assertEq(lendingAuction.ownerOf(address(mockNft), 1), address(this));

        assertEq(liquidityProviders.getCAssetBalance(address(this), address(cUSDCToken)), 0);
        assertEq(liquidityProviders.getCAssetBalance(LENDER_1, address(cUSDCToken)), 6 ether);
        assertEq(liquidityProviders.getCAssetBalance(LENDER_2, address(cUSDCToken)), 0);

        LoanAuction memory loanAuction = lendingAuction.getLoanAuction(address(mockNft), 1);

        assertEq(loanAuction.nftOwner, address(this));
        assertEq(loanAuction.lender, LENDER_2);
        assertEq(loanAuction.asset, address(usdcToken));
        assertEq(loanAuction.interestRatePerSecond, 2);
        assertTrue(loanAuction.fixedTerms);

        assertEq(loanAuction.amount, 6);
        assertEq(loanAuction.loanEndTimestamp, block.timestamp + 3 days);
        assertEq(loanAuction.lastUpdatedTimestamp, block.timestamp);
        assertEq(loanAuction.accumulatedLenderInterest, 0);
        assertEq(loanAuction.accumulatedProtocolInterest, 0);
        assertEq(loanAuction.amountDrawn, 6);
    }

    function testRefinanceByBorrower_events() public {
        hevm.startPrank(LENDER_1);
        usdcToken.mint(address(LENDER_1), 6);
        usdcToken.approve(address(liquidityProviders), 6);

        liquidityProviders.supplyErc20(address(usdcToken), 6);

        Offer memory offer = Offer({
            creator: LENDER_1,
            nftContractAddress: address(mockNft),
            interestRatePerSecond: 3,
            fixedTerms: false,
            floorTerm: true,
            lenderOffer: true,
            nftId: 1,
            asset: address(usdcToken),
            amount: 6,
            duration: 1 days,
            expiration: uint32(block.timestamp + 1)
        });

        offersContract.createOffer(offer);

        hevm.stopPrank();

        bytes32 offerHash = offersContract.getOfferHash(offer);

        lendingAuction.executeLoanByBorrower(
            offer.nftContractAddress,
            offer.nftId,
            offerHash,
            offer.floorTerm
        );

        hevm.startPrank(LENDER_2);
        usdcToken.mint(address(LENDER_2), 6);
        usdcToken.approve(address(liquidityProviders), 6);

        liquidityProviders.supplyErc20(address(usdcToken), 6);

        Offer memory offer2 = Offer({
            creator: LENDER_2,
            nftContractAddress: address(mockNft),
            interestRatePerSecond: 2,
            fixedTerms: false,
            floorTerm: true,
            lenderOffer: true,
            nftId: 1,
            asset: address(usdcToken),
            amount: 6,
            duration: 3 days,
            expiration: uint32(block.timestamp + 1)
        });

        offersContract.createOffer(offer2);

        bytes32 offerHash2 = offersContract.getOfferHash(offer2);

        hevm.stopPrank();

        hevm.expectEmit(true, true, false, true);

        emit Refinance(LENDER_2, offer2.asset, address(this), address(mockNft), 1, offer2);

        emit AmountDrawn(address(this), offer.nftContractAddress, 1, 0, 6);

        lendingAuction.refinanceByBorrower(address(mockNft), 1, true, offerHash2);
    }

    function testCannotRefinanceByBorrower_does_not_cover_interest() public {
        hevm.startPrank(LENDER_1);
        usdcToken.mint(address(LENDER_1), 6 ether);
        usdcToken.approve(address(liquidityProviders), 6 ether);

        liquidityProviders.supplyErc20(address(usdcToken), 6 ether);

        Offer memory offer = Offer({
            creator: LENDER_1,
            nftContractAddress: address(mockNft),
            interestRatePerSecond: 3,
            fixedTerms: false,
            floorTerm: true,
            lenderOffer: true,
            nftId: 1,
            asset: address(usdcToken),
            amount: 6 ether,
            duration: 1 days,
            expiration: uint32(block.timestamp + 1)
        });

        offersContract.createOffer(offer);

        hevm.stopPrank();

        bytes32 offerHash = offersContract.getOfferHash(offer);

        lendingAuction.executeLoanByBorrower(
            offer.nftContractAddress,
            offer.nftId,
            offerHash,
            offer.floorTerm
        );

        hevm.startPrank(LENDER_2);
        usdcToken.mint(address(LENDER_2), 6 ether);
        usdcToken.approve(address(liquidityProviders), 6 ether);

        liquidityProviders.supplyErc20(address(usdcToken), 6 ether);

        Offer memory offer2 = Offer({
            creator: LENDER_2,
            nftContractAddress: address(mockNft),
            interestRatePerSecond: 2,
            fixedTerms: false,
            floorTerm: true,
            lenderOffer: true,
            nftId: 1,
            asset: address(usdcToken),
            amount: 6 ether,
            duration: 3 days,
            expiration: uint32(block.timestamp + 200)
        });

        offersContract.createOffer(offer2);

        bytes32 offerHash2 = offersContract.getOfferHash(offer2);

        hevm.stopPrank();

        hevm.warp(block.timestamp + 100);

        hevm.expectRevert("00005");

        lendingAuction.refinanceByBorrower(address(mockNft), 1, true, offerHash2);
    }

    function testRefinanceByBorrower_covers_interest() public {
        hevm.startPrank(LENDER_1);
        usdcToken.mint(address(LENDER_1), 6 ether);
        usdcToken.approve(address(liquidityProviders), 6 ether);

        liquidityProviders.supplyErc20(address(usdcToken), 6 ether);

        Offer memory offer = Offer({
            creator: LENDER_1,
            nftContractAddress: address(mockNft),
            interestRatePerSecond: 694444444444, // 1% interest on 6 eth for 86400 seconds
            fixedTerms: false,
            floorTerm: true,
            lenderOffer: true,
            nftId: 1,
            asset: address(usdcToken),
            amount: 6 ether,
            duration: 1 days,
            expiration: uint32(block.timestamp + 1)
        });

        offersContract.createOffer(offer);

        hevm.stopPrank();

        bytes32 offerHash = offersContract.getOfferHash(offer);

        lendingAuction.executeLoanByBorrower(
            offer.nftContractAddress,
            offer.nftId,
            offerHash,
            offer.floorTerm
        );

        hevm.startPrank(LENDER_2);
        usdcToken.mint(address(LENDER_2), 10 ether);
        usdcToken.approve(address(liquidityProviders), 10 ether);

        liquidityProviders.supplyErc20(address(usdcToken), 10 ether);

        Offer memory offer2 = Offer({
            creator: LENDER_2,
            nftContractAddress: address(mockNft),
            interestRatePerSecond: 694444444442,
            fixedTerms: false,
            floorTerm: true,
            lenderOffer: true,
            nftId: 1,
            asset: address(usdcToken),
            amount: 7 ether,
            duration: 3 days,
            expiration: uint32(block.timestamp + 200)
        });

        offersContract.createOffer(offer2);

        bytes32 offerHash2 = offersContract.getOfferHash(offer2);

        hevm.stopPrank();

        hevm.warp(block.timestamp + 100);

        lendingAuction.refinanceByBorrower(address(mockNft), 1, true, offerHash2);

        assertEq(usdcToken.balanceOf(address(this)), 6 ether);
        assertEq(cUSDCToken.balanceOf(address(this)), 0);

        assertEq(usdcToken.balanceOf(address(LENDER_1)), 0);
        assertEq(cUSDCToken.balanceOf(address(LENDER_1)), 0);

        assertEq(usdcToken.balanceOf(address(LENDER_2)), 0);
        assertEq(cUSDCToken.balanceOf(address(LENDER_2)), 0);

        assertEq(usdcToken.balanceOf(address(liquidityProviders)), 0);
        assertEq(cUSDCToken.balanceOf(address(liquidityProviders)), 10 ether * 10**18);

        assertEq(mockNft.ownerOf(1), address(lendingAuction));
        assertEq(lendingAuction.ownerOf(address(mockNft), 1), address(this));

        assertEq(liquidityProviders.getCAssetBalance(address(this), address(cUSDCToken)), 0);
        assertEq(
            liquidityProviders.getCAssetBalance(LENDER_1, address(cUSDCToken)),
            6000069444444444400 ether
        );
        assertEq(
            liquidityProviders.getCAssetBalance(LENDER_2, address(cUSDCToken)),
            3999930555555555600 ether
        );

        LoanAuction memory loanAuction = lendingAuction.getLoanAuction(address(mockNft), 1);

        assertEq(loanAuction.nftOwner, address(this));
        assertEq(loanAuction.lender, LENDER_2);
        assertEq(loanAuction.asset, address(usdcToken));
        assertEq(loanAuction.interestRatePerSecond, 694444444442);
        assertTrue(!loanAuction.fixedTerms);

        assertEq(loanAuction.amount, 7 ether);
        assertEq(loanAuction.loanEndTimestamp, loanAuction.loanBeginTimestamp + 3 days);
        assertEq(loanAuction.lastUpdatedTimestamp, block.timestamp);
        assertEq(loanAuction.accumulatedLenderInterest, 0);
        assertEq(loanAuction.accumulatedProtocolInterest, 0); // 0 fee set so 0 balance expected
    }

    // refinanceByBorrowerSignature Tests

    function testCannotRefinanceByBorrowerSignature_fixed_terms() public {
        hevm.startPrank(LENDER_1);
        usdcToken.mint(address(LENDER_1), 6);
        usdcToken.approve(address(liquidityProviders), 6);

        liquidityProviders.supplyErc20(address(usdcToken), 6);

        Offer memory offer = Offer({
            creator: LENDER_1,
            nftContractAddress: address(mockNft),
            interestRatePerSecond: 3,
            fixedTerms: true,
            floorTerm: true,
            lenderOffer: true,
            nftId: 1,
            asset: address(usdcToken),
            amount: 6,
            duration: 1 days,
            expiration: uint32(block.timestamp + 1)
        });

        offersContract.createOffer(offer);

        hevm.stopPrank();

        bytes32 offerHash = offersContract.getOfferHash(offer);

        lendingAuction.executeLoanByBorrower(
            offer.nftContractAddress,
            offer.nftId,
            offerHash,
            offer.floorTerm
        );

        hevm.startPrank(SIGNER_1);
        usdcToken.mint(address(SIGNER_1), 6);
        usdcToken.approve(address(liquidityProviders), 6);

        liquidityProviders.supplyErc20(address(usdcToken), 6);

        Offer memory offer2 = Offer({
            creator: SIGNER_1,
            nftContractAddress: address(mockNft),
            interestRatePerSecond: 2,
            fixedTerms: true,
            floorTerm: true,
            lenderOffer: true,
            nftId: 1,
            asset: address(usdcToken),
            amount: 6,
            duration: 1 days,
            expiration: uint32(block.timestamp + 1)
        });

        bytes memory signature = signOffer(SIGNER_PRIVATE_KEY_1, offer2);

        hevm.stopPrank();

        hevm.expectRevert("00015");

        lendingAuction.refinanceByBorrowerSignature(offer2, signature, 1);
    }

    function testCannotRefinanceByBorrowerSignature_withdrawn_signature() public {
        hevm.startPrank(LENDER_1);
        usdcToken.mint(address(LENDER_1), 6);
        usdcToken.approve(address(liquidityProviders), 6);

        liquidityProviders.supplyErc20(address(usdcToken), 6);

        Offer memory offer = Offer({
            creator: LENDER_1,
            nftContractAddress: address(mockNft),
            interestRatePerSecond: 3,
            fixedTerms: true,
            floorTerm: true,
            lenderOffer: true,
            nftId: 1,
            asset: address(usdcToken),
            amount: 6,
            duration: 1 days,
            expiration: uint32(block.timestamp + 1)
        });

        offersContract.createOffer(offer);

        hevm.stopPrank();

        bytes32 offerHash = offersContract.getOfferHash(offer);

        lendingAuction.executeLoanByBorrower(
            offer.nftContractAddress,
            offer.nftId,
            offerHash,
            offer.floorTerm
        );

        hevm.startPrank(SIGNER_1);
        usdcToken.mint(address(SIGNER_1), 6);
        usdcToken.approve(address(liquidityProviders), 6);

        liquidityProviders.supplyErc20(address(usdcToken), 6);

        Offer memory offer2 = Offer({
            creator: SIGNER_1,
            nftContractAddress: address(mockNft),
            interestRatePerSecond: 2,
            fixedTerms: true,
            floorTerm: true,
            lenderOffer: true,
            nftId: 1,
            asset: address(usdcToken),
            amount: 6,
            duration: 1 days,
            expiration: uint32(block.timestamp + 1)
        });

        bytes memory signature = signOffer(SIGNER_PRIVATE_KEY_1, offer2);

        offersContract.withdrawOfferSignature(offer2, signature);

        hevm.stopPrank();

        hevm.expectRevert("signature not available");

        lendingAuction.refinanceByBorrowerSignature(offer2, signature, 1);
    }

    function testCannotRefinanceByBorrowerSignature_min_duration() public {
        hevm.startPrank(LENDER_1);
        usdcToken.mint(address(LENDER_1), 6);
        usdcToken.approve(address(liquidityProviders), 6);

        liquidityProviders.supplyErc20(address(usdcToken), 6);

        Offer memory offer = Offer({
            creator: LENDER_1,
            nftContractAddress: address(mockNft),
            interestRatePerSecond: 3,
            fixedTerms: false,
            floorTerm: true,
            lenderOffer: true,
            nftId: 1,
            asset: address(usdcToken),
            amount: 6,
            duration: 1 days,
            expiration: uint32(block.timestamp + 1)
        });

        offersContract.createOffer(offer);

        hevm.stopPrank();

        bytes32 offerHash = offersContract.getOfferHash(offer);

        lendingAuction.executeLoanByBorrower(
            offer.nftContractAddress,
            offer.nftId,
            offerHash,
            offer.floorTerm
        );

        hevm.startPrank(SIGNER_1);
        usdcToken.mint(address(SIGNER_1), 6);
        usdcToken.approve(address(liquidityProviders), 6);

        liquidityProviders.supplyErc20(address(usdcToken), 6);

        Offer memory offer2 = Offer({
            creator: SIGNER_1,
            nftContractAddress: address(mockNft),
            interestRatePerSecond: 2,
            fixedTerms: false,
            floorTerm: true,
            lenderOffer: true,
            nftId: 1,
            asset: address(usdcToken),
            amount: 6,
            duration: 1 days - 1,
            expiration: uint32(block.timestamp + 1)
        });

        bytes memory signature = signOffer(SIGNER_PRIVATE_KEY_1, offer2);

        hevm.stopPrank();

        hevm.expectRevert("00011");

        lendingAuction.refinanceByBorrowerSignature(offer2, signature, 1);
    }

    function testCannotRefinanceByBorrowerSignature_borrower_offer() public {
        hevm.startPrank(LENDER_1);
        usdcToken.mint(address(LENDER_1), 6);
        usdcToken.approve(address(liquidityProviders), 6);

        liquidityProviders.supplyErc20(address(usdcToken), 6);

        Offer memory offer = Offer({
            creator: LENDER_1,
            nftContractAddress: address(mockNft),
            interestRatePerSecond: 3,
            fixedTerms: false,
            floorTerm: true,
            lenderOffer: true,
            nftId: 1,
            asset: address(usdcToken),
            amount: 6,
            duration: 1 days,
            expiration: uint32(block.timestamp + 1)
        });

        offersContract.createOffer(offer);

        hevm.stopPrank();

        bytes32 offerHash = offersContract.getOfferHash(offer);

        lendingAuction.executeLoanByBorrower(
            offer.nftContractAddress,
            offer.nftId,
            offerHash,
            offer.floorTerm
        );

        hevm.startPrank(SIGNER_1);
        usdcToken.mint(address(SIGNER_1), 6);
        usdcToken.approve(address(liquidityProviders), 6);

        liquidityProviders.supplyErc20(address(usdcToken), 6);

        Offer memory offer2 = Offer({
            creator: SIGNER_1,
            nftContractAddress: address(mockNft),
            interestRatePerSecond: 2,
            fixedTerms: false,
            floorTerm: true,
            lenderOffer: false,
            nftId: 1,
            asset: address(usdcToken),
            amount: 6,
            duration: 1 days,
            expiration: uint32(block.timestamp + 1)
        });
        hevm.stopPrank();

        bytes memory signature = signOffer(SIGNER_PRIVATE_KEY_1, offer2);

        hevm.expectRevert("00012");

        lendingAuction.refinanceByBorrowerSignature(offer2, signature, 1);
    }

    function testCannotRefinanceByBorrowerSignature_not_floor_term_mismatch_nftid() public {
        hevm.startPrank(LENDER_1);
        usdcToken.mint(address(LENDER_1), 6);
        usdcToken.approve(address(liquidityProviders), 6);

        liquidityProviders.supplyErc20(address(usdcToken), 6);

        Offer memory offer = Offer({
            creator: LENDER_1,
            nftContractAddress: address(mockNft),
            interestRatePerSecond: 3,
            fixedTerms: false,
            floorTerm: true,
            lenderOffer: true,
            nftId: 1,
            asset: address(usdcToken),
            amount: 6,
            duration: 1 days,
            expiration: uint32(block.timestamp + 1)
        });

        offersContract.createOffer(offer);

        hevm.stopPrank();

        bytes32 offerHash = offersContract.getOfferHash(offer);

        lendingAuction.executeLoanByBorrower(
            offer.nftContractAddress,
            offer.nftId,
            offerHash,
            offer.floorTerm
        );

        hevm.startPrank(SIGNER_1);
        usdcToken.mint(address(SIGNER_1), 6);
        usdcToken.approve(address(liquidityProviders), 6);

        liquidityProviders.supplyErc20(address(usdcToken), 6);

        Offer memory offer2 = Offer({
            creator: SIGNER_1,
            nftContractAddress: address(mockNft),
            interestRatePerSecond: 2,
            fixedTerms: false,
            floorTerm: false,
            lenderOffer: true,
            nftId: 2,
            asset: address(usdcToken),
            amount: 6,
            duration: 1 days,
            expiration: uint32(block.timestamp + 1)
        });

        hevm.stopPrank();

        bytes memory signature = signOffer(SIGNER_PRIVATE_KEY_1, offer2);

        hevm.expectRevert("00021");

        lendingAuction.refinanceByBorrowerSignature(offer2, signature, 1);
    }

    function testCannotRefinanceByBorrowerSignature_borrower_not_nft_owner() public {
        hevm.startPrank(LENDER_1);
        usdcToken.mint(address(LENDER_1), 6);
        usdcToken.approve(address(liquidityProviders), 6);

        liquidityProviders.supplyErc20(address(usdcToken), 6);

        Offer memory offer = Offer({
            creator: LENDER_1,
            nftContractAddress: address(mockNft),
            interestRatePerSecond: 3,
            fixedTerms: false,
            floorTerm: true,
            lenderOffer: true,
            nftId: 1,
            asset: address(usdcToken),
            amount: 6,
            duration: 1 days,
            expiration: uint32(block.timestamp + 1)
        });

        offersContract.createOffer(offer);

        hevm.stopPrank();

        bytes32 offerHash = offersContract.getOfferHash(offer);

        lendingAuction.executeLoanByBorrower(
            offer.nftContractAddress,
            offer.nftId,
            offerHash,
            offer.floorTerm
        );

        hevm.startPrank(SIGNER_1);
        usdcToken.mint(address(SIGNER_1), 6);
        usdcToken.approve(address(liquidityProviders), 6);

        liquidityProviders.supplyErc20(address(usdcToken), 6);

        Offer memory offer2 = Offer({
            creator: SIGNER_1,
            nftContractAddress: address(mockNft),
            interestRatePerSecond: 2,
            fixedTerms: false,
            floorTerm: true,
            lenderOffer: true,
            nftId: 2,
            asset: address(usdcToken),
            amount: 6,
            duration: 1 days,
            expiration: uint32(block.timestamp + 1)
        });

        hevm.stopPrank();

        bytes memory signature = signOffer(SIGNER_PRIVATE_KEY_1, offer2);

        hevm.startPrank(BORROWER_1);

        hevm.expectRevert("00018");

        lendingAuction.refinanceByBorrowerSignature(offer2, signature, 1);
    }

    function testCannotRefinanceByBorrowerSignature_no_open_loan() public {
        hevm.startPrank(SIGNER_1);
        usdcToken.mint(address(SIGNER_1), 6);
        usdcToken.approve(address(liquidityProviders), 6);

        liquidityProviders.supplyErc20(address(usdcToken), 6);

        Offer memory offer2 = Offer({
            creator: SIGNER_1,
            nftContractAddress: address(mockNft),
            interestRatePerSecond: 1,
            fixedTerms: false,
            floorTerm: true,
            lenderOffer: true,
            nftId: 2,
            asset: address(usdcToken),
            amount: 6,
            duration: 1 days,
            expiration: uint32(block.timestamp + 1)
        });

        hevm.stopPrank();

        bytes memory signature = signOffer(SIGNER_PRIVATE_KEY_1, offer2);

        mockNft.transferFrom(address(this), address(0x1), 1);
        hevm.expectRevert("00019");

        lendingAuction.refinanceByBorrowerSignature(offer2, signature, 1);
    }

    function testCannotRefinanceByBorrowerSignature_nft_contract_address() public {
        hevm.startPrank(LENDER_1);
        usdcToken.mint(address(LENDER_1), 6);
        usdcToken.approve(address(liquidityProviders), 6);

        liquidityProviders.supplyErc20(address(usdcToken), 6);

        Offer memory offer = Offer({
            creator: LENDER_1,
            nftContractAddress: address(mockNft),
            interestRatePerSecond: 3,
            fixedTerms: false,
            floorTerm: true,
            lenderOffer: true,
            nftId: 1,
            asset: address(usdcToken),
            amount: 6,
            duration: 1 days,
            expiration: uint32(block.timestamp + 1)
        });

        offersContract.createOffer(offer);

        hevm.stopPrank();

        bytes32 offerHash = offersContract.getOfferHash(offer);

        lendingAuction.executeLoanByBorrower(
            offer.nftContractAddress,
            offer.nftId,
            offerHash,
            offer.floorTerm
        );

        hevm.startPrank(SIGNER_1);
        usdcToken.mint(address(SIGNER_1), 6);
        usdcToken.approve(address(liquidityProviders), 6);

        liquidityProviders.supplyErc20(address(usdcToken), 6);

        Offer memory offer2 = Offer({
            creator: SIGNER_1,
            nftContractAddress: address(0x02),
            interestRatePerSecond: 1,
            fixedTerms: false,
            floorTerm: true,
            lenderOffer: true,
            nftId: 1,
            asset: address(usdcToken),
            amount: 6,
            duration: 1 days,
            expiration: uint32(block.timestamp + 1)
        });

        hevm.stopPrank();

        bytes memory signature = signOffer(SIGNER_PRIVATE_KEY_1, offer2);

        hevm.expectRevert("00019");

        lendingAuction.refinanceByBorrowerSignature(offer2, signature, 1);
    }

    function testCannotRefinanceByBorrowerSignature_nft_id() public {
        hevm.startPrank(LENDER_1);
        usdcToken.mint(address(LENDER_1), 6);
        usdcToken.approve(address(liquidityProviders), 6);

        liquidityProviders.supplyErc20(address(usdcToken), 6);

        Offer memory offer = Offer({
            creator: LENDER_1,
            nftContractAddress: address(mockNft),
            interestRatePerSecond: 3,
            fixedTerms: false,
            floorTerm: true,
            lenderOffer: true,
            nftId: 1,
            asset: address(usdcToken),
            amount: 6,
            duration: 1 days,
            expiration: uint32(block.timestamp + 1)
        });

        offersContract.createOffer(offer);

        hevm.stopPrank();

        bytes32 offerHash = offersContract.getOfferHash(offer);

        lendingAuction.executeLoanByBorrower(
            offer.nftContractAddress,
            offer.nftId,
            offerHash,
            offer.floorTerm
        );

        hevm.startPrank(SIGNER_1);
        usdcToken.mint(address(SIGNER_1), 6);
        usdcToken.approve(address(liquidityProviders), 6);

        liquidityProviders.supplyErc20(address(usdcToken), 6);

        Offer memory offer2 = Offer({
            creator: SIGNER_1,
            nftContractAddress: address(mockNft),
            interestRatePerSecond: 1,
            fixedTerms: false,
            floorTerm: false,
            lenderOffer: true,
            nftId: 2,
            asset: address(usdcToken),
            amount: 6,
            duration: 1 days,
            expiration: uint32(block.timestamp + 1)
        });

        hevm.stopPrank();

        bytes memory signature = signOffer(SIGNER_PRIVATE_KEY_1, offer2);

        hevm.expectRevert("00021");

        lendingAuction.refinanceByBorrowerSignature(offer2, signature, 1);
    }

    function testCannotRefinanceByBorrowerSignature_wrong_asset() public {
        hevm.startPrank(LENDER_1);
        usdcToken.mint(address(LENDER_1), 6);
        usdcToken.approve(address(liquidityProviders), 6);

        liquidityProviders.supplyErc20(address(usdcToken), 6);

        Offer memory offer = Offer({
            creator: LENDER_1,
            nftContractAddress: address(mockNft),
            interestRatePerSecond: 3,
            fixedTerms: false,
            floorTerm: true,
            lenderOffer: true,
            nftId: 1,
            asset: address(usdcToken),
            amount: 6,
            duration: 1 days,
            expiration: uint32(block.timestamp + 1)
        });

        offersContract.createOffer(offer);

        hevm.stopPrank();

        bytes32 offerHash = offersContract.getOfferHash(offer);

        lendingAuction.executeLoanByBorrower(
            offer.nftContractAddress,
            offer.nftId,
            offerHash,
            offer.floorTerm
        );

        AddressUpgradeable.sendValue(payable(SIGNER_1), 6);

        hevm.startPrank(SIGNER_1);

        liquidityProviders.supplyEth{ value: 6 }();

        Offer memory offer2 = Offer({
            creator: SIGNER_1,
            nftContractAddress: address(mockNft),
            interestRatePerSecond: 1,
            fixedTerms: false,
            floorTerm: false,
            lenderOffer: true,
            nftId: 1,
            asset: ETH_ADDRESS,
            amount: 6,
            duration: 1 days,
            expiration: uint32(block.timestamp + 1)
        });

        hevm.stopPrank();

        bytes memory signature = signOffer(SIGNER_PRIVATE_KEY_1, offer2);

        hevm.expectRevert("00019");

        lendingAuction.refinanceByBorrowerSignature(offer2, signature, 1);
    }

    function testCannotRefinanceByBorrowerSignature_offer_expired() public {
        hevm.startPrank(LENDER_1);
        usdcToken.mint(address(LENDER_1), 6);
        usdcToken.approve(address(liquidityProviders), 6);

        liquidityProviders.supplyErc20(address(usdcToken), 6);

        Offer memory offer = Offer({
            creator: LENDER_1,
            nftContractAddress: address(mockNft),
            interestRatePerSecond: 3,
            fixedTerms: false,
            floorTerm: true,
            lenderOffer: true,
            nftId: 1,
            asset: address(usdcToken),
            amount: 6,
            duration: 1 days,
            expiration: uint32(block.timestamp + 1)
        });

        offersContract.createOffer(offer);

        hevm.stopPrank();

        bytes32 offerHash = offersContract.getOfferHash(offer);

        lendingAuction.executeLoanByBorrower(
            offer.nftContractAddress,
            offer.nftId,
            offerHash,
            offer.floorTerm
        );

        hevm.startPrank(SIGNER_1);
        usdcToken.mint(address(SIGNER_1), 6);
        usdcToken.approve(address(liquidityProviders), 6);

        liquidityProviders.supplyErc20(address(usdcToken), 6);

        Offer memory offer2 = Offer({
            creator: SIGNER_1,
            nftContractAddress: address(mockNft),
            interestRatePerSecond: 1,
            fixedTerms: false,
            floorTerm: true,
            lenderOffer: true,
            nftId: 1,
            asset: address(usdcToken),
            amount: 6,
            duration: 1 days,
            expiration: uint32(block.timestamp + 1)
        });

        hevm.stopPrank();

        bytes memory signature = signOffer(SIGNER_PRIVATE_KEY_1, offer2);

        hevm.warp(block.timestamp + 2);
<<<<<<< HEAD
        hevm.expectRevert("00010");
=======
        hevm.expectRevert("offer has expired");
>>>>>>> e4b0a99a

        lendingAuction.refinanceByBorrowerSignature(offer2, signature, 1);
    }

    function testRefinanceByBorrowerSignature_works_floor_term() public {
        hevm.startPrank(LENDER_1);
        usdcToken.mint(address(LENDER_1), 6);
        usdcToken.approve(address(liquidityProviders), 6);

        liquidityProviders.supplyErc20(address(usdcToken), 6);

        Offer memory offer = Offer({
            creator: LENDER_1,
            nftContractAddress: address(mockNft),
            interestRatePerSecond: 3,
            fixedTerms: false,
            floorTerm: true,
            lenderOffer: true,
            nftId: 1,
            asset: address(usdcToken),
            amount: 6,
            duration: 1 days,
            expiration: uint32(block.timestamp + 1)
        });

        offersContract.createOffer(offer);

        hevm.stopPrank();

        bytes32 offerHash = offersContract.getOfferHash(offer);

        lendingAuction.executeLoanByBorrower(
            offer.nftContractAddress,
            offer.nftId,
            offerHash,
            offer.floorTerm
        );

        hevm.startPrank(SIGNER_1);
        usdcToken.mint(address(SIGNER_1), 6);
        usdcToken.approve(address(liquidityProviders), 6);

        liquidityProviders.supplyErc20(address(usdcToken), 6);

        Offer memory offer2 = Offer({
            creator: SIGNER_1,
            nftContractAddress: address(mockNft),
            interestRatePerSecond: 2,
            fixedTerms: false,
            floorTerm: true,
            lenderOffer: true,
            nftId: 1,
            asset: address(usdcToken),
            amount: 6,
            duration: 3 days,
            expiration: uint32(block.timestamp + 1)
        });

        hevm.stopPrank();

        bytes memory signature = signOffer(SIGNER_PRIVATE_KEY_1, offer2);

        lendingAuction.refinanceByBorrowerSignature(offer2, signature, 1);

        assertEq(usdcToken.balanceOf(address(this)), 6);
        assertEq(cUSDCToken.balanceOf(address(this)), 0);

        assertEq(usdcToken.balanceOf(address(LENDER_1)), 0);
        assertEq(cUSDCToken.balanceOf(address(LENDER_1)), 0);

        assertEq(usdcToken.balanceOf(address(SIGNER_1)), 0);
        assertEq(cUSDCToken.balanceOf(address(SIGNER_1)), 0);

        assertEq(usdcToken.balanceOf(address(liquidityProviders)), 0);
        assertEq(cUSDCToken.balanceOf(address(liquidityProviders)), 6 ether);

        assertEq(mockNft.ownerOf(1), address(lendingAuction));
        assertEq(lendingAuction.ownerOf(address(mockNft), 1), address(this));

        assertEq(liquidityProviders.getCAssetBalance(address(this), address(cUSDCToken)), 0);
        assertEq(liquidityProviders.getCAssetBalance(LENDER_1, address(cUSDCToken)), 6 ether);
        assertEq(liquidityProviders.getCAssetBalance(SIGNER_1, address(cUSDCToken)), 0);

        LoanAuction memory loanAuction = lendingAuction.getLoanAuction(address(mockNft), 1);

        assertEq(loanAuction.nftOwner, address(this));
        assertEq(loanAuction.lender, SIGNER_1);
        assertEq(loanAuction.asset, address(usdcToken));
        assertEq(loanAuction.interestRatePerSecond, 2);
        assertTrue(!loanAuction.fixedTerms);

        assertEq(loanAuction.amount, 6);
        assertEq(loanAuction.loanEndTimestamp, block.timestamp + 3 days);
        assertEq(loanAuction.lastUpdatedTimestamp, block.timestamp);
        assertEq(loanAuction.accumulatedLenderInterest, 0);
        assertEq(loanAuction.accumulatedProtocolInterest, 0);
        assertEq(loanAuction.amountDrawn, 6);

        // ensure the signature is not invalidated
        assertTrue(!offersContract.getOfferSignatureStatus(signature));
    }

    function testRefinanceByBorrowerSignature_works_not_floor_term() public {
        hevm.startPrank(LENDER_1);
        usdcToken.mint(address(LENDER_1), 6);
        usdcToken.approve(address(liquidityProviders), 6);

        liquidityProviders.supplyErc20(address(usdcToken), 6);

        Offer memory offer = Offer({
            creator: LENDER_1,
            nftContractAddress: address(mockNft),
            interestRatePerSecond: 3,
            fixedTerms: false,
            floorTerm: true,
            lenderOffer: true,
            nftId: 1,
            asset: address(usdcToken),
            amount: 6,
            duration: 1 days,
            expiration: uint32(block.timestamp + 1)
        });

        offersContract.createOffer(offer);

        hevm.stopPrank();

        bytes32 offerHash = offersContract.getOfferHash(offer);

        lendingAuction.executeLoanByBorrower(
            offer.nftContractAddress,
            offer.nftId,
            offerHash,
            offer.floorTerm
        );

        hevm.startPrank(SIGNER_1);
        usdcToken.mint(address(SIGNER_1), 6);
        usdcToken.approve(address(liquidityProviders), 6);

        liquidityProviders.supplyErc20(address(usdcToken), 6);

        Offer memory offer2 = Offer({
            creator: SIGNER_1,
            nftContractAddress: address(mockNft),
            interestRatePerSecond: 2,
            fixedTerms: false,
            floorTerm: false,
            lenderOffer: true,
            nftId: 1,
            asset: address(usdcToken),
            amount: 6,
            duration: 3 days,
            expiration: uint32(block.timestamp + 1)
        });

        hevm.stopPrank();

        bytes memory signature = signOffer(SIGNER_PRIVATE_KEY_1, offer2);

        lendingAuction.refinanceByBorrowerSignature(offer2, signature, 1);

        assertEq(usdcToken.balanceOf(address(this)), 6);
        assertEq(cUSDCToken.balanceOf(address(this)), 0);

        assertEq(usdcToken.balanceOf(address(LENDER_1)), 0);
        assertEq(cUSDCToken.balanceOf(address(LENDER_1)), 0);

        assertEq(usdcToken.balanceOf(address(SIGNER_1)), 0);
        assertEq(cUSDCToken.balanceOf(address(SIGNER_1)), 0);

        assertEq(usdcToken.balanceOf(address(liquidityProviders)), 0);
        assertEq(cUSDCToken.balanceOf(address(liquidityProviders)), 6 ether);

        assertEq(mockNft.ownerOf(1), address(lendingAuction));
        assertEq(lendingAuction.ownerOf(address(mockNft), 1), address(this));

        assertEq(liquidityProviders.getCAssetBalance(address(this), address(cUSDCToken)), 0);
        assertEq(liquidityProviders.getCAssetBalance(LENDER_1, address(cUSDCToken)), 6 ether);
        assertEq(liquidityProviders.getCAssetBalance(SIGNER_1, address(cUSDCToken)), 0);

        LoanAuction memory loanAuction = lendingAuction.getLoanAuction(address(mockNft), 1);

        assertEq(loanAuction.nftOwner, address(this));
        assertEq(loanAuction.lender, SIGNER_1);
        assertEq(loanAuction.asset, address(usdcToken));
        assertEq(loanAuction.interestRatePerSecond, 2);
        assertTrue(!loanAuction.fixedTerms);

        assertEq(loanAuction.amount, 6);
        assertEq(loanAuction.loanEndTimestamp, block.timestamp + 3 days);
        assertEq(loanAuction.lastUpdatedTimestamp, block.timestamp);
        assertEq(loanAuction.accumulatedLenderInterest, 0);
        assertEq(loanAuction.accumulatedProtocolInterest, 0);
        assertEq(loanAuction.amountDrawn, 6);

        assertTrue(offersContract.getOfferSignatureStatus(signature));
    }

    function testRefinanceByBorrowerSignature_works_into_fix_term() public {
        hevm.startPrank(LENDER_1);
        usdcToken.mint(address(LENDER_1), 6);
        usdcToken.approve(address(liquidityProviders), 6);

        liquidityProviders.supplyErc20(address(usdcToken), 6);

        Offer memory offer = Offer({
            creator: LENDER_1,
            nftContractAddress: address(mockNft),
            interestRatePerSecond: 3,
            fixedTerms: false,
            floorTerm: true,
            lenderOffer: true,
            nftId: 1,
            asset: address(usdcToken),
            amount: 6,
            duration: 1 days,
            expiration: uint32(block.timestamp + 1)
        });

        offersContract.createOffer(offer);

        hevm.stopPrank();

        bytes32 offerHash = offersContract.getOfferHash(offer);

        lendingAuction.executeLoanByBorrower(
            offer.nftContractAddress,
            offer.nftId,
            offerHash,
            offer.floorTerm
        );

        hevm.startPrank(SIGNER_1);
        usdcToken.mint(address(SIGNER_1), 6);
        usdcToken.approve(address(liquidityProviders), 6);

        liquidityProviders.supplyErc20(address(usdcToken), 6);

        Offer memory offer2 = Offer({
            creator: SIGNER_1,
            nftContractAddress: address(mockNft),
            interestRatePerSecond: 2,
            fixedTerms: true,
            floorTerm: true,
            lenderOffer: true,
            nftId: 1,
            asset: address(usdcToken),
            amount: 6,
            duration: 3 days,
            expiration: uint32(block.timestamp + 1)
        });

        hevm.stopPrank();

        bytes memory signature = signOffer(SIGNER_PRIVATE_KEY_1, offer2);

        lendingAuction.refinanceByBorrowerSignature(offer2, signature, 1);

        assertEq(usdcToken.balanceOf(address(this)), 6);
        assertEq(cUSDCToken.balanceOf(address(this)), 0);

        assertEq(usdcToken.balanceOf(address(LENDER_1)), 0);
        assertEq(cUSDCToken.balanceOf(address(LENDER_1)), 0);

        assertEq(usdcToken.balanceOf(address(SIGNER_1)), 0);
        assertEq(cUSDCToken.balanceOf(address(SIGNER_1)), 0);

        assertEq(usdcToken.balanceOf(address(liquidityProviders)), 0);
        assertEq(cUSDCToken.balanceOf(address(liquidityProviders)), 6 ether);

        assertEq(mockNft.ownerOf(1), address(lendingAuction));
        assertEq(lendingAuction.ownerOf(address(mockNft), 1), address(this));

        assertEq(liquidityProviders.getCAssetBalance(address(this), address(cUSDCToken)), 0);
        assertEq(liquidityProviders.getCAssetBalance(LENDER_1, address(cUSDCToken)), 6 ether);
        assertEq(liquidityProviders.getCAssetBalance(SIGNER_1, address(cUSDCToken)), 0);

        LoanAuction memory loanAuction = lendingAuction.getLoanAuction(address(mockNft), 1);

        assertEq(loanAuction.nftOwner, address(this));
        assertEq(loanAuction.lender, SIGNER_1);
        assertEq(loanAuction.asset, address(usdcToken));
        assertEq(loanAuction.interestRatePerSecond, 2);
        assertTrue(loanAuction.fixedTerms);

        assertEq(loanAuction.amount, 6);
        assertEq(loanAuction.loanEndTimestamp, block.timestamp + 3 days);
        assertEq(loanAuction.lastUpdatedTimestamp, block.timestamp);
        assertEq(loanAuction.accumulatedLenderInterest, 0);
        assertEq(loanAuction.accumulatedProtocolInterest, 0);
        assertEq(loanAuction.amountDrawn, 6);
    }

    function testRefinanceByBorrowerSignature_events() public {
        hevm.startPrank(LENDER_1);
        usdcToken.mint(address(LENDER_1), 6);
        usdcToken.approve(address(liquidityProviders), 6);

        liquidityProviders.supplyErc20(address(usdcToken), 6);

        Offer memory offer = Offer({
            creator: LENDER_1,
            nftContractAddress: address(mockNft),
            interestRatePerSecond: 3,
            fixedTerms: false,
            floorTerm: true,
            lenderOffer: true,
            nftId: 1,
            asset: address(usdcToken),
            amount: 6,
            duration: 1 days,
            expiration: uint32(block.timestamp + 1)
        });

        offersContract.createOffer(offer);

        hevm.stopPrank();

        bytes32 offerHash = offersContract.getOfferHash(offer);

        lendingAuction.executeLoanByBorrower(
            offer.nftContractAddress,
            offer.nftId,
            offerHash,
            offer.floorTerm
        );

        hevm.startPrank(SIGNER_1);
        usdcToken.mint(address(SIGNER_1), 6);
        usdcToken.approve(address(liquidityProviders), 6);

        liquidityProviders.supplyErc20(address(usdcToken), 6);

        Offer memory offer2 = Offer({
            creator: SIGNER_1,
            nftContractAddress: address(mockNft),
            interestRatePerSecond: 2,
            fixedTerms: false,
            floorTerm: false,
            lenderOffer: true,
            nftId: 1,
            asset: address(usdcToken),
            amount: 6,
            duration: 3 days,
            expiration: uint32(block.timestamp + 1)
        });

        hevm.stopPrank();

        bytes memory signature = signOffer(SIGNER_PRIVATE_KEY_1, offer2);

        hevm.expectEmit(true, true, true, true);

        emit OfferSignatureUsed(address(mockNft), 1, offer2, signature);

        emit Refinance(SIGNER_1, offer2.asset, address(this), address(mockNft), 1, offer2);

        emit AmountDrawn(address(this), offer.nftContractAddress, 1, 0, 6);

        lendingAuction.refinanceByBorrowerSignature(offer2, signature, 1);
    }

    function testCannotRefinanceByBorrowerSignature_does_not_cover_interest() public {
        hevm.startPrank(LENDER_1);
        usdcToken.mint(address(LENDER_1), 6 ether);
        usdcToken.approve(address(liquidityProviders), 6 ether);

        liquidityProviders.supplyErc20(address(usdcToken), 6 ether);

        Offer memory offer = Offer({
            creator: LENDER_1,
            nftContractAddress: address(mockNft),
            interestRatePerSecond: 3,
            fixedTerms: false,
            floorTerm: true,
            lenderOffer: true,
            nftId: 1,
            asset: address(usdcToken),
            amount: 6 ether,
            duration: 1 days,
            expiration: uint32(block.timestamp + 1)
        });

        offersContract.createOffer(offer);

        hevm.stopPrank();

        bytes32 offerHash = offersContract.getOfferHash(offer);

        lendingAuction.executeLoanByBorrower(
            offer.nftContractAddress,
            offer.nftId,
            offerHash,
            offer.floorTerm
        );

        hevm.startPrank(SIGNER_1);
        usdcToken.mint(address(SIGNER_1), 6 ether);
        usdcToken.approve(address(liquidityProviders), 6 ether);

        liquidityProviders.supplyErc20(address(usdcToken), 6 ether);

        Offer memory offer2 = Offer({
            creator: SIGNER_1,
            nftContractAddress: address(mockNft),
            interestRatePerSecond: 2,
            fixedTerms: false,
            floorTerm: true,
            lenderOffer: true,
            nftId: 1,
            asset: address(usdcToken),
            amount: 6 ether,
            duration: 3 days,
            expiration: uint32(block.timestamp + 200)
        });

        hevm.stopPrank();

        bytes memory signature = signOffer(SIGNER_PRIVATE_KEY_1, offer2);

        hevm.expectRevert("00005");

        hevm.warp(block.timestamp + 100);

        lendingAuction.refinanceByBorrowerSignature(offer2, signature, 1);
    }

    function testRefinanceByBorrowerSignature_covers_interest() public {
        hevm.startPrank(LENDER_1);
        usdcToken.mint(address(LENDER_1), 6 ether);
        usdcToken.approve(address(liquidityProviders), 6 ether);

        liquidityProviders.supplyErc20(address(usdcToken), 6 ether);

        Offer memory offer = Offer({
            creator: LENDER_1,
            nftContractAddress: address(mockNft),
            interestRatePerSecond: 694444444444, // 1% interest on 6 eth for 86400 seconds
            fixedTerms: false,
            floorTerm: true,
            lenderOffer: true,
            nftId: 1,
            asset: address(usdcToken),
            amount: 6 ether,
            duration: 1 days,
            expiration: uint32(block.timestamp + 1)
        });

        offersContract.createOffer(offer);

        hevm.stopPrank();

        bytes32 offerHash = offersContract.getOfferHash(offer);

        lendingAuction.executeLoanByBorrower(
            offer.nftContractAddress,
            offer.nftId,
            offerHash,
            offer.floorTerm
        );

        hevm.startPrank(SIGNER_1);
        usdcToken.mint(address(SIGNER_1), 10 ether);
        usdcToken.approve(address(liquidityProviders), 10 ether);

        liquidityProviders.supplyErc20(address(usdcToken), 10 ether);

        Offer memory offer2 = Offer({
            creator: SIGNER_1,
            nftContractAddress: address(mockNft),
            interestRatePerSecond: 694444444442,
            fixedTerms: false,
            floorTerm: true,
            lenderOffer: true,
            nftId: 1,
            asset: address(usdcToken),
            amount: 7 ether,
            duration: 3 days,
            expiration: uint32(block.timestamp + 200)
        });

        hevm.stopPrank();

        bytes memory signature = signOffer(SIGNER_PRIVATE_KEY_1, offer2);

        hevm.warp(block.timestamp + 100);

        lendingAuction.refinanceByBorrowerSignature(offer2, signature, 1);

        assertEq(usdcToken.balanceOf(address(this)), 6 ether);
        assertEq(cUSDCToken.balanceOf(address(this)), 0);

        assertEq(usdcToken.balanceOf(address(LENDER_1)), 0);
        assertEq(cUSDCToken.balanceOf(address(LENDER_1)), 0);

        assertEq(usdcToken.balanceOf(address(SIGNER_1)), 0);
        assertEq(cUSDCToken.balanceOf(address(SIGNER_1)), 0);

        assertEq(usdcToken.balanceOf(address(liquidityProviders)), 0);
        assertEq(cUSDCToken.balanceOf(address(liquidityProviders)), 10 ether * 10**18);

        assertEq(mockNft.ownerOf(1), address(lendingAuction));
        assertEq(lendingAuction.ownerOf(address(mockNft), 1), address(this));

        assertEq(liquidityProviders.getCAssetBalance(address(this), address(cUSDCToken)), 0);
        assertEq(
            liquidityProviders.getCAssetBalance(LENDER_1, address(cUSDCToken)),
            6000069444444444400 ether
        );
        assertEq(
            liquidityProviders.getCAssetBalance(SIGNER_1, address(cUSDCToken)),
            3999930555555555600 ether
        );

        LoanAuction memory loanAuction = lendingAuction.getLoanAuction(address(mockNft), 1);

        assertEq(loanAuction.nftOwner, address(this));
        assertEq(loanAuction.lender, SIGNER_1);
        assertEq(loanAuction.asset, address(usdcToken));
        assertEq(loanAuction.interestRatePerSecond, 694444444442);
        assertTrue(!loanAuction.fixedTerms);

        assertEq(loanAuction.amount, 7 ether);
        assertEq(loanAuction.loanEndTimestamp, loanAuction.loanBeginTimestamp + 3 days);
        assertEq(loanAuction.lastUpdatedTimestamp, block.timestamp);
        assertEq(loanAuction.accumulatedLenderInterest, 0);
        assertEq(loanAuction.accumulatedProtocolInterest, 0); // 0 fee set so 0 balance expected
    }

    // refinanceByLender Tests

    function testCannotRefinanceByLender_fixed_terms() public {
        hevm.startPrank(LENDER_1);
        usdcToken.mint(address(LENDER_1), 6);
        usdcToken.approve(address(liquidityProviders), 6);

        liquidityProviders.supplyErc20(address(usdcToken), 6);

        Offer memory offer = Offer({
            creator: LENDER_1,
            nftContractAddress: address(mockNft),
            interestRatePerSecond: 3,
            fixedTerms: true,
            floorTerm: true,
            lenderOffer: true,
            nftId: 1,
            asset: address(usdcToken),
            amount: 6,
            duration: 1 days,
            expiration: uint32(block.timestamp + 1)
        });

        offersContract.createOffer(offer);

        hevm.stopPrank();

        bytes32 offerHash = offersContract.getOfferHash(offer);

        lendingAuction.executeLoanByBorrower(
            offer.nftContractAddress,
            offer.nftId,
            offerHash,
            offer.floorTerm
        );

        hevm.startPrank(LENDER_2);
        usdcToken.mint(address(LENDER_2), 6);
        usdcToken.approve(address(liquidityProviders), 6);

        liquidityProviders.supplyErc20(address(usdcToken), 6);

        Offer memory offer2 = Offer({
            creator: LENDER_2,
            nftContractAddress: address(mockNft),
            interestRatePerSecond: 2,
            fixedTerms: false,
            floorTerm: true,
            lenderOffer: true,
            nftId: 1,
            asset: address(usdcToken),
            amount: 6,
            duration: 1 days,
            expiration: uint32(block.timestamp + 1)
        });

<<<<<<< HEAD
        hevm.expectRevert("00015");
=======
        LoanAuction memory loanAuction = lendingAuction.getLoanAuction(address(mockNft), 1);

        hevm.expectRevert("fixed term loan");
>>>>>>> e4b0a99a

        lendingAuction.refinanceByLender(offer2, loanAuction.lastUpdatedTimestamp);
    }

    function testCannotRefinanceByLender_no_improvements_in_terms() public {
        hevm.startPrank(LENDER_1);
        usdcToken.mint(address(LENDER_1), 6);
        usdcToken.approve(address(liquidityProviders), 6);

        liquidityProviders.supplyErc20(address(usdcToken), 6);

        Offer memory offer = Offer({
            creator: LENDER_1,
            nftContractAddress: address(mockNft),
            interestRatePerSecond: 3,
            fixedTerms: false,
            floorTerm: true,
            lenderOffer: true,
            nftId: 1,
            asset: address(usdcToken),
            amount: 6,
            duration: 1 days,
            expiration: uint32(block.timestamp + 1)
        });

        offersContract.createOffer(offer);

        hevm.stopPrank();

        bytes32 offerHash = offersContract.getOfferHash(offer);

        lendingAuction.executeLoanByBorrower(
            offer.nftContractAddress,
            offer.nftId,
            offerHash,
            offer.floorTerm
        );

        hevm.startPrank(LENDER_2);
        usdcToken.mint(address(LENDER_2), 6);
        usdcToken.approve(address(liquidityProviders), 6);

        liquidityProviders.supplyErc20(address(usdcToken), 6);

        Offer memory offer2 = Offer({
            creator: LENDER_2,
            nftContractAddress: address(mockNft),
            interestRatePerSecond: 3,
            fixedTerms: false,
            floorTerm: true,
            lenderOffer: true,
            nftId: 1,
            asset: address(usdcToken),
            amount: 6,
            duration: 1 days,
            expiration: uint32(block.timestamp + 1)
        });

<<<<<<< HEAD
        hevm.expectRevert("00025");
=======
        LoanAuction memory loanAuction = lendingAuction.getLoanAuction(address(mockNft), 1);

        hevm.expectRevert("not an improvement");
>>>>>>> e4b0a99a

        lendingAuction.refinanceByLender(offer2, loanAuction.lastUpdatedTimestamp);
    }

    function testCannotRefinanceByLender_borrower_offer() public {
        hevm.startPrank(LENDER_1);
        usdcToken.mint(address(LENDER_1), 6);
        usdcToken.approve(address(liquidityProviders), 6);

        liquidityProviders.supplyErc20(address(usdcToken), 6);

        Offer memory offer = Offer({
            creator: LENDER_1,
            nftContractAddress: address(mockNft),
            interestRatePerSecond: 3,
            fixedTerms: false,
            floorTerm: true,
            lenderOffer: true,
            nftId: 1,
            asset: address(usdcToken),
            amount: 6,
            duration: 1 days,
            expiration: uint32(block.timestamp + 1)
        });

        offersContract.createOffer(offer);

        bytes32 offerHash = offersContract.getOfferHash(offer);

        hevm.stopPrank();

        hevm.startPrank(LENDER_2);
        usdcToken.mint(address(LENDER_2), 6);
        usdcToken.approve(address(liquidityProviders), 6);

        liquidityProviders.supplyErc20(address(usdcToken), 6);

        Offer memory offer2 = Offer({
            creator: LENDER_2,
            nftContractAddress: address(mockNft),
            interestRatePerSecond: 2,
            fixedTerms: false,
            floorTerm: false,
            lenderOffer: false,
            nftId: 1,
            asset: address(usdcToken),
            amount: 6,
            duration: 1 days,
            expiration: uint32(block.timestamp + 1)
        });

        hevm.stopPrank();

        lendingAuction.executeLoanByBorrower(
            offer.nftContractAddress,
            offer.nftId,
            offerHash,
            offer.floorTerm
        );

<<<<<<< HEAD
        hevm.expectRevert("00012");
=======
>>>>>>> e4b0a99a
        hevm.startPrank(LENDER_2);

        LoanAuction memory loanAuction = lendingAuction.getLoanAuction(address(mockNft), 1);

        hevm.expectRevert("lender offer");

        lendingAuction.refinanceByLender(offer2, loanAuction.lastUpdatedTimestamp);
    }

    function testCannotRefinanceByLender_mismatch_nftid() public {
        hevm.startPrank(LENDER_1);
        usdcToken.mint(address(LENDER_1), 6);
        usdcToken.approve(address(liquidityProviders), 6);

        liquidityProviders.supplyErc20(address(usdcToken), 6);

        Offer memory offer = Offer({
            creator: LENDER_1,
            nftContractAddress: address(mockNft),
            interestRatePerSecond: 3,
            fixedTerms: false,
            floorTerm: true,
            lenderOffer: true,
            nftId: 1,
            asset: address(usdcToken),
            amount: 6,
            duration: 1 days,
            expiration: uint32(block.timestamp + 1)
        });

        offersContract.createOffer(offer);

        hevm.stopPrank();

        bytes32 offerHash = offersContract.getOfferHash(offer);

        lendingAuction.executeLoanByBorrower(
            offer.nftContractAddress,
            offer.nftId,
            offerHash,
            offer.floorTerm
        );

        hevm.startPrank(LENDER_2);
        usdcToken.mint(address(LENDER_2), 6);
        usdcToken.approve(address(liquidityProviders), 6);

        liquidityProviders.supplyErc20(address(usdcToken), 6);

        Offer memory offer2 = Offer({
            creator: LENDER_2,
            nftContractAddress: address(mockNft),
            interestRatePerSecond: 2,
            fixedTerms: false,
            floorTerm: false,
            lenderOffer: true,
            nftId: 2,
            asset: address(usdcToken),
            amount: 6,
            duration: 1 days,
            expiration: uint32(block.timestamp + 1)
        });

        hevm.stopPrank();

<<<<<<< HEAD
        hevm.expectRevert("00007");
=======
>>>>>>> e4b0a99a
        hevm.startPrank(LENDER_2);

        LoanAuction memory loanAuction = lendingAuction.getLoanAuction(address(mockNft), 1);

        hevm.expectRevert("loan not active");

        lendingAuction.refinanceByLender(offer2, loanAuction.lastUpdatedTimestamp);
    }

    function testCannotRefinanceByLender_borrower_not_nft_owner() public {
        hevm.startPrank(LENDER_1);
        usdcToken.mint(address(LENDER_1), 6);
        usdcToken.approve(address(liquidityProviders), 6);

        liquidityProviders.supplyErc20(address(usdcToken), 6);

        Offer memory offer = Offer({
            creator: LENDER_1,
            nftContractAddress: address(mockNft),
            interestRatePerSecond: 3,
            fixedTerms: false,
            floorTerm: true,
            lenderOffer: true,
            nftId: 1,
            asset: address(usdcToken),
            amount: 6,
            duration: 1 days,
            expiration: uint32(block.timestamp + 1)
        });

        offersContract.createOffer(offer);

        hevm.stopPrank();

        bytes32 offerHash = offersContract.getOfferHash(offer);

        lendingAuction.executeLoanByBorrower(
            offer.nftContractAddress,
            offer.nftId,
            offerHash,
            offer.floorTerm
        );

        hevm.startPrank(LENDER_2);
        usdcToken.mint(address(LENDER_2), 6);
        usdcToken.approve(address(liquidityProviders), 6);

        liquidityProviders.supplyErc20(address(usdcToken), 6);

        Offer memory offer2 = Offer({
            creator: LENDER_2,
            nftContractAddress: address(mockNft),
            interestRatePerSecond: 2,
            fixedTerms: false,
            floorTerm: false,
            lenderOffer: true,
            nftId: 2,
            asset: address(usdcToken),
            amount: 6,
            duration: 1 days,
            expiration: uint32(block.timestamp + 1)
        });

<<<<<<< HEAD
        hevm.expectRevert("00007");
=======
        LoanAuction memory loanAuction = lendingAuction.getLoanAuction(address(mockNft), 1);

        hevm.expectRevert("loan not active");
>>>>>>> e4b0a99a

        lendingAuction.refinanceByLender(offer2, loanAuction.lastUpdatedTimestamp);
    }

    function testCannotRefinanceByLender_no_open_loan() public {
        hevm.startPrank(LENDER_1);
        usdcToken.mint(address(LENDER_1), 6);
        usdcToken.approve(address(liquidityProviders), 6);

        liquidityProviders.supplyErc20(address(usdcToken), 6);

        Offer memory offer = Offer({
            creator: LENDER_1,
            nftContractAddress: address(mockNft),
            interestRatePerSecond: 3,
            fixedTerms: false,
            floorTerm: true,
            lenderOffer: true,
            nftId: 1,
            asset: address(usdcToken),
            amount: 6,
            duration: 1 days,
            expiration: uint32(block.timestamp + 1)
        });

        offersContract.createOffer(offer);

        hevm.stopPrank();

        bytes32 offerHash = offersContract.getOfferHash(offer);

        lendingAuction.executeLoanByBorrower(
            offer.nftContractAddress,
            offer.nftId,
            offerHash,
            offer.floorTerm
        );

        hevm.startPrank(LENDER_2);
        usdcToken.mint(address(LENDER_2), 6);
        usdcToken.approve(address(liquidityProviders), 6);

        liquidityProviders.supplyErc20(address(usdcToken), 6);

        Offer memory offer2 = Offer({
            creator: LENDER_2,
            nftContractAddress: address(mockNft),
            interestRatePerSecond: 1,
            fixedTerms: false,
            floorTerm: true,
            lenderOffer: true,
            nftId: 2,
            asset: address(usdcToken),
            amount: 6,
            duration: 1 days,
            expiration: uint32(block.timestamp + 1)
        });

        hevm.stopPrank();

        usdcToken.approve(address(liquidityProviders), 6);

        lendingAuction.repayLoan(address(mockNft), 1);

<<<<<<< HEAD
        hevm.expectRevert("00007");
=======
>>>>>>> e4b0a99a
        hevm.startPrank(LENDER_2);

        LoanAuction memory loanAuction = lendingAuction.getLoanAuction(address(mockNft), 1);

        hevm.expectRevert("loan not active");

        lendingAuction.refinanceByLender(offer2, loanAuction.lastUpdatedTimestamp);
    }

    function testCannotRefinanceByLender_nft_contract_address() public {
        hevm.startPrank(LENDER_1);
        usdcToken.mint(address(LENDER_1), 6);
        usdcToken.approve(address(liquidityProviders), 6);

        liquidityProviders.supplyErc20(address(usdcToken), 6);

        Offer memory offer = Offer({
            creator: LENDER_1,
            nftContractAddress: address(mockNft),
            interestRatePerSecond: 3,
            fixedTerms: false,
            floorTerm: true,
            lenderOffer: true,
            nftId: 1,
            asset: address(usdcToken),
            amount: 6,
            duration: 1 days,
            expiration: uint32(block.timestamp + 1)
        });

        offersContract.createOffer(offer);

        hevm.stopPrank();

        bytes32 offerHash = offersContract.getOfferHash(offer);

        lendingAuction.executeLoanByBorrower(
            offer.nftContractAddress,
            offer.nftId,
            offerHash,
            offer.floorTerm
        );

        hevm.startPrank(LENDER_2);
        usdcToken.mint(address(LENDER_2), 6);
        usdcToken.approve(address(liquidityProviders), 6);

        liquidityProviders.supplyErc20(address(usdcToken), 6);

        Offer memory offer2 = Offer({
            creator: LENDER_2,
            nftContractAddress: address(0x02),
            interestRatePerSecond: 1,
            fixedTerms: false,
            floorTerm: true,
            lenderOffer: true,
            nftId: 1,
            asset: address(usdcToken),
            amount: 6,
            duration: 1 days,
            expiration: uint32(block.timestamp + 1)
        });

<<<<<<< HEAD
        hevm.expectRevert("00007");
=======
        LoanAuction memory loanAuction = lendingAuction.getLoanAuction(address(mockNft), 1);

        hevm.expectRevert("loan not active");
>>>>>>> e4b0a99a

        lendingAuction.refinanceByLender(offer2, loanAuction.lastUpdatedTimestamp);
    }

    function testCannotRefinanceByLender_nft_id() public {
        hevm.startPrank(LENDER_1);
        usdcToken.mint(address(LENDER_1), 6);
        usdcToken.approve(address(liquidityProviders), 6);

        liquidityProviders.supplyErc20(address(usdcToken), 6);

        Offer memory offer = Offer({
            creator: LENDER_1,
            nftContractAddress: address(mockNft),
            interestRatePerSecond: 3,
            fixedTerms: false,
            floorTerm: true,
            lenderOffer: true,
            nftId: 1,
            asset: address(usdcToken),
            amount: 6,
            duration: 1 days,
            expiration: uint32(block.timestamp + 1)
        });

        offersContract.createOffer(offer);

        hevm.stopPrank();

        bytes32 offerHash = offersContract.getOfferHash(offer);

        lendingAuction.executeLoanByBorrower(
            offer.nftContractAddress,
            offer.nftId,
            offerHash,
            offer.floorTerm
        );

        hevm.startPrank(LENDER_2);
        usdcToken.mint(address(LENDER_2), 6);
        usdcToken.approve(address(liquidityProviders), 6);

        liquidityProviders.supplyErc20(address(usdcToken), 6);

        Offer memory offer2 = Offer({
            creator: LENDER_2,
            nftContractAddress: address(mockNft),
            interestRatePerSecond: 1,
            fixedTerms: false,
            floorTerm: false,
            lenderOffer: true,
            nftId: 2,
            asset: address(usdcToken),
            amount: 6,
            duration: 1 days,
            expiration: uint32(block.timestamp + 1)
        });

<<<<<<< HEAD
        hevm.expectRevert("00007");
=======
        LoanAuction memory loanAuction = lendingAuction.getLoanAuction(address(mockNft), 1);

        hevm.expectRevert("loan not active");
>>>>>>> e4b0a99a

        lendingAuction.refinanceByLender(offer2, loanAuction.lastUpdatedTimestamp);
    }

    function testCannotRefinanceByLender_wrong_asset() public {
        hevm.startPrank(LENDER_1);
        usdcToken.mint(address(LENDER_1), 6);
        usdcToken.approve(address(liquidityProviders), 6);

        liquidityProviders.supplyErc20(address(usdcToken), 6);

        Offer memory offer = Offer({
            creator: LENDER_1,
            nftContractAddress: address(mockNft),
            interestRatePerSecond: 3,
            fixedTerms: false,
            floorTerm: true,
            lenderOffer: true,
            nftId: 1,
            asset: address(usdcToken),
            amount: 6,
            duration: 1 days,
            expiration: uint32(block.timestamp + 1)
        });

        offersContract.createOffer(offer);

        hevm.stopPrank();

        bytes32 offerHash = offersContract.getOfferHash(offer);

        lendingAuction.executeLoanByBorrower(
            offer.nftContractAddress,
            offer.nftId,
            offerHash,
            offer.floorTerm
        );

        AddressUpgradeable.sendValue(payable(LENDER_2), 6);

        hevm.startPrank(LENDER_2);

        liquidityProviders.supplyEth{ value: 6 }();

        Offer memory offer2 = Offer({
            creator: LENDER_2,
            nftContractAddress: address(mockNft),
            interestRatePerSecond: 1,
            fixedTerms: false,
            floorTerm: false,
            lenderOffer: true,
            nftId: 1,
            asset: ETH_ADDRESS,
            amount: 6,
            duration: 1 days,
            expiration: uint32(block.timestamp + 1)
        });

<<<<<<< HEAD
        hevm.expectRevert("00019");
=======
        LoanAuction memory loanAuction = lendingAuction.getLoanAuction(address(mockNft), 1);

        hevm.expectRevert("asset mismatch");
>>>>>>> e4b0a99a

        lendingAuction.refinanceByLender(offer2, loanAuction.lastUpdatedTimestamp);
    }

    function testCannotRefinanceByLender_offer_expired() public {
        hevm.startPrank(LENDER_1);
        usdcToken.mint(address(LENDER_1), 6);
        usdcToken.approve(address(liquidityProviders), 6);

        liquidityProviders.supplyErc20(address(usdcToken), 6);

        Offer memory offer = Offer({
            creator: LENDER_1,
            nftContractAddress: address(mockNft),
            interestRatePerSecond: 3,
            fixedTerms: false,
            floorTerm: true,
            lenderOffer: true,
            nftId: 1,
            asset: address(usdcToken),
            amount: 6,
            duration: 1 days,
            expiration: uint32(block.timestamp + 1)
        });

        offersContract.createOffer(offer);

        hevm.stopPrank();

        bytes32 offerHash = offersContract.getOfferHash(offer);

        lendingAuction.executeLoanByBorrower(
            offer.nftContractAddress,
            offer.nftId,
            offerHash,
            offer.floorTerm
        );

        hevm.startPrank(LENDER_2);
        usdcToken.mint(address(LENDER_2), 6);
        usdcToken.approve(address(liquidityProviders), 6);

        liquidityProviders.supplyErc20(address(usdcToken), 6);

        Offer memory offer2 = Offer({
            creator: LENDER_2,
            nftContractAddress: address(mockNft),
            interestRatePerSecond: 1,
            fixedTerms: false,
            floorTerm: false,
            lenderOffer: true,
            nftId: 1,
            asset: address(usdcToken),
            amount: 6,
            duration: 1 days,
            expiration: uint32(block.timestamp + 1)
        });

        hevm.warp(block.timestamp + 2);

<<<<<<< HEAD
        hevm.expectRevert("00010");
=======
        LoanAuction memory loanAuction = lendingAuction.getLoanAuction(address(mockNft), 1);
>>>>>>> e4b0a99a

        hevm.expectRevert("offer has expired");

        lendingAuction.refinanceByLender(offer2, loanAuction.lastUpdatedTimestamp);
    }

    function testCannotRefinanceByLender_if_sanctioned() public {
        hevm.startPrank(LENDER_1);
        usdcToken.mint(address(LENDER_1), 6);
        usdcToken.approve(address(liquidityProviders), 6);

        liquidityProviders.supplyErc20(address(usdcToken), 6);

        Offer memory offer = Offer({
            creator: LENDER_1,
            nftContractAddress: address(mockNft),
            interestRatePerSecond: 3,
            fixedTerms: false,
            floorTerm: true,
            lenderOffer: true,
            nftId: 1,
            asset: address(usdcToken),
            amount: 6,
            duration: 1 days,
            expiration: uint32(block.timestamp + 1)
        });

        offersContract.createOffer(offer);

        hevm.stopPrank();

        bytes32 offerHash = offersContract.getOfferHash(offer);

        lendingAuction.executeLoanByBorrower(
            offer.nftContractAddress,
            offer.nftId,
            offerHash,
            offer.floorTerm
        );

        hevm.startPrank(SANCTIONED_ADDRESS);
        usdcToken.mint(address(SANCTIONED_ADDRESS), 6);
        usdcToken.approve(address(liquidityProviders), 6);

        // Cannot supplyErc20 as a sanctioned address.
        // This would actually revert here.
        // We can actually run this test without supplying any liquidity
        // because currently the sanctions check occurs before
        // checking to make sure the lender has sufficient balance
        // for the refinance offer.

        // lendingAuction.supplyErc20(address(usdcToken), 6);

        Offer memory offer2 = Offer({
            creator: SANCTIONED_ADDRESS,
            nftContractAddress: address(mockNft),
            interestRatePerSecond: 1,
            fixedTerms: false,
            floorTerm: false,
            lenderOffer: true,
            nftId: 1,
            asset: address(usdcToken),
            amount: 6,
            duration: 1 days,
            expiration: uint32(block.timestamp + 1)
        });

<<<<<<< HEAD
        hevm.expectRevert("00017");
=======
        LoanAuction memory loanAuction = lendingAuction.getLoanAuction(address(mockNft), 1);

        hevm.expectRevert("sanctioned address");
>>>>>>> e4b0a99a

        lendingAuction.refinanceByLender(offer2, loanAuction.lastUpdatedTimestamp);
    }

    function testRefinanceByBorrower_works_different_lender() public {
        hevm.startPrank(LENDER_1);
        usdcToken.mint(address(LENDER_1), 6 ether);
        usdcToken.approve(address(liquidityProviders), 6 ether);

        liquidityProviders.supplyErc20(address(usdcToken), 6 ether);

        Offer memory offer = Offer({
            creator: LENDER_1,
            nftContractAddress: address(mockNft),
            interestRatePerSecond: 6844444400000,
            fixedTerms: false,
            floorTerm: true,
            lenderOffer: true,
            nftId: 1,
            asset: address(usdcToken),
            amount: 6 ether,
            duration: 1 days,
            expiration: uint32(block.timestamp + 1)
        });

        offersContract.createOffer(offer);

        hevm.stopPrank();

        bytes32 offerHash = offersContract.getOfferHash(offer);

        lendingAuction.executeLoanByBorrower(
            offer.nftContractAddress,
            offer.nftId,
            offerHash,
            offer.floorTerm
        );

        hevm.startPrank(LENDER_2);
        usdcToken.mint(address(LENDER_2), 7 ether);
        usdcToken.approve(address(liquidityProviders), 7 ether);

        liquidityProviders.supplyErc20(address(usdcToken), 7 ether);

        hevm.warp(block.timestamp + 12 hours);

        Offer memory offer2 = Offer({
            creator: LENDER_2,
            nftContractAddress: address(mockNft),
            interestRatePerSecond: 6844444400000,
            fixedTerms: false,
            floorTerm: false,
            lenderOffer: true,
            nftId: 1,
            asset: address(usdcToken),
            amount: 7 ether,
            duration: 1 days,
            expiration: uint32(block.timestamp + 1)
        });

        LoanAuction memory loanAuction = lendingAuction.getLoanAuction(address(mockNft), 1);

        lendingAuction.refinanceByLender(offer2, loanAuction.lastUpdatedTimestamp);

        assertEq(usdcToken.balanceOf(address(this)), 6 ether);
        assertEq(cUSDCToken.balanceOf(address(this)), 0);

        assertEq(usdcToken.balanceOf(address(LENDER_1)), 0);
        assertEq(cUSDCToken.balanceOf(address(LENDER_1)), 0);

        assertEq(usdcToken.balanceOf(address(LENDER_2)), 0);
        assertEq(cUSDCToken.balanceOf(address(LENDER_2)), 0);

        assertEq(usdcToken.balanceOf(address(liquidityProviders)), 0);
        assertEq(cUSDCToken.balanceOf(address(liquidityProviders)), 7 ether * 10**18);

        assertEq(mockNft.ownerOf(1), address(lendingAuction));
        assertEq(lendingAuction.ownerOf(address(mockNft), 1), address(this));

        assertEq(liquidityProviders.getCAssetBalance(address(this), address(cUSDCToken)), 0);
        assertEq(
            liquidityProviders.getCAssetBalance(LENDER_1, address(cUSDCToken)),
            6325679998080000000 ether
        );
        assertEq(
            liquidityProviders.getCAssetBalance(LENDER_2, address(cUSDCToken)),
            674320001920000000 ether
        );

        assertEq(liquidityProviders.getCAssetBalance(OWNER, address(cUSDCToken)), 0 ether);

        loanAuction = lendingAuction.getLoanAuction(address(mockNft), 1);

        assertEq(loanAuction.nftOwner, address(this));
        assertEq(loanAuction.lender, LENDER_2);
        assertEq(loanAuction.asset, address(usdcToken));
        assertEq(loanAuction.interestRatePerSecond, 6844444400000);
        assertTrue(!loanAuction.fixedTerms);

        assertEq(loanAuction.amount, 7 ether);
        assertEq(loanAuction.loanEndTimestamp, block.timestamp + 1 days - 12 hours);
        assertEq(loanAuction.lastUpdatedTimestamp, block.timestamp);
        assertEq(loanAuction.accumulatedLenderInterest, 295679998080000000);
        assertEq(loanAuction.accumulatedProtocolInterest, 0);
        assertEq(loanAuction.amountDrawn, 6 ether);
    }

    function testCannotRefinanceByLender_into_fixed_term() public {
        hevm.startPrank(LENDER_1);
        usdcToken.mint(address(LENDER_1), 6 ether);
        usdcToken.approve(address(liquidityProviders), 6 ether);

        liquidityProviders.supplyErc20(address(usdcToken), 6 ether);

        Offer memory offer = Offer({
            creator: LENDER_1,
            nftContractAddress: address(mockNft),
            interestRatePerSecond: 3,
            fixedTerms: false,
            floorTerm: true,
            lenderOffer: true,
            nftId: 1,
            asset: address(usdcToken),
            amount: 6 ether,
            duration: 1 days,
            expiration: uint32(block.timestamp + 1)
        });

        offersContract.createOffer(offer);

        hevm.stopPrank();

        bytes32 offerHash = offersContract.getOfferHash(offer);

        lendingAuction.executeLoanByBorrower(
            offer.nftContractAddress,
            offer.nftId,
            offerHash,
            offer.floorTerm
        );

        hevm.startPrank(LENDER_2);
        usdcToken.mint(address(LENDER_2), 7 ether);
        usdcToken.approve(address(liquidityProviders), 7 ether);

        liquidityProviders.supplyErc20(address(usdcToken), 7 ether);

        Offer memory offer2 = Offer({
            creator: LENDER_2,
            nftContractAddress: address(mockNft),
            interestRatePerSecond: 3,
            fixedTerms: true,
            floorTerm: false,
            lenderOffer: true,
            nftId: 1,
            asset: address(usdcToken),
            amount: 7 ether,
            duration: 1 days,
            expiration: uint32(block.timestamp + 1)
        });

<<<<<<< HEAD
        hevm.expectRevert("00016");
=======
        LoanAuction memory loanAuction = lendingAuction.getLoanAuction(address(mockNft), 1);

        hevm.expectRevert("fixed term offer");
>>>>>>> e4b0a99a

        lendingAuction.refinanceByLender(offer2, loanAuction.lastUpdatedTimestamp);
    }

    function testRefinanceByLender_events() public {
        hevm.startPrank(LENDER_1);
        usdcToken.mint(address(LENDER_1), 6 ether);
        usdcToken.approve(address(liquidityProviders), 6 ether);

        liquidityProviders.supplyErc20(address(usdcToken), 6 ether);

        Offer memory offer = Offer({
            creator: LENDER_1,
            nftContractAddress: address(mockNft),
            interestRatePerSecond: 6845444400000,
            fixedTerms: false,
            floorTerm: true,
            lenderOffer: true,
            nftId: 1,
            asset: address(usdcToken),
            amount: 6 ether,
            duration: 1 days,
            expiration: uint32(block.timestamp + 1)
        });

        offersContract.createOffer(offer);

        hevm.stopPrank();

        bytes32 offerHash = offersContract.getOfferHash(offer);

        lendingAuction.executeLoanByBorrower(
            offer.nftContractAddress,
            offer.nftId,
            offerHash,
            offer.floorTerm
        );

        hevm.startPrank(LENDER_2);
        usdcToken.mint(address(LENDER_2), 7 ether);
        usdcToken.approve(address(liquidityProviders), 7 ether);

        liquidityProviders.supplyErc20(address(usdcToken), 7 ether);

        Offer memory offer2 = Offer({
            creator: LENDER_2,
            nftContractAddress: address(mockNft),
            interestRatePerSecond: 6844444400000,
            fixedTerms: false,
            floorTerm: false,
            lenderOffer: true,
            nftId: 1,
            asset: address(usdcToken),
            amount: 6 ether + 0.015 ether,
            duration: 1 days + 3.7 minutes,
            expiration: uint32(block.timestamp + 1)
        });
        hevm.expectEmit(true, true, false, true);

        emit Refinance(LENDER_2, offer2.asset, address(this), address(mockNft), 1, offer2);

        LoanAuction memory loanAuction = lendingAuction.getLoanAuction(address(mockNft), 1);

        lendingAuction.refinanceByLender(offer2, loanAuction.lastUpdatedTimestamp);
    }

    function testRefinanceByLender_covers_interest() public {
        hevm.startPrank(LENDER_1);
        usdcToken.mint(address(LENDER_1), 6 ether);
        usdcToken.approve(address(liquidityProviders), 6 ether);

        liquidityProviders.supplyErc20(address(usdcToken), 6 ether);

        Offer memory offer = Offer({
            creator: LENDER_1,
            nftContractAddress: address(mockNft),
            interestRatePerSecond: 694444444444,
            fixedTerms: false,
            floorTerm: true,
            lenderOffer: true,
            nftId: 1,
            asset: address(usdcToken),
            amount: 6 ether,
            duration: 1 days,
            expiration: uint32(block.timestamp + 1)
        });

        offersContract.createOffer(offer);

        hevm.stopPrank();

        bytes32 offerHash = offersContract.getOfferHash(offer);

        lendingAuction.executeLoanByBorrower(
            offer.nftContractAddress,
            offer.nftId,
            offerHash,
            offer.floorTerm
        );

        hevm.startPrank(LENDER_2);
        usdcToken.mint(address(LENDER_2), 10 ether);
        usdcToken.approve(address(liquidityProviders), 10 ether);

        liquidityProviders.supplyErc20(address(usdcToken), 10 ether);

        hevm.warp(block.timestamp + 6 hours + 10 minutes);

        Offer memory offer2 = Offer({
            creator: LENDER_2,
            nftContractAddress: address(mockNft),
            interestRatePerSecond: 694444444440,
            fixedTerms: false,
            floorTerm: false,
            lenderOffer: true,
            nftId: 1,
            asset: address(usdcToken),
            amount: 7 ether,
            duration: 3 days,
            expiration: uint32(block.timestamp + 200)
        });

        LoanAuction memory loanAuction = lendingAuction.getLoanAuction(address(mockNft), 1);

        lendingAuction.refinanceByLender(offer2, loanAuction.lastUpdatedTimestamp);

        assertEq(usdcToken.balanceOf(address(this)), 6 ether);
        assertEq(cUSDCToken.balanceOf(address(this)), 0);

        assertEq(usdcToken.balanceOf(address(LENDER_1)), 0);
        assertEq(cUSDCToken.balanceOf(address(LENDER_1)), 0);

        assertEq(usdcToken.balanceOf(address(LENDER_2)), 0);
        assertEq(cUSDCToken.balanceOf(address(LENDER_2)), 0);

        assertEq(usdcToken.balanceOf(address(liquidityProviders)), 0);
        assertEq(cUSDCToken.balanceOf(address(liquidityProviders)), 10 ether * 10**18);

        assertEq(mockNft.ownerOf(1), address(lendingAuction));
        assertEq(lendingAuction.ownerOf(address(mockNft), 1), address(this));

        assertEq(liquidityProviders.getCAssetBalance(address(this), address(cUSDCToken)), 0);
        assertEq(
            liquidityProviders.getCAssetBalance(LENDER_1, address(cUSDCToken)),
            6045416666666656800 ether
        );
        assertEq(
            liquidityProviders.getCAssetBalance(LENDER_2, address(cUSDCToken)),
            3954583333333343200 ether
        );

        assertEq(
            liquidityProviders.getCAssetBalance(OWNER, address(cUSDCToken)),
            0 ether // premium at 0 so no balance expected
        );

        loanAuction = lendingAuction.getLoanAuction(address(mockNft), 1);

        assertEq(loanAuction.nftOwner, address(this));
        assertEq(loanAuction.lender, LENDER_2);
        assertEq(loanAuction.asset, address(usdcToken));
        assertEq(loanAuction.interestRatePerSecond, 694444444440);
        assertTrue(!loanAuction.fixedTerms);

        assertEq(loanAuction.amount, 7 ether);
        assertEq(loanAuction.loanEndTimestamp, loanAuction.loanBeginTimestamp + 3 days);
        assertEq(loanAuction.lastUpdatedTimestamp, block.timestamp);
        assertEq(loanAuction.accumulatedLenderInterest, 15416666666656800);
        assertEq(loanAuction.accumulatedProtocolInterest, 0);
        assertEq(loanAuction.amountDrawn, 6000000000000000000);
    }

    function testRefinanceByLender_same_lender() public {
        hevm.startPrank(LENDER_1);
        usdcToken.mint(address(LENDER_1), 6 ether);
        usdcToken.approve(address(liquidityProviders), 6 ether);

        liquidityProviders.supplyErc20(address(usdcToken), 6 ether);

        Offer memory offer = Offer({
            creator: LENDER_1,
            nftContractAddress: address(mockNft),
            interestRatePerSecond: 694444444444, // 1% interest on 6 eth for 86400 seconds
            fixedTerms: false,
            floorTerm: true,
            lenderOffer: true,
            nftId: 1,
            asset: address(usdcToken),
            amount: 6 ether,
            duration: 1 days,
            expiration: uint32(block.timestamp + 1)
        });

        offersContract.createOffer(offer);

        hevm.stopPrank();

        bytes32 offerHash = offersContract.getOfferHash(offer);

        lendingAuction.executeLoanByBorrower(
            offer.nftContractAddress,
            offer.nftId,
            offerHash,
            offer.floorTerm
        );

        hevm.startPrank(LENDER_1);
        usdcToken.mint(address(LENDER_1), 10 ether);
        usdcToken.approve(address(liquidityProviders), 10 ether);

        liquidityProviders.supplyErc20(address(usdcToken), 10 ether);

        Offer memory offer2 = Offer({
            creator: LENDER_1,
            nftContractAddress: address(mockNft),
            interestRatePerSecond: 694444444442,
            fixedTerms: false,
            floorTerm: false,
            lenderOffer: true,
            nftId: 1,
            asset: address(usdcToken),
            amount: 6 ether,
            duration: 3 days,
            expiration: uint32(block.timestamp + 200)
        });

        hevm.warp(block.timestamp + 100);

        LoanAuction memory loanAuction = lendingAuction.getLoanAuction(address(mockNft), 1);

        lendingAuction.refinanceByLender(offer2, loanAuction.lastUpdatedTimestamp);

        assertEq(usdcToken.balanceOf(address(this)), 6 ether);
        assertEq(cUSDCToken.balanceOf(address(this)), 0);

        assertEq(usdcToken.balanceOf(address(LENDER_1)), 0);
        assertEq(cUSDCToken.balanceOf(address(LENDER_1)), 0);

        assertEq(usdcToken.balanceOf(address(liquidityProviders)), 0);
        assertEq(cUSDCToken.balanceOf(address(liquidityProviders)), 10 ether * 10**18);

        assertEq(mockNft.ownerOf(1), address(lendingAuction));
        assertEq(lendingAuction.ownerOf(address(mockNft), 1), address(this));

        assertEq(liquidityProviders.getCAssetBalance(address(this), address(cUSDCToken)), 0);
        assertEq(
            liquidityProviders.getCAssetBalance(LENDER_1, address(cUSDCToken)),
            10000000000000000000 ether
        );

        assertEq(liquidityProviders.getCAssetBalance(OWNER, address(cUSDCToken)), 0);

        loanAuction = lendingAuction.getLoanAuction(address(mockNft), 1);

        assertEq(loanAuction.nftOwner, address(this));
        assertEq(loanAuction.lender, LENDER_1);
        assertEq(loanAuction.asset, address(usdcToken));
        assertEq(loanAuction.interestRatePerSecond, 694444444442);
        assertTrue(!loanAuction.fixedTerms);

        assertEq(loanAuction.amount, 6 ether);
        assertEq(loanAuction.loanEndTimestamp, loanAuction.loanBeginTimestamp + 3 days);
        assertEq(loanAuction.lastUpdatedTimestamp, block.timestamp);
        assertEq(loanAuction.accumulatedLenderInterest, 69444444444400);
        assertEq(loanAuction.accumulatedProtocolInterest, 0);
        assertEq(loanAuction.amountDrawn, 6 ether);
    }

    function testRefinanceByLender_covers_interest_3_lenders() public {
        hevm.startPrank(LENDER_1);
        usdcToken.mint(address(LENDER_1), 6 ether);
        usdcToken.approve(address(liquidityProviders), 6 ether);

        liquidityProviders.supplyErc20(address(usdcToken), 6 ether);

        Offer memory offer = Offer({
            creator: LENDER_1,
            nftContractAddress: address(mockNft),
            interestRatePerSecond: 694444444444,
            fixedTerms: false,
            floorTerm: true,
            lenderOffer: true,
            nftId: 1,
            asset: address(usdcToken),
            amount: 6 ether,
            duration: 1 days,
            expiration: uint32(block.timestamp + 1)
        });

        offersContract.createOffer(offer);

        hevm.stopPrank();

        bytes32 offerHash = offersContract.getOfferHash(offer);

        lendingAuction.executeLoanByBorrower(
            offer.nftContractAddress,
            offer.nftId,
            offerHash,
            offer.floorTerm
        );

        hevm.startPrank(LENDER_2);
        usdcToken.mint(address(LENDER_2), 10 ether);
        usdcToken.approve(address(liquidityProviders), 10 ether);

        liquidityProviders.supplyErc20(address(usdcToken), 10 ether);

        hevm.warp(block.timestamp + 6 hours + 10 minutes);

        Offer memory offer2 = Offer({
            creator: LENDER_2,
            nftContractAddress: address(mockNft),
            interestRatePerSecond: 694444444442,
            fixedTerms: false,
            floorTerm: false,
            lenderOffer: true,
            nftId: 1,
            asset: address(usdcToken),
            amount: 7 ether,
            duration: 3 days,
            expiration: uint32(block.timestamp + 200)
        });

        LoanAuction memory loanAuction = lendingAuction.getLoanAuction(address(mockNft), 1);

        lendingAuction.refinanceByLender(offer2, loanAuction.lastUpdatedTimestamp);

        hevm.stopPrank();

        hevm.startPrank(LENDER_3);
        usdcToken.mint(address(LENDER_3), 10 ether);
        usdcToken.approve(address(liquidityProviders), 10 ether);

        liquidityProviders.supplyErc20(address(usdcToken), 10 ether);

        hevm.warp(block.timestamp + 6 hours + 10 minutes);

        Offer memory offer3 = Offer({
            creator: LENDER_3,
            nftContractAddress: address(mockNft),
            interestRatePerSecond: 694444444440,
            fixedTerms: false,
            floorTerm: false,
            lenderOffer: true,
            nftId: 1,
            asset: address(usdcToken),
            amount: 8 ether,
            duration: 3 days,
            expiration: uint32(block.timestamp + 400)
        });

        loanAuction = lendingAuction.getLoanAuction(address(mockNft), 1);

        lendingAuction.refinanceByLender(offer3, loanAuction.lastUpdatedTimestamp);

        assertEq(usdcToken.balanceOf(address(this)), 6 ether);
        assertEq(cUSDCToken.balanceOf(address(this)), 0);

        assertEq(usdcToken.balanceOf(address(LENDER_1)), 0);
        assertEq(cUSDCToken.balanceOf(address(LENDER_1)), 0);

        assertEq(usdcToken.balanceOf(address(LENDER_2)), 0);
        assertEq(cUSDCToken.balanceOf(address(LENDER_2)), 0);

        assertEq(usdcToken.balanceOf(address(LENDER_3)), 0);
        assertEq(cUSDCToken.balanceOf(address(LENDER_3)), 0);

        assertEq(usdcToken.balanceOf(address(liquidityProviders)), 0);
        assertEq(cUSDCToken.balanceOf(address(liquidityProviders)), 20 ether * 10**18);

        assertEq(mockNft.ownerOf(1), address(lendingAuction));
        assertEq(lendingAuction.ownerOf(address(mockNft), 1), address(this));

        assertEq(liquidityProviders.getCAssetBalance(address(this), address(cUSDCToken)), 0);
        assertEq(
            liquidityProviders.getCAssetBalance(LENDER_1, address(cUSDCToken)),
            6045416666666656800 ether
        );
        assertEq(
            liquidityProviders.getCAssetBalance(LENDER_2, address(cUSDCToken)),
            10015416666666612400 ether
        );

        assertEq(
            liquidityProviders.getCAssetBalance(LENDER_3, address(cUSDCToken)),
            3939166666666730800 ether
        );

        assertEq(
            liquidityProviders.getCAssetBalance(OWNER, address(cUSDCToken)),
            0 ether // protocol premium is 0 so owner has no balance
        );

        loanAuction = lendingAuction.getLoanAuction(address(mockNft), 1);

        assertEq(loanAuction.nftOwner, address(this));
        assertEq(loanAuction.lender, LENDER_3);
        assertEq(loanAuction.asset, address(usdcToken));
        assertEq(loanAuction.interestRatePerSecond, 694444444440);
        assertTrue(!loanAuction.fixedTerms);

        assertEq(loanAuction.amount, 8 ether);
        assertEq(loanAuction.loanEndTimestamp, loanAuction.loanBeginTimestamp + 3 days);
        assertEq(loanAuction.lastUpdatedTimestamp, block.timestamp);
        assertEq(loanAuction.accumulatedLenderInterest, 30833333333269200);
        assertEq(loanAuction.accumulatedProtocolInterest, 0);
        assertEq(loanAuction.amountDrawn, 6000000000000000000);
    }

    // TODO(miller): Missing test:
    //                 Refinance with different improvements same lender
    //                 Min duration update

    function testCannotSeizeAsset_asset_missing_in_allow_list() public {
        hevm.expectRevert("asset allow list");
        lendingAuction.seizeAsset(address(0x1), 6);
    }

    function testCannotSeizeAsset_no_open_loan() public {
        // We hit the same error here as if the asset was not whitelisted
        // we still leave the test in place
        hevm.expectRevert("asset allow list");
        lendingAuction.seizeAsset(address(mockNft), 1);
    }

    function testCannotSeizeAsset_loan_not_expired() public {
        hevm.startPrank(LENDER_1);
        usdcToken.mint(address(LENDER_1), 6);
        usdcToken.approve(address(liquidityProviders), 6);

        liquidityProviders.supplyErc20(address(usdcToken), 6);

        Offer memory offer = Offer({
            creator: LENDER_1,
            nftContractAddress: address(mockNft),
            interestRatePerSecond: 3,
            fixedTerms: false,
            floorTerm: true,
            lenderOffer: true,
            nftId: 1,
            asset: address(usdcToken),
            amount: 6,
            duration: 1 days,
            expiration: uint32(block.timestamp + 1)
        });

        offersContract.createOffer(offer);

        hevm.stopPrank();

        bytes32 offerHash = offersContract.getOfferHash(offer);

        lendingAuction.executeLoanByBorrower(
            offer.nftContractAddress,
            offer.nftId,
            offerHash,
            offer.floorTerm
        );

        // set time to one second before the loan will expire
        hevm.warp(block.timestamp + 1 days - 1);

        hevm.expectRevert("00008");
        lendingAuction.seizeAsset(address(mockNft), 1);
    }

    function testCannotSeizeAsset_loan_repaid() public {
        hevm.startPrank(LENDER_1);
        usdcToken.mint(address(LENDER_1), 6);
        usdcToken.approve(address(liquidityProviders), 6);

        liquidityProviders.supplyErc20(address(usdcToken), 6);

        Offer memory offer = Offer({
            creator: LENDER_1,
            nftContractAddress: address(mockNft),
            interestRatePerSecond: 3,
            fixedTerms: false,
            floorTerm: true,
            lenderOffer: true,
            nftId: 1,
            asset: address(usdcToken),
            amount: 6,
            duration: 1 days,
            expiration: uint32(block.timestamp + 1)
        });

        offersContract.createOffer(offer);

        hevm.stopPrank();

        bytes32 offerHash = offersContract.getOfferHash(offer);

        lendingAuction.executeLoanByBorrower(
            offer.nftContractAddress,
            offer.nftId,
            offerHash,
            offer.floorTerm
        );

        // set time to one second before the loan will expire
        hevm.warp(block.timestamp + 1 days - 1);

        usdcToken.mint(address(this), 6000 ether);
        usdcToken.approve(address(liquidityProviders), 6000 ether);

        lendingAuction.repayLoan(address(mockNft), 1);

        // empty lending auctions use zero asset
        hevm.expectRevert("asset allow list");
        lendingAuction.seizeAsset(address(mockNft), 1);
    }

    function testSeizeAsset_works() public {
        hevm.startPrank(LENDER_1);
        usdcToken.mint(address(LENDER_1), 6);
        usdcToken.approve(address(liquidityProviders), 6);

        liquidityProviders.supplyErc20(address(usdcToken), 6);

        Offer memory offer = Offer({
            creator: LENDER_1,
            nftContractAddress: address(mockNft),
            interestRatePerSecond: 3,
            fixedTerms: false,
            floorTerm: true,
            lenderOffer: true,
            nftId: 1,
            asset: address(usdcToken),
            amount: 6,
            duration: 1 days,
            expiration: uint32(block.timestamp + 1)
        });

        offersContract.createOffer(offer);

        hevm.stopPrank();

        bytes32 offerHash = offersContract.getOfferHash(offer);

        lendingAuction.executeLoanByBorrower(
            offer.nftContractAddress,
            offer.nftId,
            offerHash,
            offer.floorTerm
        );

        hevm.warp(block.timestamp + 1 days);

        lendingAuction.seizeAsset(address(mockNft), 1);

        LoanAuction memory loanAuction = lendingAuction.getLoanAuction(address(mockNft), 1);

        assertEq(loanAuction.nftOwner, ZERO_ADDRESS);
        assertEq(loanAuction.lender, ZERO_ADDRESS);
        assertEq(loanAuction.asset, ZERO_ADDRESS);
        assertEq(loanAuction.interestRatePerSecond, 0);
        assertTrue(!loanAuction.fixedTerms);

        assertEq(loanAuction.amount, 0);
        assertEq(loanAuction.loanEndTimestamp, 0);
        assertEq(loanAuction.lastUpdatedTimestamp, 0);
        assertEq(loanAuction.accumulatedLenderInterest, 0);
        assertEq(loanAuction.accumulatedProtocolInterest, 0);
        assertEq(loanAuction.amountDrawn, 0);

        assertEq(mockNft.ownerOf(1), LENDER_1);
    }

    function testSeizeAsset_event() public {
        hevm.startPrank(LENDER_1);
        usdcToken.mint(address(LENDER_1), 6);
        usdcToken.approve(address(liquidityProviders), 6);

        liquidityProviders.supplyErc20(address(usdcToken), 6);

        Offer memory offer = Offer({
            creator: LENDER_1,
            nftContractAddress: address(mockNft),
            interestRatePerSecond: 3,
            fixedTerms: false,
            floorTerm: true,
            lenderOffer: true,
            nftId: 1,
            asset: address(usdcToken),
            amount: 6,
            duration: 1 days,
            expiration: uint32(block.timestamp + 1)
        });

        offersContract.createOffer(offer);

        hevm.stopPrank();

        bytes32 offerHash = offersContract.getOfferHash(offer);

        lendingAuction.executeLoanByBorrower(
            offer.nftContractAddress,
            offer.nftId,
            offerHash,
            offer.floorTerm
        );

        hevm.warp(block.timestamp + 1 days);

        hevm.expectEmit(true, false, false, true);

        emit AssetSeized(LENDER_1, address(this), address(mockNft), 1);

        lendingAuction.seizeAsset(address(mockNft), 1);
    }

    function testCannotRepayLoan_no_loan() public {
        hevm.expectRevert("asset allow list");
        lendingAuction.repayLoan(address(mockNft), 1);
    }

    function testCannotRepayLoan_someone_elses_loan() public {
        hevm.startPrank(LENDER_1);
        usdcToken.mint(address(LENDER_1), 6);
        usdcToken.approve(address(liquidityProviders), 6);

        liquidityProviders.supplyErc20(address(usdcToken), 6);

        Offer memory offer = Offer({
            creator: LENDER_1,
            nftContractAddress: address(mockNft),
            interestRatePerSecond: 3,
            fixedTerms: false,
            floorTerm: true,
            lenderOffer: true,
            nftId: 1,
            asset: address(usdcToken),
            amount: 6,
            duration: 1 days,
            expiration: uint32(block.timestamp + 1)
        });

        offersContract.createOffer(offer);

        hevm.stopPrank();

        bytes32 offerHash = offersContract.getOfferHash(offer);

        lendingAuction.executeLoanByBorrower(
            offer.nftContractAddress,
            offer.nftId,
            offerHash,
            offer.floorTerm
        );

        hevm.startPrank(BORROWER_1);

        usdcToken.approve(address(liquidityProviders), 6);

        hevm.expectRevert("msg.sender is not the borrower");
        lendingAuction.repayLoan(offer.nftContractAddress, offer.nftId);
    }

    function testRepayLoan_works_no_interest_no_time() public {
        hevm.startPrank(LENDER_1);
        usdcToken.mint(address(LENDER_1), 6);
        usdcToken.approve(address(liquidityProviders), 6);

        liquidityProviders.supplyErc20(address(usdcToken), 6);

        Offer memory offer = Offer({
            creator: LENDER_1,
            nftContractAddress: address(mockNft),
            interestRatePerSecond: 3,
            fixedTerms: false,
            floorTerm: true,
            lenderOffer: true,
            nftId: 1,
            asset: address(usdcToken),
            amount: 6,
            duration: 1 days,
            expiration: uint32(block.timestamp + 1)
        });

        offersContract.createOffer(offer);

        hevm.stopPrank();

        bytes32 offerHash = offersContract.getOfferHash(offer);

        lendingAuction.executeLoanByBorrower(
            offer.nftContractAddress,
            offer.nftId,
            offerHash,
            offer.floorTerm
        );

        usdcToken.approve(address(liquidityProviders), 6);

        lendingAuction.repayLoan(offer.nftContractAddress, offer.nftId);
    }

    function testRepayLoan_works_with_interest() public {
        hevm.startPrank(LENDER_1);
        usdcToken.mint(address(LENDER_1), 6 ether);
        usdcToken.approve(address(liquidityProviders), 6 ether);

        liquidityProviders.supplyErc20(address(usdcToken), 6 ether);

        Offer memory offer = Offer({
            creator: LENDER_1,
            nftContractAddress: address(mockNft),
            interestRatePerSecond: 3,
            fixedTerms: false,
            floorTerm: true,
            lenderOffer: true,
            nftId: 1,
            asset: address(usdcToken),
            amount: 1 ether,
            duration: 1 days,
            expiration: uint32(block.timestamp + 1)
        });

        offersContract.createOffer(offer);

        hevm.stopPrank();

        bytes32 offerHash = offersContract.getOfferHash(offer);

        lendingAuction.executeLoanByBorrower(
            offer.nftContractAddress,
            offer.nftId,
            offerHash,
            offer.floorTerm
        );

        hevm.warp(block.timestamp + 1 days);

        uint256 principal = 1 ether;

        (uint256 lenderInterest, uint256 protocolInterest) = lendingAuction
            .calculateInterestAccrued(offer.nftContractAddress, offer.nftId);

        uint256 repayAmount = principal + lenderInterest + protocolInterest;

        usdcToken.mint(address(this), lenderInterest + protocolInterest);

        usdcToken.approve(address(liquidityProviders), repayAmount);

        lendingAuction.repayLoan(offer.nftContractAddress, offer.nftId);

        assertEq(usdcToken.balanceOf(address(this)), 0);
        assertEq(usdcToken.balanceOf(address(liquidityProviders)), 0);
        assertEq(
            cUSDCToken.balanceOf(address(liquidityProviders)),
            (6 ether + lenderInterest + protocolInterest) * 1 ether
        );

        assertEq(mockNft.ownerOf(1), address(this));

        LoanAuction memory loanAuction = lendingAuction.getLoanAuction(address(mockNft), 1);

        assertEq(loanAuction.nftOwner, ZERO_ADDRESS);
        assertEq(loanAuction.lender, ZERO_ADDRESS);
        assertEq(loanAuction.asset, ZERO_ADDRESS);
        assertEq(loanAuction.interestRatePerSecond, 0);
        assertTrue(!loanAuction.fixedTerms);

        assertEq(loanAuction.amount, 0);
        assertEq(loanAuction.loanEndTimestamp, 0);
        assertEq(loanAuction.lastUpdatedTimestamp, 0);
        assertEq(loanAuction.accumulatedLenderInterest, 0);
        assertEq(loanAuction.accumulatedProtocolInterest, 0);
        assertEq(loanAuction.amountDrawn, 0);
    }

    function testDrawLoanAmount_works() public {
        setupRefinance();

        LoanAuction memory loanAuction = lendingAuction.getLoanAuction(address(mockNft), 1);

        assertEq(loanAuction.amountDrawn, 6 ether);

        lendingAuction.drawLoanAmount(address(mockNft), 1, 5 * 10**17);

        assertEq(usdcToken.balanceOf(address(this)), 6.5 ether);

        loanAuction = lendingAuction.getLoanAuction(address(mockNft), 1);

        assertEq(loanAuction.amountDrawn, 6.5 ether);
    }

    function testCannotDrawLoanAmount_funds_overdrawn() public {
        setupRefinance();

        LoanAuction memory loanAuction = lendingAuction.getLoanAuction(address(mockNft), 1);

        assertEq(loanAuction.amountDrawn, 6 ether);

        hevm.expectRevert("00020");

        lendingAuction.drawLoanAmount(address(mockNft), 1, 2 * 10**18);
    }

    function testCannotDrawLoanAmount_no_open_loan() public {
        setupRefinance();

        usdcToken.mint(address(this), 10 ether);
        usdcToken.approve(address(liquidityProviders), 10 ether);

        lendingAuction.repayLoan(address(mockNft), 1);

        // TODO(miller) change NiftApes.sol so
        // that is "00007" is revert
        hevm.expectRevert("asset allow list");

        lendingAuction.drawLoanAmount(address(mockNft), 1, 2 * 10**18);
    }

    function testCannotDrawLoanAmount_not_your_loan() public {
        setupRefinance();

        hevm.expectRevert("00018");

        hevm.prank(SIGNER_1);

        lendingAuction.drawLoanAmount(address(mockNft), 1, 5 * 10**17);
    }

    function testCannotDrawLoanAmount_loan_expired() public {
        setupRefinance();

        hevm.warp(block.timestamp + 3 days);

        hevm.expectRevert("00009");

        lendingAuction.drawLoanAmount(address(mockNft), 1, 5 * 10**17);
    }

    function testRepayLoanForAccount_works() public {
        setupLoan();

        hevm.prank(SIGNER_1);
        usdcToken.mint(address(SIGNER_1), 1000 ether);
        usdcToken.approve(address(liquidityProviders), 1000 ether);

        lendingAuction.repayLoanForAccount(address(mockNft), 1);
    }

    function testCannotRepayLoanForAccount_if_sanctioned() public {
        setupLoan();

        hevm.startPrank(SANCTIONED_ADDRESS);
        usdcToken.mint(address(SANCTIONED_ADDRESS), 1000 ether);
        usdcToken.approve(address(liquidityProviders), 1000 ether);

        hevm.expectRevert("00017");

        lendingAuction.repayLoanForAccount(address(mockNft), 1);
    }

    function testCannotRefinanceByLender_when_frontrunning_happens() public {
        // Note: Borrower and Lender 1 are colluding throughout
        // to extract fees from Lender 2

        // Also Note: assuming USDC has decimals 18 throughout
        // even though the real version has decimals 6
        hevm.startPrank(LENDER_1);
        usdcToken.mint(address(LENDER_1), 10 ether);
        usdcToken.approve(address(liquidityProviders), 10 ether);
        liquidityProviders.supplyErc20(address(usdcToken), 10 ether);

        // Lender 1 has 10 USDC
        assertEq(
            liquidityProviders.cAssetAmountToAssetAmount(
                address(cUSDCToken),
                liquidityProviders.getCAssetBalance(LENDER_1, address(cUSDCToken))
            ),
            10 ether
        );

        Offer memory offer = Offer({
            creator: LENDER_1,
            nftContractAddress: address(mockNft),
            interestRatePerSecond: 1,
            fixedTerms: false,
            floorTerm: true,
            lenderOffer: true,
            nftId: 1,
            asset: address(usdcToken),
            amount: 1 ether,
            duration: 1 days,
            expiration: uint32(block.timestamp + 1)
        });

        offersContract.createOffer(offer);

        bytes32 offerHash = offersContract.getOfferHash(offer);

        hevm.stopPrank();

        // Borrower executes loan
        lendingAuction.executeLoanByBorrower(
            offer.nftContractAddress,
            offer.nftId,
            offerHash,
            offer.floorTerm
        );

        // Lender 1 has 1 fewer USDC, i.e., 9
        assertEq(
            liquidityProviders.cAssetAmountToAssetAmount(
                address(cUSDCToken),
                liquidityProviders.getCAssetBalance(LENDER_1, address(cUSDCToken))
            ),
            9 ether
        );

        // Warp ahead 12 hours
        hevm.warp(block.timestamp + 12 hours);

        // Lender 2 wants to refinance.
        // Given the current loan, they only expect
        // to pay an origination fee relative to 1 USDC draw amount
        // and no gas griefing fee
        hevm.startPrank(LENDER_2);
        usdcToken.mint(address(LENDER_2), 10 ether);
        usdcToken.approve(address(liquidityProviders), 10 ether);

        liquidityProviders.supplyErc20(address(usdcToken), 10 ether);
        hevm.stopPrank();

        // Lender 1 decides to frontrun Lender 2,
        // thereby 9x'ing the origination fee
        // and adding a gas griefing fee
        hevm.startPrank(LENDER_1);
        Offer memory frontrunner = Offer({
            creator: LENDER_1,
            nftContractAddress: address(mockNft),
            interestRatePerSecond: 1,
            fixedTerms: false,
            floorTerm: false,
            lenderOffer: true,
            nftId: 1,
            asset: address(usdcToken),
            amount: 9 ether,
            duration: 1 days,
            expiration: uint32(block.timestamp + 1)
        });

        LoanAuction memory loanAuction = lendingAuction.getLoanAuction(address(mockNft), 1);

        lendingAuction.refinanceByLender(frontrunner, loanAuction.lastUpdatedTimestamp);

        // Lender 1 has same 9 USDC
        assertEq(
            liquidityProviders.cAssetAmountToAssetAmount(
                address(cUSDCToken),
                liquidityProviders.getCAssetBalance(LENDER_1, address(cUSDCToken))
            ),
            9 ether
        );

        hevm.stopPrank();

        // Borrower (colluding with Lender 1 and still frontrunning Lender 2)
        // draws full amount to maximize origination fee and gas griefing fee
        // that Lender 2 will pay Lender 1
        lendingAuction.drawLoanAmount(address(mockNft), 1, 8 ether);

        // After borrower draws rest, Lender 1 has 1 USDC
        assertEq(
            liquidityProviders.cAssetAmountToAssetAmount(
                address(cUSDCToken),
                liquidityProviders.getCAssetBalance(LENDER_1, address(cUSDCToken))
            ),
            1 ether
        );

        hevm.startPrank(LENDER_2);

        Offer memory offer2 = Offer({
            creator: LENDER_2,
            nftContractAddress: address(mockNft),
            interestRatePerSecond: 1,
            fixedTerms: false,
            floorTerm: false,
            lenderOffer: true,
            nftId: 1,
            asset: address(usdcToken),
            amount: 9 ether + 1,
            duration: 1 days,
            expiration: uint32(block.timestamp + 1)
        });

        // Not updating loanAuction, so this should be obsolete after frontrunning

        hevm.expectRevert("active loan is not as expected");

        lendingAuction.refinanceByLender(offer2, loanAuction.lastUpdatedTimestamp);
    }

    function testRefinanceByLender_gas_griefing_fee_works() public {
        // Also Note: assuming USDC has decimals 18 throughout
        // even though the real version has decimals 6
        hevm.startPrank(LENDER_1);
        usdcToken.mint(address(LENDER_1), 1 ether);
        usdcToken.approve(address(liquidityProviders), 1 ether);
        liquidityProviders.supplyErc20(address(usdcToken), 1 ether);

        // Lender 1 has 10 USDC
        assertEq(
            liquidityProviders.cAssetAmountToAssetAmount(
                address(cUSDCToken),
                liquidityProviders.getCAssetBalance(LENDER_1, address(cUSDCToken))
            ),
            1 ether
        );

        Offer memory offer = Offer({
            creator: LENDER_1,
            nftContractAddress: address(mockNft),
            interestRatePerSecond: 10**10,
            fixedTerms: false,
            floorTerm: true,
            lenderOffer: true,
            nftId: 1,
            asset: address(usdcToken),
            amount: 1 ether,
            duration: 365 days,
            expiration: uint32(block.timestamp + 1)
        });

        offersContract.createOffer(offer);

        bytes32 offerHash = offersContract.getOfferHash(offer);

        hevm.stopPrank();

        // Borrower executes loan
        lendingAuction.executeLoanByBorrower(
            offer.nftContractAddress,
            offer.nftId,
            offerHash,
            offer.floorTerm
        );

        // Lender 1 has 1 fewer USDC, i.e., 9
        assertEq(
            liquidityProviders.cAssetAmountToAssetAmount(
                address(cUSDCToken),
                liquidityProviders.getCAssetBalance(LENDER_1, address(cUSDCToken))
            ),
            0
        );

        // Warp ahead 10**5 seconds
        // 10**10 interest per second * 10**5 seconds = 10**15 interest
        // this is 0.001 of 10**18, which is under the gasGriefingBps of 25
        // which means there will be a gas griefing fee
        hevm.warp(block.timestamp + 10**5 seconds);

        hevm.startPrank(LENDER_2);
        usdcToken.mint(address(LENDER_2), 10 ether);
        usdcToken.approve(address(liquidityProviders), 10 ether);

        liquidityProviders.supplyErc20(address(usdcToken), 10 ether);

        Offer memory offer2 = Offer({
            creator: LENDER_2,
            nftContractAddress: address(mockNft),
            interestRatePerSecond: 1,
            fixedTerms: false,
            floorTerm: false,
            lenderOffer: true,
            nftId: 1,
            asset: address(usdcToken),
            amount: 9 ether,
            duration: 365 days,
            expiration: uint32(block.timestamp + 1)
        });

        LoanAuction memory loanAuction = lendingAuction.getLoanAuction(address(mockNft), 1);

        lendingAuction.refinanceByLender(offer2, loanAuction.lastUpdatedTimestamp);

        hevm.stopPrank();

        // Below are calculations concerning how much Lender 1 has after fees
        // Note that gas griefing fee, if appicable, means we don't add interest,
        // since add whichever is greater, interest or gas griefing fee.
        uint256 principal = 1 ether;
        uint256 amtDrawn = 1 ether;
        uint256 originationFeeBps = 50;
        uint256 gasGriefingFeeBps = 25;
        uint256 MAX_BPS = 10_000;
        uint256 feesFromLender2 = ((amtDrawn * originationFeeBps) / MAX_BPS) +
            ((amtDrawn * gasGriefingFeeBps) / MAX_BPS);

        assertEq(
            liquidityProviders.cAssetAmountToAssetAmount(
                address(cUSDCToken),
                liquidityProviders.getCAssetBalance(LENDER_1, address(cUSDCToken))
            ),
            principal + feesFromLender2
        );
    }

    function testRefinanceByLender_no_gas_griefing_fee_if_sufficient_interest() public {
        // Also Note: assuming USDC has decimals 18 throughout
        // even though the real version has decimals 6
        hevm.startPrank(LENDER_1);
        usdcToken.mint(address(LENDER_1), 1 ether);
        usdcToken.approve(address(liquidityProviders), 1 ether);
        liquidityProviders.supplyErc20(address(usdcToken), 1 ether);

        // Lender 1 has 10 USDC
        assertEq(
            liquidityProviders.cAssetAmountToAssetAmount(
                address(cUSDCToken),
                liquidityProviders.getCAssetBalance(LENDER_1, address(cUSDCToken))
            ),
            1 ether
        );

        Offer memory offer = Offer({
            creator: LENDER_1,
            nftContractAddress: address(mockNft),
            interestRatePerSecond: 10**10,
            fixedTerms: false,
            floorTerm: true,
            lenderOffer: true,
            nftId: 1,
            asset: address(usdcToken),
            amount: 1 ether,
            duration: 365 days,
            expiration: uint32(block.timestamp + 1)
        });

        offersContract.createOffer(offer);

        bytes32 offerHash = offersContract.getOfferHash(offer);

        hevm.stopPrank();

        // Borrower executes loan
        lendingAuction.executeLoanByBorrower(
            offer.nftContractAddress,
            offer.nftId,
            offerHash,
            offer.floorTerm
        );

        // Lender 1 has 1 fewer USDC, i.e., 9
        assertEq(
            liquidityProviders.cAssetAmountToAssetAmount(
                address(cUSDCToken),
                liquidityProviders.getCAssetBalance(LENDER_1, address(cUSDCToken))
            ),
            0
        );

        // Warp ahead 10**6 seconds
        // 10**10 interest per second * 10**6 seconds = 10**16 interest
        // this is 0.01 of 10**18, which is over the gasGriefingBps of 25
        // which means there won't be a gas griefing fee
        hevm.warp(block.timestamp + 10**6 seconds);

        hevm.startPrank(LENDER_2);
        usdcToken.mint(address(LENDER_2), 10 ether);
        usdcToken.approve(address(liquidityProviders), 10 ether);

        liquidityProviders.supplyErc20(address(usdcToken), 10 ether);

        Offer memory offer2 = Offer({
            creator: LENDER_2,
            nftContractAddress: address(mockNft),
            interestRatePerSecond: 1,
            fixedTerms: false,
            floorTerm: false,
            lenderOffer: true,
            nftId: 1,
            asset: address(usdcToken),
            amount: 9 ether,
            duration: 365 days,
            expiration: uint32(block.timestamp + 1)
        });

        LoanAuction memory loanAuction = lendingAuction.getLoanAuction(address(mockNft), 1);

        lendingAuction.refinanceByLender(offer2, loanAuction.lastUpdatedTimestamp);

        hevm.stopPrank();

        // Below are calculations concerning how much Lender 1 has after fees

        uint256 principal = 1 ether;
        uint256 interest = 10**10 * 10**6;
        uint256 amtDrawn = 1 ether;
        uint256 originationFeeBps = 50;
        uint256 MAX_BPS = 10_000;
        uint256 feesFromLender2 = ((amtDrawn * originationFeeBps) / MAX_BPS);

        assertEq(
            liquidityProviders.cAssetAmountToAssetAmount(
                address(cUSDCToken),
                liquidityProviders.getCAssetBalance(LENDER_1, address(cUSDCToken))
            ),
            principal + interest + feesFromLender2
        );
    }

    function testRefinanceByLender_term_fee_works() public {
        // Also Note: assuming USDC has decimals 18 throughout
        // even though the real version has decimals 6
        hevm.startPrank(LENDER_1);
        usdcToken.mint(address(LENDER_1), 1 ether);
        usdcToken.approve(address(liquidityProviders), 1 ether);
        liquidityProviders.supplyErc20(address(usdcToken), 1 ether);

        // Lender 1 has 1 USDC
        assertEq(
            liquidityProviders.cAssetAmountToAssetAmount(
                address(cUSDCToken),
                liquidityProviders.getCAssetBalance(LENDER_1, address(cUSDCToken))
            ),
            1 ether
        );

        Offer memory offer = Offer({
            creator: LENDER_1,
            nftContractAddress: address(mockNft),
            interestRatePerSecond: 10_000_000_000,
            fixedTerms: false,
            floorTerm: false,
            lenderOffer: true,
            nftId: 1,
            asset: address(usdcToken),
            amount: 1 ether,
            duration: 365 days,
            expiration: uint32(block.timestamp + 1)
        });

        offersContract.createOffer(offer);

        bytes32 offerHash = offersContract.getOfferHash(offer);

        hevm.stopPrank();

        // Borrower executes loan
        lendingAuction.executeLoanByBorrower(
            offer.nftContractAddress,
            offer.nftId,
            offerHash,
            offer.floorTerm
        );

        // Lender 1 has 1 fewer USDC, i.e., 0
        assertEq(
            liquidityProviders.cAssetAmountToAssetAmount(
                address(cUSDCToken),
                liquidityProviders.getCAssetBalance(LENDER_1, address(cUSDCToken))
            ),
            0
        );

        // Protocol owner has 0
        // Would have more later if there were a term fee
        // But will still have 0 if there isn't
        assertEq(
            liquidityProviders.cAssetAmountToAssetAmount(
                address(cUSDCToken),
                liquidityProviders.getCAssetBalance(address(this), address(cUSDCToken))
            ),
            0
        );

        // Warp ahead 10**6 seconds
        // 10**10 interest per second * 10**6 seconds = 10**16 interest
        // this is 0.01 of 10**18, which is over the gas griefing amount of 0.0025
        // which means there won't be a gas griefing fee
        hevm.warp(block.timestamp + 10**6 seconds);

        hevm.startPrank(LENDER_2);

        usdcToken.mint(address(LENDER_2), 10 ether);
        usdcToken.approve(address(liquidityProviders), 10 ether);
        liquidityProviders.supplyErc20(address(usdcToken), 10 ether);

        Offer memory offer2 = Offer({
            creator: LENDER_2,
            nftContractAddress: address(mockNft),
            interestRatePerSecond: 9_974_000_000 + 1, // maximal improvment that still triggers term fee
            fixedTerms: false,
            floorTerm: false,
            lenderOffer: true,
            nftId: 1,
            asset: address(usdcToken),
            amount: 1 ether,
            duration: 365 days,
            expiration: uint32(block.timestamp + 1)
        });

        LoanAuction memory loanAuction = lendingAuction.getLoanAuction(address(mockNft), 1);

        lendingAuction.refinanceByLender(offer2, loanAuction.lastUpdatedTimestamp);

        hevm.stopPrank();

        // Below are calculations concerning how much Lender 1 has after fees
        uint256 principal = 1 ether;
        uint256 interest = 10_000_000_000 * 10**6; // interest per second * seconds
        uint256 amtDrawn = 1 ether;
        uint256 originationFeeBps = 50;
        uint256 MAX_BPS = 10_000;
        uint256 feesFromLender2 = ((amtDrawn * originationFeeBps) / MAX_BPS);

        assertEq(
            liquidityProviders.cAssetAmountToAssetAmount(
                address(cUSDCToken),
                liquidityProviders.getCAssetBalance(LENDER_1, address(cUSDCToken))
            ),
            principal + interest + feesFromLender2
        );

        // Expect term griefing fee to have gone to protocol
        assertEq(
            liquidityProviders.cAssetAmountToAssetAmount(
                address(cUSDCToken),
                liquidityProviders.getCAssetBalance(OWNER, address(cUSDCToken))
            ),
            1 ether * 0.0025
        );
    }

    function testRefinanceByLender_term_fee_doesnt_apply_if_sufficient_improvement() public {
        // Also Note: assuming USDC has decimals 18 throughout
        // even though the real version has decimals 6
        hevm.startPrank(LENDER_1);
        usdcToken.mint(address(LENDER_1), 1 ether);
        usdcToken.approve(address(liquidityProviders), 1 ether);
        liquidityProviders.supplyErc20(address(usdcToken), 1 ether);

        // Lender 1 has 1 USDC
        assertEq(
            liquidityProviders.cAssetAmountToAssetAmount(
                address(cUSDCToken),
                liquidityProviders.getCAssetBalance(LENDER_1, address(cUSDCToken))
            ),
            1 ether
        );

        Offer memory offer = Offer({
            creator: LENDER_1,
            nftContractAddress: address(mockNft),
            interestRatePerSecond: 10_000_000_000,
            fixedTerms: false,
            floorTerm: false,
            lenderOffer: true,
            nftId: 1,
            asset: address(usdcToken),
            amount: 1 ether,
            duration: 365 days,
            expiration: uint32(block.timestamp + 1)
        });

        offersContract.createOffer(offer);

        bytes32 offerHash = offersContract.getOfferHash(offer);

        hevm.stopPrank();

        // Borrower executes loan
        lendingAuction.executeLoanByBorrower(
            offer.nftContractAddress,
            offer.nftId,
            offerHash,
            offer.floorTerm
        );

        // Lender 1 has 1 fewer USDC, i.e., 0
        assertEq(
            liquidityProviders.cAssetAmountToAssetAmount(
                address(cUSDCToken),
                liquidityProviders.getCAssetBalance(LENDER_1, address(cUSDCToken))
            ),
            0
        );

        // Protocol owner has 0
        // Would have more later if there were a term fee
        // But will still have 0 if there isn't
        assertEq(
            liquidityProviders.cAssetAmountToAssetAmount(
                address(cUSDCToken),
                liquidityProviders.getCAssetBalance(address(this), address(cUSDCToken))
            ),
            0
        );

        // Warp ahead 10**6 seconds
        // 10**10 interest per second * 10**6 seconds = 10**16 interest
        // this is 0.01 of 10**18, which is over the gas griefing amount of 0.0025
        // which means there won't be a gas griefing fee
        hevm.warp(block.timestamp + 10**6 seconds);

        hevm.startPrank(LENDER_2);
        usdcToken.mint(address(LENDER_2), 10 ether);
        usdcToken.approve(address(liquidityProviders), 10 ether);

        liquidityProviders.supplyErc20(address(usdcToken), 10 ether);

        Offer memory offer2 = Offer({
            creator: LENDER_2,
            nftContractAddress: address(mockNft),
            interestRatePerSecond: 9_974_000_000, // minimal improvment to avoid term griefing
            fixedTerms: false,
            floorTerm: false,
            lenderOffer: true,
            nftId: 1,
            asset: address(usdcToken),
            amount: 1 ether,
            duration: 365 days,
            expiration: uint32(block.timestamp + 1)
        });

        LoanAuction memory loanAuction = lendingAuction.getLoanAuction(address(mockNft), 1);

        lendingAuction.refinanceByLender(offer2, loanAuction.lastUpdatedTimestamp);

        hevm.stopPrank();

        // Below are calculations concerning how much Lender 1 has after fees

        uint256 principal = 1 ether;
        uint256 interest = 10_000_000_000 * 10**6 seconds; // interest per second * seconds
        uint256 amtDrawn = 1 ether;
        uint256 originationFeeBps = 50;
        uint256 MAX_BPS = 10_000;
        uint256 feesFromLender2 = ((amtDrawn * originationFeeBps) / MAX_BPS);

        assertEq(
            liquidityProviders.cAssetAmountToAssetAmount(
                address(cUSDCToken),
                liquidityProviders.getCAssetBalance(LENDER_1, address(cUSDCToken))
            ),
            principal + interest + feesFromLender2
        );

        // Expect no term griefing fee to have gone to protocol
        assertEq(
            liquidityProviders.cAssetAmountToAssetAmount(
                address(cUSDCToken),
                liquidityProviders.getCAssetBalance(OWNER, address(cUSDCToken))
            ),
            0
        );
    }

    function testDrawLoanAmount_slashUnsupportedAmount_works() public {
        setupRefinance();

        //increase block.timestamp to accumulate interest
        hevm.warp(block.timestamp + 12 hours);

        hevm.prank(LENDER_2);
        liquidityProviders.withdrawErc20(address(usdcToken), 0.9 ether);

        LoanAuction memory loanAuction = lendingAuction.getLoanAuction(address(mockNft), 1);
        (uint256 lenderInterest, ) = lendingAuction.calculateInterestAccrued(address(mockNft), 1);
        uint256 lenderBalanceBefore = liquidityProviders.getCAssetBalance(
            LENDER_2,
            address(cUSDCToken)
        );

        assertEq(lenderInterest, 29999999999980800);
        assertEq(loanAuction.amountDrawn, 6 ether);
        assertTrue(loanAuction.lenderRefi);
        assertEq(lenderBalanceBefore, 40000000000019200000000000000000000);

        lendingAuction.drawLoanAmount(address(mockNft), 1, 1 ether);

        LoanAuction memory loanAuctionAfter = lendingAuction.getLoanAuction(address(mockNft), 1);
        (uint256 lenderInterestAfter, ) = lendingAuction.calculateInterestAccrued(
            address(mockNft),
            1
        );
        uint256 lenderBalanceAfter = liquidityProviders.getCAssetBalance(
            LENDER_2,
            address(cUSDCToken)
        );

        assertEq(lenderInterestAfter, 0);
        assertEq(lenderBalanceAfter, 0);
        // balance of the borrower
        assertEq(usdcToken.balanceOf(address(this)), 6040000000000019200);
        // we expect the amountDrawn to be 6.04x ether. This is the remaining balance of the lender plus the current amountdrawn
        assertEq(loanAuctionAfter.amountDrawn, 6040000000000019200);
        assertTrue(!loanAuctionAfter.lenderRefi);
    }

    // TODO(miller): More tests for regen collective percentage
    // TODO(miller): Tests for slashUnsupportedAmount
    // TODO(miller): Tests for interest math and dynamic interestRatePerSecond
    // TODO(miller): Tests for gas griefing preimum
    // TODO(miller): Tests for term griefing premium
    // TODO(miller): Review existing tests for additional cases
    // TODO(miller): Review contract functions and ensure there are tests for each function
    // TODO updateLendingContractAddress test
    // TODO updateLiquidityContractAddress test
    // TODO(captnseagraves): Add tests for lenderRefi in relevant functions
}<|MERGE_RESOLUTION|>--- conflicted
+++ resolved
@@ -277,11 +277,7 @@
             expiration: uint32(block.timestamp + 1)
         });
 
-<<<<<<< HEAD
         hevm.expectRevert("00024");
-=======
-        hevm.expectRevert("is not offer creator or lending contract");
->>>>>>> e4b0a99a
 
         offersContract.createOffer(offer);
     }
@@ -414,11 +410,7 @@
 
         hevm.prank(address(0x0000000000000000000000000000000000000001));
 
-<<<<<<< HEAD
         hevm.expectRevert("00024");
-=======
-        hevm.expectRevert("is not offer creator or lending contract");
->>>>>>> e4b0a99a
 
         offersContract.removeOffer(
             offer.nftContractAddress,
@@ -620,11 +612,7 @@
 
         bytes32 offerHash = offersContract.getOfferHash(offer);
 
-<<<<<<< HEAD
         hevm.expectRevert("00010");
-=======
-        hevm.expectRevert("offer has expired");
->>>>>>> e4b0a99a
 
         lendingAuction.executeLoanByBorrower(
             offer.nftContractAddress,
@@ -1332,11 +1320,7 @@
 
         hevm.stopPrank();
 
-<<<<<<< HEAD
         hevm.expectRevert("00010");
-=======
-        hevm.expectRevert("offer has expired");
->>>>>>> e4b0a99a
 
         lendingAuction.executeLoanByBorrowerSignature(offer, signature, 4);
     }
@@ -1816,11 +1800,7 @@
 
         bytes32 offerHash = offersContract.getOfferHash(offer);
 
-<<<<<<< HEAD
         hevm.expectRevert("00010");
-=======
-        hevm.expectRevert("offer has expired");
->>>>>>> e4b0a99a
 
         hevm.stopPrank();
 
@@ -2462,11 +2442,7 @@
 
         hevm.stopPrank();
 
-<<<<<<< HEAD
         hevm.expectRevert("00010");
-=======
-        hevm.expectRevert("offer has expired");
->>>>>>> e4b0a99a
 
         lendingAuction.executeLoanByLenderSignature(offer, signature);
     }
@@ -3509,11 +3485,7 @@
 
         hevm.warp(block.timestamp + 2);
 
-<<<<<<< HEAD
         hevm.expectRevert("00010");
-=======
-        hevm.expectRevert("offer has expired");
->>>>>>> e4b0a99a
 
         lendingAuction.refinanceByBorrower(address(mockNft), 1, true, offerHash2);
     }
@@ -4614,11 +4586,7 @@
         bytes memory signature = signOffer(SIGNER_PRIVATE_KEY_1, offer2);
 
         hevm.warp(block.timestamp + 2);
-<<<<<<< HEAD
         hevm.expectRevert("00010");
-=======
-        hevm.expectRevert("offer has expired");
->>>>>>> e4b0a99a
 
         lendingAuction.refinanceByBorrowerSignature(offer2, signature, 1);
     }
@@ -5205,13 +5173,7 @@
             expiration: uint32(block.timestamp + 1)
         });
 
-<<<<<<< HEAD
         hevm.expectRevert("00015");
-=======
-        LoanAuction memory loanAuction = lendingAuction.getLoanAuction(address(mockNft), 1);
-
-        hevm.expectRevert("fixed term loan");
->>>>>>> e4b0a99a
 
         lendingAuction.refinanceByLender(offer2, loanAuction.lastUpdatedTimestamp);
     }
@@ -5270,13 +5232,7 @@
             expiration: uint32(block.timestamp + 1)
         });
 
-<<<<<<< HEAD
         hevm.expectRevert("00025");
-=======
-        LoanAuction memory loanAuction = lendingAuction.getLoanAuction(address(mockNft), 1);
-
-        hevm.expectRevert("not an improvement");
->>>>>>> e4b0a99a
 
         lendingAuction.refinanceByLender(offer2, loanAuction.lastUpdatedTimestamp);
     }
@@ -5337,10 +5293,7 @@
             offer.floorTerm
         );
 
-<<<<<<< HEAD
         hevm.expectRevert("00012");
-=======
->>>>>>> e4b0a99a
         hevm.startPrank(LENDER_2);
 
         LoanAuction memory loanAuction = lendingAuction.getLoanAuction(address(mockNft), 1);
@@ -5406,10 +5359,7 @@
 
         hevm.stopPrank();
 
-<<<<<<< HEAD
         hevm.expectRevert("00007");
-=======
->>>>>>> e4b0a99a
         hevm.startPrank(LENDER_2);
 
         LoanAuction memory loanAuction = lendingAuction.getLoanAuction(address(mockNft), 1);
@@ -5473,13 +5423,7 @@
             expiration: uint32(block.timestamp + 1)
         });
 
-<<<<<<< HEAD
         hevm.expectRevert("00007");
-=======
-        LoanAuction memory loanAuction = lendingAuction.getLoanAuction(address(mockNft), 1);
-
-        hevm.expectRevert("loan not active");
->>>>>>> e4b0a99a
 
         lendingAuction.refinanceByLender(offer2, loanAuction.lastUpdatedTimestamp);
     }
@@ -5544,10 +5488,7 @@
 
         lendingAuction.repayLoan(address(mockNft), 1);
 
-<<<<<<< HEAD
         hevm.expectRevert("00007");
-=======
->>>>>>> e4b0a99a
         hevm.startPrank(LENDER_2);
 
         LoanAuction memory loanAuction = lendingAuction.getLoanAuction(address(mockNft), 1);
@@ -5611,13 +5552,7 @@
             expiration: uint32(block.timestamp + 1)
         });
 
-<<<<<<< HEAD
         hevm.expectRevert("00007");
-=======
-        LoanAuction memory loanAuction = lendingAuction.getLoanAuction(address(mockNft), 1);
-
-        hevm.expectRevert("loan not active");
->>>>>>> e4b0a99a
 
         lendingAuction.refinanceByLender(offer2, loanAuction.lastUpdatedTimestamp);
     }
@@ -5676,13 +5611,7 @@
             expiration: uint32(block.timestamp + 1)
         });
 
-<<<<<<< HEAD
         hevm.expectRevert("00007");
-=======
-        LoanAuction memory loanAuction = lendingAuction.getLoanAuction(address(mockNft), 1);
-
-        hevm.expectRevert("loan not active");
->>>>>>> e4b0a99a
 
         lendingAuction.refinanceByLender(offer2, loanAuction.lastUpdatedTimestamp);
     }
@@ -5741,13 +5670,7 @@
             expiration: uint32(block.timestamp + 1)
         });
 
-<<<<<<< HEAD
         hevm.expectRevert("00019");
-=======
-        LoanAuction memory loanAuction = lendingAuction.getLoanAuction(address(mockNft), 1);
-
-        hevm.expectRevert("asset mismatch");
->>>>>>> e4b0a99a
 
         lendingAuction.refinanceByLender(offer2, loanAuction.lastUpdatedTimestamp);
     }
@@ -5808,11 +5731,7 @@
 
         hevm.warp(block.timestamp + 2);
 
-<<<<<<< HEAD
         hevm.expectRevert("00010");
-=======
-        LoanAuction memory loanAuction = lendingAuction.getLoanAuction(address(mockNft), 1);
->>>>>>> e4b0a99a
 
         hevm.expectRevert("offer has expired");
 
@@ -5880,13 +5799,7 @@
             expiration: uint32(block.timestamp + 1)
         });
 
-<<<<<<< HEAD
         hevm.expectRevert("00017");
-=======
-        LoanAuction memory loanAuction = lendingAuction.getLoanAuction(address(mockNft), 1);
-
-        hevm.expectRevert("sanctioned address");
->>>>>>> e4b0a99a
 
         lendingAuction.refinanceByLender(offer2, loanAuction.lastUpdatedTimestamp);
     }
@@ -6048,13 +5961,7 @@
             expiration: uint32(block.timestamp + 1)
         });
 
-<<<<<<< HEAD
         hevm.expectRevert("00016");
-=======
-        LoanAuction memory loanAuction = lendingAuction.getLoanAuction(address(mockNft), 1);
-
-        hevm.expectRevert("fixed term offer");
->>>>>>> e4b0a99a
 
         lendingAuction.refinanceByLender(offer2, loanAuction.lastUpdatedTimestamp);
     }
