--- conflicted
+++ resolved
@@ -5638,10 +5638,7 @@
             674320001920000000 ether
         );
 
-        assertEq(
-            liquidityProviders.getCAssetBalance(OWNER, address(cUSDCToken)),
-            0 ether
-        );
+        assertEq(liquidityProviders.getCAssetBalance(OWNER, address(cUSDCToken)), 0 ether);
 
         LoanAuction memory loanAuction = lendingAuction.getLoanAuction(address(mockNft), 1);
 
@@ -6441,7 +6438,8 @@
 
         uint256 principal = 1 ether;
 
-        (uint256 lenderInterest, uint256 protocolInterest) = lendingAuction.calculateInterestAccrued(offer.nftContractAddress, offer.nftId);
+        (uint256 lenderInterest, uint256 protocolInterest) = lendingAuction
+            .calculateInterestAccrued(offer.nftContractAddress, offer.nftId);
 
         uint256 repayAmount = principal + lenderInterest + protocolInterest;
 
@@ -6476,7 +6474,6 @@
         assertEq(loanAuction.amountDrawn, 0);
     }
 
-<<<<<<< HEAD
     function testDrawLoanAmount_works() public {
         hevm.startPrank(LENDER_1);
         usdcToken.mint(address(LENDER_1), 6 ether);
@@ -6834,18 +6831,6 @@
     // TODO(miller): Review existing tests for additional cases
     // TODO(miller): Review contract functions and ensure there are tests for each function
     // TODO(miller): repayLoanForAccount (including sanctions test)
-=======
-    // TODO(dankurka): Tests missing for drawAmount
-
-    // TODO(dankurka): Missing test for withdrawing someone elses signed offer
-
-    // TODO(captnseagraves): Missing tests for regen collective percentage
-
-    // TODO(captnseagraves): Missing tests for Sanctions list
-
     // TODO updateLendingContractAddress test
-
     // TODO updateLiquidityContractAddress test
-
->>>>>>> 4740d6af
 }