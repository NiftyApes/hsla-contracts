--- conflicted
+++ resolved
@@ -113,30 +113,18 @@
         assertEq(niftyApes.protocolInterestBps(), 1);
     }
 
-<<<<<<< HEAD
-    function testCannotUpdateOriginationPremiumLenderFee_not_owner() public {
-=======
     function testCannotUpdateOriginationPremiumLenderBps_not_owner() public {
->>>>>>> fc2d30b7
         hevm.startPrank(NOT_ADMIN);
         hevm.expectRevert("Ownable: caller is not the owner");
         niftyApes.updateOriginationPremiumLenderBps(1);
     }
 
-<<<<<<< HEAD
-    function testCannotUpdateOriginationPremiumLenderFee_max_fee() public {
-=======
     function testCannotUpdateOriginationPremiumLenderBps_max_fee() public {
->>>>>>> fc2d30b7
         hevm.expectRevert("00002");
         niftyApes.updateOriginationPremiumLenderBps(1001);
     }
 
-<<<<<<< HEAD
-    function testUpdateOriginationPremiumLenderFee_owner() public {
-=======
     function testUpdateOriginationPremiumLenderBps_owner() public {
->>>>>>> fc2d30b7
         assertEq(niftyApes.originationPremiumBps(), 50);
         hevm.expectEmit(false, false, false, true);
 
@@ -145,30 +133,18 @@
         assertEq(niftyApes.originationPremiumBps(), 1);
     }
 
-<<<<<<< HEAD
-    function testCannotUpdateGasGriefingPremiumProtocolFee_not_owner() public {
-=======
     function testCannotUpdateGasGriefingPremiumBps_not_owner() public {
->>>>>>> fc2d30b7
         hevm.startPrank(NOT_ADMIN);
         hevm.expectRevert("Ownable: caller is not the owner");
         niftyApes.updateGasGriefingPremiumBps(1);
     }
 
-<<<<<<< HEAD
-    function testCannotUpdateGasGriefingPremiumProtocolFee_max_fee() public {
-=======
     function testCannotUpdateGasGriefingPremiumBps_max_fee() public {
->>>>>>> fc2d30b7
         hevm.expectRevert("00002");
         niftyApes.updateGasGriefingPremiumBps(1001);
     }
 
-<<<<<<< HEAD
-    function testUpdateGasGriefingPremiumProtocolFee_owner() public {
-=======
     function testUpdateGasGriefingPremiumBps_owner() public {
->>>>>>> fc2d30b7
         assertEq(niftyApes.gasGriefingPremiumBps(), 25);
         hevm.expectEmit(false, false, false, true);
 
