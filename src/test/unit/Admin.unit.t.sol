// SPDX-License-Identifier: MIT
pragma solidity 0.8.13;

import "@openzeppelin/contracts/interfaces/IERC20Upgradeable.sol";
import "../../interfaces/compound/ICERC20.sol";
import "../../interfaces/compound/ICEther.sol";
import "../../Lending.sol";
import "../../Liquidity.sol";
import "../../Offers.sol";
import "../../SigLending.sol";
import "../../Refinance.sol";
import "../../FlashClaim.sol";
import "../../FlashPurchase.sol";
import "../../FlashSell.sol";
import "../../SellOnSeaport.sol";
import "../../interfaces/niftyapes/lending/ILendingEvents.sol";
import "../../interfaces/niftyapes/liquidity/ILiquidityEvents.sol";
import "../common/BaseTest.sol";
import "../mock/CERC20Mock.sol";
import "../mock/CEtherMock.sol";
import "../mock/ERC20Mock.sol";

import "@openzeppelin-norm/contracts/proxy/transparent/TransparentUpgradeableProxy.sol";
import "@openzeppelin-norm/contracts/proxy/transparent/ProxyAdmin.sol";

import "../../interfaces/niftyapes/lending/ILending.sol";
import "../../interfaces/niftyapes/offers/IOffers.sol";
import "../../interfaces/niftyapes/liquidity/ILiquidity.sol";
import "../../interfaces/niftyapes/sigLending/ISigLending.sol";

contract AdminUnitTest is BaseTest, ILendingEvents, ILiquidityEvents {
<<<<<<< HEAD
    NiftyApesLending niftyApes;
    NiftyApesOffers offersContract;
    NiftyApesLiquidity liquidityProviders;
    NiftyApesSigLending sigLendingAuction;
    NiftyApesRefinance refinance;
    NiftyApesFlashClaim flashClaim;
    NiftyApesFlashPurchase flashPurchase;
    NiftyApesFlashSell flashSell;
    NiftyApesSellOnSeaport sellOnSeaport;

=======
>>>>>>> af3c55d2
    ERC20Mock daiToken;
    CERC20Mock cDAIToken;
    CEtherMock cEtherToken;

<<<<<<< HEAD
=======
    NiftyApesLending lendingImplementation;
    NiftyApesOffers offersImplementation;
    NiftyApesLiquidity liquidityImplementation;
    NiftyApesSigLending sigLendingImplementation;

    ProxyAdmin lendingProxyAdmin;
    ProxyAdmin offersProxyAdmin;
    ProxyAdmin liquidityProxyAdmin;
    ProxyAdmin sigLendingProxyAdmin;

    TransparentUpgradeableProxy lendingProxy;
    TransparentUpgradeableProxy offersProxy;
    TransparentUpgradeableProxy liquidityProxy;
    TransparentUpgradeableProxy sigLendingProxy;

    ILending niftyApes;
    IOffers offersContract;
    ILiquidity liquidityProviders;
    ISigLending sigLendingAuction;

>>>>>>> af3c55d2
    address compContractAddress = 0xbbEB7c67fa3cfb40069D19E598713239497A3CA5;
    address seaportContractAddress = 0x00000000006c3852cbEf3e08E8dF289169EdE581;

    bool acceptEth;

    address constant NOT_ADMIN = address(0x5050);

    receive() external payable {
        require(acceptEth, "acceptEth");
    }

    function setUp() public {
<<<<<<< HEAD
        flashClaim = new NiftyApesFlashClaim();
        flashClaim.initialize();

        flashPurchase = new NiftyApesFlashPurchase();
        flashPurchase.initialize();

        refinance = new NiftyApesRefinance();
        refinance.initialize();

        liquidityProviders = new NiftyApesLiquidity();
        liquidityProviders.initialize(compContractAddress, address(refinance), address(flashPurchase));

        offersContract = new NiftyApesOffers();
        offersContract.initialize(address(liquidityProviders), address(refinance), address(flashPurchase));

        sigLendingAuction = new NiftyApesSigLending();
        sigLendingAuction.initialize(address(offersContract), address(flashPurchase));

        flashSell = new NiftyApesFlashSell();
        flashSell.initialize();

        sellOnSeaport = new NiftyApesSellOnSeaport();
        sellOnSeaport.initialize();
=======
        liquidityImplementation = new NiftyApesLiquidity();
        offersImplementation = new NiftyApesOffers();
        sigLendingImplementation = new NiftyApesSigLending();
        lendingImplementation = new NiftyApesLending();

        // deploy proxy admins
        lendingProxyAdmin = new ProxyAdmin();
        offersProxyAdmin = new ProxyAdmin();
        liquidityProxyAdmin = new ProxyAdmin();
        sigLendingProxyAdmin = new ProxyAdmin();

        // deploy proxies
        lendingProxy = new TransparentUpgradeableProxy(
            address(lendingImplementation),
            address(lendingProxyAdmin),
            bytes("")
        );
        offersProxy = new TransparentUpgradeableProxy(
            address(offersImplementation),
            address(offersProxyAdmin),
            bytes("")
        );
        liquidityProxy = new TransparentUpgradeableProxy(
            address(liquidityImplementation),
            address(liquidityProxyAdmin),
            bytes("")
        );

        sigLendingProxy = new TransparentUpgradeableProxy(
            address(sigLendingImplementation),
            address(sigLendingProxyAdmin),
            bytes("")
        );

        // declare interfaces
        niftyApes = ILending(address(lendingProxy));
        liquidityProviders = ILiquidity(address(liquidityProxy));
        offersContract = IOffers(address(offersProxy));
        sigLendingAuction = ISigLending(address(sigLendingProxy));
>>>>>>> af3c55d2

        // initialize proxies
        liquidityProviders.initialize(address(compContractAddress));
        offersContract.initialize(address(liquidityProviders));
        sigLendingAuction.initialize(address(offersContract));
        niftyApes.initialize(
            address(liquidityProviders),
            address(offersContract),
            address(sigLendingAuction),
            address(refinance),
            address(flashClaim),
            address(flashPurchase),
            address(flashSell),
            address(sellOnSeaport)
        );

        daiToken = new ERC20Mock();
        daiToken.initialize("USD Coin", "DAI");
        cDAIToken = new CERC20Mock();
        cDAIToken.initialize(daiToken);
        liquidityProviders.setCAssetAddress(address(daiToken), address(cDAIToken));
        cEtherToken = new CEtherMock();
        cEtherToken.initialize();

        acceptEth = true;
    }

    function testSetCAddressMapping_returns_null_address() public {
        assertEq(
            liquidityProviders.assetToCAsset(address(0x0000000000000000000000000000000000000001)),
            address(0x0000000000000000000000000000000000000000)
        );
    }

    function testSetCAddressMapping_can_be_set_by_owner() public {
        hevm.expectEmit(false, false, false, true);

        emit AssetToCAssetSet(
            address(0x0000000000000000000000000000000000000001),
            address(0x0000000000000000000000000000000000000002)
        );

        liquidityProviders.setCAssetAddress(
            address(0x0000000000000000000000000000000000000001),
            address(0x0000000000000000000000000000000000000002)
        );

        assertEq(
            liquidityProviders.assetToCAsset(address(0x0000000000000000000000000000000000000001)),
            address(0x0000000000000000000000000000000000000002)
        );
    }

    function testCannotSetCAddressMapping_can_not_be_set_by_non_owner() public {
        hevm.startPrank(NOT_ADMIN);

        hevm.expectRevert("Ownable: caller is not the owner");
        liquidityProviders.setCAssetAddress(
            address(0x0000000000000000000000000000000000000001),
            address(0x0000000000000000000000000000000000000002)
        );
    }

    function testCannotUpdateProtocolInterestBps_not_owner() public {
        hevm.startPrank(NOT_ADMIN);
        hevm.expectRevert("Ownable: caller is not the owner");
        niftyApes.updateProtocolInterestBps(1);
    }

    function testCannotUpdateProtocolInterestBps_max_fee() public {
        hevm.expectRevert("00002");
        niftyApes.updateProtocolInterestBps(1001);
    }

    function testUpdateProtocolInterestBps_owner() public {
        assertEq(niftyApes.protocolInterestBps(), 0);
        hevm.expectEmit(false, false, false, true);

        emit ProtocolInterestBpsUpdated(0, 1);
        niftyApes.updateProtocolInterestBps(1);
        assertEq(niftyApes.protocolInterestBps(), 1);
    }

    function testCannotUpdateOriginationPremiumLenderBps_not_owner() public {
        hevm.startPrank(NOT_ADMIN);
        hevm.expectRevert("Ownable: caller is not the owner");
        niftyApes.updateOriginationPremiumLenderBps(1);
    }

    function testCannotUpdateOriginationPremiumLenderBps_max_fee() public {
        hevm.expectRevert("00002");
        niftyApes.updateOriginationPremiumLenderBps(1001);
    }

    function testUpdateOriginationPremiumLenderBps_owner() public {
        assertEq(niftyApes.originationPremiumBps(), 25);
        hevm.expectEmit(false, false, false, true);

        emit OriginationPremiumBpsUpdated(25, 1);
        niftyApes.updateOriginationPremiumLenderBps(1);
        assertEq(niftyApes.originationPremiumBps(), 1);
    }

    function testCannotUpdateGasGriefingPremiumBps_not_owner() public {
        hevm.startPrank(NOT_ADMIN);
        hevm.expectRevert("Ownable: caller is not the owner");
        niftyApes.updateGasGriefingPremiumBps(1);
    }

    function testCannotUpdateGasGriefingPremiumBps_max_fee() public {
        hevm.expectRevert("00002");
        niftyApes.updateGasGriefingPremiumBps(1001);
    }

    function testUpdateGasGriefingPremiumBps_owner() public {
        assertEq(niftyApes.gasGriefingPremiumBps(), 25);
        hevm.expectEmit(false, false, false, true);

        emit GasGriefingPremiumBpsUpdated(25, 1);
        niftyApes.updateGasGriefingPremiumBps(1);
        assertEq(niftyApes.gasGriefingPremiumBps(), 1);
    }

    function testCannotUpdateRegenCollectiveBpsOfRevenue_not_owner() public {
        hevm.startPrank(NOT_ADMIN);
        hevm.expectRevert("Ownable: caller is not the owner");
        liquidityProviders.updateRegenCollectiveBpsOfRevenue(1);
    }

    function testCannotUpdateRegenCollectiveBpsOfRevenue_max_fee() public {
        hevm.expectRevert("00002");
        liquidityProviders.updateRegenCollectiveBpsOfRevenue(1001);
    }

    function testCannotUpdateRegenCollectiveBpsOfRevenue_mustBeGreater() public {
        hevm.expectRevert("00039");
        liquidityProviders.updateRegenCollectiveBpsOfRevenue(1);
    }

    function testUpdateRegenCollectiveBpsOfRevenue_works() public {
        assertEq(liquidityProviders.regenCollectiveBpsOfRevenue(), 100);
        hevm.expectEmit(true, false, false, true);

        emit RegenCollectiveBpsOfRevenueUpdated(100, 101);
        liquidityProviders.updateRegenCollectiveBpsOfRevenue(101);
        assertEq(liquidityProviders.regenCollectiveBpsOfRevenue(), 101);
    }
}<|MERGE_RESOLUTION|>--- conflicted
+++ resolved
@@ -29,46 +29,36 @@
 import "../../interfaces/niftyapes/sigLending/ISigLending.sol";
 
 contract AdminUnitTest is BaseTest, ILendingEvents, ILiquidityEvents {
-<<<<<<< HEAD
-    NiftyApesLending niftyApes;
-    NiftyApesOffers offersContract;
-    NiftyApesLiquidity liquidityProviders;
-    NiftyApesSigLending sigLendingAuction;
+    ERC20Mock daiToken;
+    CERC20Mock cDAIToken;
+    CEtherMock cEtherToken;
+
+    NiftyApesLending lendingImplementation;
+    NiftyApesOffers offersImplementation;
+    NiftyApesLiquidity liquidityImplementation;
+    NiftyApesSigLending sigLendingImplementation;
+
+    ProxyAdmin lendingProxyAdmin;
+    ProxyAdmin offersProxyAdmin;
+    ProxyAdmin liquidityProxyAdmin;
+    ProxyAdmin sigLendingProxyAdmin;
+
+    TransparentUpgradeableProxy lendingProxy;
+    TransparentUpgradeableProxy offersProxy;
+    TransparentUpgradeableProxy liquidityProxy;
+    TransparentUpgradeableProxy sigLendingProxy;
+
+    ILending niftyApes;
+    IOffers offersContract;
+    ILiquidity liquidityProviders;
+    ISigLending sigLendingAuction;
+
     NiftyApesRefinance refinance;
     NiftyApesFlashClaim flashClaim;
     NiftyApesFlashPurchase flashPurchase;
     NiftyApesFlashSell flashSell;
     NiftyApesSellOnSeaport sellOnSeaport;
 
-=======
->>>>>>> af3c55d2
-    ERC20Mock daiToken;
-    CERC20Mock cDAIToken;
-    CEtherMock cEtherToken;
-
-<<<<<<< HEAD
-=======
-    NiftyApesLending lendingImplementation;
-    NiftyApesOffers offersImplementation;
-    NiftyApesLiquidity liquidityImplementation;
-    NiftyApesSigLending sigLendingImplementation;
-
-    ProxyAdmin lendingProxyAdmin;
-    ProxyAdmin offersProxyAdmin;
-    ProxyAdmin liquidityProxyAdmin;
-    ProxyAdmin sigLendingProxyAdmin;
-
-    TransparentUpgradeableProxy lendingProxy;
-    TransparentUpgradeableProxy offersProxy;
-    TransparentUpgradeableProxy liquidityProxy;
-    TransparentUpgradeableProxy sigLendingProxy;
-
-    ILending niftyApes;
-    IOffers offersContract;
-    ILiquidity liquidityProviders;
-    ISigLending sigLendingAuction;
-
->>>>>>> af3c55d2
     address compContractAddress = 0xbbEB7c67fa3cfb40069D19E598713239497A3CA5;
     address seaportContractAddress = 0x00000000006c3852cbEf3e08E8dF289169EdE581;
 
@@ -81,31 +71,6 @@
     }
 
     function setUp() public {
-<<<<<<< HEAD
-        flashClaim = new NiftyApesFlashClaim();
-        flashClaim.initialize();
-
-        flashPurchase = new NiftyApesFlashPurchase();
-        flashPurchase.initialize();
-
-        refinance = new NiftyApesRefinance();
-        refinance.initialize();
-
-        liquidityProviders = new NiftyApesLiquidity();
-        liquidityProviders.initialize(compContractAddress, address(refinance), address(flashPurchase));
-
-        offersContract = new NiftyApesOffers();
-        offersContract.initialize(address(liquidityProviders), address(refinance), address(flashPurchase));
-
-        sigLendingAuction = new NiftyApesSigLending();
-        sigLendingAuction.initialize(address(offersContract), address(flashPurchase));
-
-        flashSell = new NiftyApesFlashSell();
-        flashSell.initialize();
-
-        sellOnSeaport = new NiftyApesSellOnSeaport();
-        sellOnSeaport.initialize();
-=======
         liquidityImplementation = new NiftyApesLiquidity();
         offersImplementation = new NiftyApesOffers();
         sigLendingImplementation = new NiftyApesSigLending();
@@ -145,12 +110,26 @@
         liquidityProviders = ILiquidity(address(liquidityProxy));
         offersContract = IOffers(address(offersProxy));
         sigLendingAuction = ISigLending(address(sigLendingProxy));
->>>>>>> af3c55d2
-
-        // initialize proxies
-        liquidityProviders.initialize(address(compContractAddress));
-        offersContract.initialize(address(liquidityProviders));
-        sigLendingAuction.initialize(address(offersContract));
+
+        flashClaim = new NiftyApesFlashClaim();
+        flashClaim.initialize();
+
+        flashPurchase = new NiftyApesFlashPurchase();
+        flashPurchase.initialize();
+
+        refinance = new NiftyApesRefinance();
+        refinance.initialize();
+
+        flashSell = new NiftyApesFlashSell();
+        flashSell.initialize();
+
+        sellOnSeaport = new NiftyApesSellOnSeaport();
+        sellOnSeaport.initialize();
+
+        liquidityProviders.initialize(compContractAddress, address(refinance), address(flashPurchase));
+        offersContract.initialize(address(liquidityProviders), address(refinance), address(flashPurchase));
+        sigLendingAuction.initialize(address(offersContract), address(flashPurchase));
+
         niftyApes.initialize(
             address(liquidityProviders),
             address(offersContract),
