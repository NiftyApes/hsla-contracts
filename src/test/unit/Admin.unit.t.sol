// SPDX-License-Identifier: MIT
pragma solidity 0.8.13;

import "@openzeppelin/contracts/interfaces/IERC20Upgradeable.sol";
import "../../interfaces/compound/ICERC20.sol";
import "../../interfaces/compound/ICEther.sol";
import "../../Lending.sol";
import "../../Liquidity.sol";
import "../../Offers.sol";
import "../../SigLending.sol";
<<<<<<< HEAD
import "../../FlashSell.sol";
=======
import "../../FlashClaim.sol";
import "../../FlashPurchase.sol";
>>>>>>> b0c7e295
import "../../interfaces/niftyapes/lending/ILendingEvents.sol";
import "../../interfaces/niftyapes/liquidity/ILiquidityEvents.sol";
import "../common/BaseTest.sol";
import "../mock/CERC20Mock.sol";
import "../mock/CEtherMock.sol";
import "../mock/ERC20Mock.sol";
import "../mock/SeaportMock.sol";
import "../mock/SudoswapFactoryMock.sol";
import "../mock/SudoswapRouterMock.sol";

contract AdminUnitTest is BaseTest, ILendingEvents, ILiquidityEvents {
    NiftyApesLending niftyApes;
    NiftyApesOffers offersContract;
    NiftyApesLiquidity liquidityProviders;
    NiftyApesSigLending sigLendingAuction;
<<<<<<< HEAD
    NiftyApesFlashSell flashSell;
=======
    NiftyApesFlashClaim flashClaim;
    NiftyApesFlashPurchase flashPurchase;
    SeaportMock seaportMock;
    LSSVMPairFactoryMock sudoswapFactoryMock;
    LSSVMRouterMock sudoswapRouterMock;
>>>>>>> b0c7e295
    ERC20Mock daiToken;
    CERC20Mock cDAIToken;
    CEtherMock cEtherToken;
    address compContractAddress = 0xbbEB7c67fa3cfb40069D19E598713239497A3CA5;

    bool acceptEth;

    address constant NOT_ADMIN = address(0x5050);

    receive() external payable {
        require(acceptEth, "acceptEth");
    }

    function setUp() public {
        flashClaim = new NiftyApesFlashClaim();
        flashClaim.initialize();

        seaportMock = new SeaportMock();
        sudoswapFactoryMock = new LSSVMPairFactoryMock();
        sudoswapRouterMock = new LSSVMRouterMock();

        flashPurchase = new NiftyApesFlashPurchase();
        flashPurchase.initialize();

        liquidityProviders = new NiftyApesLiquidity();
        liquidityProviders.initialize(compContractAddress, address(flashPurchase));

        offersContract = new NiftyApesOffers();
        offersContract.initialize(address(liquidityProviders), address(flashPurchase));

        sigLendingAuction = new NiftyApesSigLending();
        sigLendingAuction.initialize(address(offersContract), address(flashPurchase));

        flashSell = new NiftyApesFlashSell();
        flashSell.initialize();

        niftyApes = new NiftyApesLending();
        niftyApes.initialize(
            address(liquidityProviders),
            address(offersContract),
            address(sigLendingAuction),
<<<<<<< HEAD
            address(flashSell)
=======
            address(flashClaim),
            address(flashPurchase)
>>>>>>> b0c7e295
        );

        daiToken = new ERC20Mock();
        daiToken.initialize("USD Coin", "DAI");
        cDAIToken = new CERC20Mock();
        cDAIToken.initialize(daiToken);
        liquidityProviders.setCAssetAddress(address(daiToken), address(cDAIToken));

        cEtherToken = new CEtherMock();
        cEtherToken.initialize();

        acceptEth = true;
    }

    function testSetCAddressMapping_returns_null_address() public {
        assertEq(
            liquidityProviders.assetToCAsset(address(0x0000000000000000000000000000000000000001)),
            address(0x0000000000000000000000000000000000000000)
        );
    }

    function testSetCAddressMapping_can_be_set_by_owner() public {
        hevm.expectEmit(false, false, false, true);

        emit AssetToCAssetSet(
            address(0x0000000000000000000000000000000000000001),
            address(0x0000000000000000000000000000000000000002)
        );

        liquidityProviders.setCAssetAddress(
            address(0x0000000000000000000000000000000000000001),
            address(0x0000000000000000000000000000000000000002)
        );

        assertEq(
            liquidityProviders.assetToCAsset(address(0x0000000000000000000000000000000000000001)),
            address(0x0000000000000000000000000000000000000002)
        );
    }

    function testCannotSetCAddressMapping_can_not_be_set_by_non_owner() public {
        hevm.startPrank(NOT_ADMIN);

        hevm.expectRevert("Ownable: caller is not the owner");
        liquidityProviders.setCAssetAddress(
            address(0x0000000000000000000000000000000000000001),
            address(0x0000000000000000000000000000000000000002)
        );
    }

    function testCannotUpdateProtocolInterestBps_not_owner() public {
        hevm.startPrank(NOT_ADMIN);
        hevm.expectRevert("Ownable: caller is not the owner");
        niftyApes.updateProtocolInterestBps(1);
    }

    function testCannotUpdateProtocolInterestBps_max_fee() public {
        hevm.expectRevert("00002");
        niftyApes.updateProtocolInterestBps(1001);
    }

    function testUpdateProtocolInterestBps_owner() public {
        assertEq(niftyApes.protocolInterestBps(), 0);
        hevm.expectEmit(false, false, false, true);

        emit ProtocolInterestBpsUpdated(0, 1);
        niftyApes.updateProtocolInterestBps(1);
        assertEq(niftyApes.protocolInterestBps(), 1);
    }

    function testCannotUpdateOriginationPremiumLenderBps_not_owner() public {
        hevm.startPrank(NOT_ADMIN);
        hevm.expectRevert("Ownable: caller is not the owner");
        niftyApes.updateOriginationPremiumLenderBps(1);
    }

    function testCannotUpdateOriginationPremiumLenderBps_max_fee() public {
        hevm.expectRevert("00002");
        niftyApes.updateOriginationPremiumLenderBps(1001);
    }

    function testUpdateOriginationPremiumLenderBps_owner() public {
        assertEq(niftyApes.originationPremiumBps(), 25);
        hevm.expectEmit(false, false, false, true);

        emit OriginationPremiumBpsUpdated(25, 1);
        niftyApes.updateOriginationPremiumLenderBps(1);
        assertEq(niftyApes.originationPremiumBps(), 1);
    }

    function testCannotUpdateGasGriefingPremiumBps_not_owner() public {
        hevm.startPrank(NOT_ADMIN);
        hevm.expectRevert("Ownable: caller is not the owner");
        niftyApes.updateGasGriefingPremiumBps(1);
    }

    function testCannotUpdateGasGriefingPremiumBps_max_fee() public {
        hevm.expectRevert("00002");
        niftyApes.updateGasGriefingPremiumBps(1001);
    }

    function testUpdateGasGriefingPremiumBps_owner() public {
        assertEq(niftyApes.gasGriefingPremiumBps(), 25);
        hevm.expectEmit(false, false, false, true);

        emit GasGriefingPremiumBpsUpdated(25, 1);
        niftyApes.updateGasGriefingPremiumBps(1);
        assertEq(niftyApes.gasGriefingPremiumBps(), 1);
    }

    function testCannotUpdateRegenCollectiveBpsOfRevenue_not_owner() public {
        hevm.startPrank(NOT_ADMIN);
        hevm.expectRevert("Ownable: caller is not the owner");
        liquidityProviders.updateRegenCollectiveBpsOfRevenue(1);
    }

    function testCannotUpdateRegenCollectiveBpsOfRevenue_max_fee() public {
        hevm.expectRevert("00002");
        liquidityProviders.updateRegenCollectiveBpsOfRevenue(1001);
    }

    function testCannotUpdateRegenCollectiveBpsOfRevenue_mustBeGreater() public {
        hevm.expectRevert("00039");
        liquidityProviders.updateRegenCollectiveBpsOfRevenue(1);
    }

    function testUpdateRegenCollectiveBpsOfRevenue_works() public {
        assertEq(liquidityProviders.regenCollectiveBpsOfRevenue(), 100);
        hevm.expectEmit(true, false, false, true);

        emit RegenCollectiveBpsOfRevenueUpdated(100, 101);
        liquidityProviders.updateRegenCollectiveBpsOfRevenue(101);
        assertEq(liquidityProviders.regenCollectiveBpsOfRevenue(), 101);
    }
}<|MERGE_RESOLUTION|>--- conflicted
+++ resolved
@@ -8,12 +8,9 @@
 import "../../Liquidity.sol";
 import "../../Offers.sol";
 import "../../SigLending.sol";
-<<<<<<< HEAD
-import "../../FlashSell.sol";
-=======
 import "../../FlashClaim.sol";
 import "../../FlashPurchase.sol";
->>>>>>> b0c7e295
+import "../../FlashSell.sol";
 import "../../interfaces/niftyapes/lending/ILendingEvents.sol";
 import "../../interfaces/niftyapes/liquidity/ILiquidityEvents.sol";
 import "../common/BaseTest.sol";
@@ -29,15 +26,12 @@
     NiftyApesOffers offersContract;
     NiftyApesLiquidity liquidityProviders;
     NiftyApesSigLending sigLendingAuction;
-<<<<<<< HEAD
-    NiftyApesFlashSell flashSell;
-=======
     NiftyApesFlashClaim flashClaim;
     NiftyApesFlashPurchase flashPurchase;
     SeaportMock seaportMock;
     LSSVMPairFactoryMock sudoswapFactoryMock;
     LSSVMRouterMock sudoswapRouterMock;
->>>>>>> b0c7e295
+    NiftyApesFlashSell flashSell;
     ERC20Mock daiToken;
     CERC20Mock cDAIToken;
     CEtherMock cEtherToken;
@@ -79,12 +73,9 @@
             address(liquidityProviders),
             address(offersContract),
             address(sigLendingAuction),
-<<<<<<< HEAD
+            address(flashClaim),
+            address(flashPurchase),
             address(flashSell)
-=======
-            address(flashClaim),
-            address(flashPurchase)
->>>>>>> b0c7e295
         );
 
         daiToken = new ERC20Mock();
