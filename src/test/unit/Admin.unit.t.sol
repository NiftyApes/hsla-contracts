--- conflicted
+++ resolved
@@ -8,11 +8,8 @@
 import "../../Liquidity.sol";
 import "../../Offers.sol";
 import "../../SigLending.sol";
-<<<<<<< HEAD
+import "../../FlashClaim.sol";
 import "../../PurchaseWithFinancing.sol";
-=======
-import "../../FlashClaim.sol";
->>>>>>> 9eda6f33
 import "../../interfaces/niftyapes/lending/ILendingEvents.sol";
 import "../../interfaces/niftyapes/liquidity/ILiquidityEvents.sol";
 import "../common/BaseTest.sol";
@@ -28,14 +25,11 @@
     NiftyApesOffers offersContract;
     NiftyApesLiquidity liquidityProviders;
     NiftyApesSigLending sigLendingAuction;
-<<<<<<< HEAD
+    NiftyApesFlashClaim flashClaim;
     NiftyApesPurchaseWithFinancing purchaseWithFinancing;
     SeaportMock seaportMock;
     LSSVMPairFactoryMock sudoswapFactoryMock;
     LSSVMRouterMock sudoswapRouterMock;
-=======
-    NiftyApesFlashClaim flashClaim;
->>>>>>> 9eda6f33
     ERC20Mock daiToken;
     CERC20Mock cDAIToken;
     CEtherMock cEtherToken;
@@ -50,17 +44,15 @@
     }
 
     function setUp() public {
-<<<<<<< HEAD
+        flashClaim = new NiftyApesFlashClaim();
+        flashClaim.initialize();
+
         seaportMock = new SeaportMock();
         sudoswapFactoryMock = new LSSVMPairFactoryMock();
         sudoswapRouterMock = new LSSVMRouterMock();
 
         purchaseWithFinancing = new NiftyApesPurchaseWithFinancing();
         purchaseWithFinancing.initialize();
-=======
-        flashClaim = new NiftyApesFlashClaim();
-        flashClaim.initialize();
->>>>>>> 9eda6f33
 
         liquidityProviders = new NiftyApesLiquidity();
         liquidityProviders.initialize(compContractAddress, address(purchaseWithFinancing));
@@ -76,11 +68,8 @@
             address(liquidityProviders),
             address(offersContract),
             address(sigLendingAuction),
-<<<<<<< HEAD
+            address(flashClaim),
             address(purchaseWithFinancing)
-=======
-            address(flashClaim)
->>>>>>> 9eda6f33
         );
 
         daiToken = new ERC20Mock();
