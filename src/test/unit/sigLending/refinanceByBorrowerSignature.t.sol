// SPDX-License-Identifier: MIT
pragma solidity 0.8.13;

import "forge-std/Test.sol";

import "../../utils/fixtures/OffersLoansRefinancesFixtures.sol";
import "../../../interfaces/niftyapes/offers/IOffersEvents.sol";

contract TestRefinanceLoanByBorrowerSignature is
    Test,
    OffersLoansRefinancesFixtures,
    IOffersEvents
{
    function setUp() public override {
        super.setUp();
    }

    function assertionsForExecutedLoan(Offer memory offer) private {
        // borrower has money
        if (offer.asset == address(daiToken)) {
            assertEq(daiToken.balanceOf(borrower1), offer.amount);
        } else {
            assertEq(borrower1.balance, defaultInitialEthBalance + offer.amount);
        }
        // lending contract has NFT
        assertEq(mockNft.ownerOf(1), address(lending));
        // loan auction exists
        assertEq(
            lending.getLoanAuction(offer.nftContractAddress, offer.nftId).lastUpdatedTimestamp,
            block.timestamp
        );
    }

    function _test_refinanceLoanByBorrowerSignature_simplest_case(FuzzedOfferFields memory fuzzed)
        private
    {
        Offer memory offer = offerStructFromFields(fuzzed, defaultFixedOfferFields);

        (, LoanAuction memory loanAuction) = createOfferAndTryToExecuteLoanByBorrower(
            offer,
            "should work"
        );

        uint256 initialAmount = offer.amount;

        assertionsForExecutedLoan(offer);

        uint256 interestShortfall = lending.checkSufficientInterestAccumulated(
            offer.nftContractAddress,
            offer.nftId
        );

        Offer memory newOffer = offer;
        newOffer.amount +=
            uint128(initialAmount) +
            uint128(offer.interestRatePerSecond * 0) +
            uint128(interestShortfall) +
            1;
        bytes memory signature = signOffer(lender1_private_key, offer);

        vm.startPrank(borrower1);
        sigLending.refinanceByBorrowerSignature(
            newOffer,
            signature,
            newOffer.nftId,
            loanAuction.lastUpdatedTimestamp
        );
        vm.stopPrank();

        LoanAuction memory loanAuction2 = lending.getLoanAuction(
            newOffer.nftContractAddress,
            newOffer.nftId
        );

        assertEq(
            loanAuction2.amountDrawn,
            initialAmount +
                (offer.interestRatePerSecond * 0) +
                interestShortfall +
                ((loanAuction.amountDrawn * lending.originationPremiumBps()) / 10_000)
        );
        assertEq(loanAuction2.amount, newOffer.amount);
    }

    function test_fuzz_refinanceLoanByBorrowerSignature_simplest_case(
        FuzzedOfferFields memory fuzzed
    ) public validateFuzzedOfferFields(fuzzed) {
        _test_refinanceLoanByBorrowerSignature_simplest_case(fuzzed);
    }

    function test_unit_refinanceLoanByBorrowerSignature_simplest_case() public {
        FuzzedOfferFields memory fixedForSpeed = defaultFixedFuzzedFieldsForFastUnitTesting;
        _test_refinanceLoanByBorrowerSignature_simplest_case(fixedForSpeed);
    }

    function _test_refinanceLoanByBorrowerSignature_emits_refinance(FuzzedOfferFields memory fuzzed)
        private
    {
        Offer memory offer = offerStructFromFields(fuzzed, defaultFixedOfferFields);

        (, LoanAuction memory loanAuction) = createOfferAndTryToExecuteLoanByBorrower(
            offer,
            "should work"
        );

        uint256 initialAmount = offer.amount;

        assertionsForExecutedLoan(offer);

        uint256 interestShortfall = lending.checkSufficientInterestAccumulated(
            offer.nftContractAddress,
            offer.nftId
        );

        Offer memory newOffer = offer;
        newOffer.amount +=
            uint128(initialAmount) +
            uint128(offer.interestRatePerSecond * 0) +
            uint128(interestShortfall) +
            1;
        bytes memory signature = signOffer(lender1_private_key, offer);

        hevm.expectEmit(true, true, false, false);

        emit Refinance(offer.nftContractAddress, offer.nftId, loanAuction);

        vm.startPrank(borrower1);
        sigLending.refinanceByBorrowerSignature(
            newOffer,
            signature,
            newOffer.nftId,
            loanAuction.lastUpdatedTimestamp
        );
        vm.stopPrank();

        LoanAuction memory loanAuction2 = lending.getLoanAuction(
            newOffer.nftContractAddress,
            newOffer.nftId
        );

        assertEq(
            loanAuction2.amountDrawn,
            initialAmount +
                (offer.interestRatePerSecond * 0) +
                interestShortfall +
                ((loanAuction.amountDrawn * lending.originationPremiumBps()) / 10_000)
        );
        assertEq(loanAuction2.amount, newOffer.amount);
    }

    function test_fuzz_refinanceLoanByBorrowerSignature_emits_refinance(
        FuzzedOfferFields memory fuzzed
    ) public validateFuzzedOfferFields(fuzzed) {
        _test_refinanceLoanByBorrowerSignature_emits_refinance(fuzzed);
    }

    function test_unit_refinanceLoanByBorrowerSignature_emits_refinance() public {
        FuzzedOfferFields memory fixedForSpeed = defaultFixedFuzzedFieldsForFastUnitTesting;
        _test_refinanceLoanByBorrowerSignature_emits_refinance(fixedForSpeed);
    }

    function _test_refinanceLoanByBorrowerSignature_emits_amount_drawn(
        FuzzedOfferFields memory fuzzed
    ) private {
        Offer memory offer = offerStructFromFields(fuzzed, defaultFixedOfferFields);

        (, LoanAuction memory loanAuction) = createOfferAndTryToExecuteLoanByBorrower(
            offer,
            "should work"
        );

        uint256 initialAmount = offer.amount;

        assertionsForExecutedLoan(offer);

        uint256 interestShortfall = lending.checkSufficientInterestAccumulated(
            offer.nftContractAddress,
            offer.nftId
        );

        Offer memory newOffer = offer;
        newOffer.amount +=
            uint128(initialAmount) +
            uint128(offer.interestRatePerSecond * 0) +
            uint128(interestShortfall) +
            1;
        bytes memory signature = signOffer(lender1_private_key, offer);

        vm.expectEmit(true, true, false, false); // Refinance has 2 indexes
        emit AmountDrawn(
            offer.nftContractAddress,
            offer.nftId,
            (offer.interestRatePerSecond * 0) + interestShortfall,
<<<<<<< HEAD
            initialAmount +
                (offer.interestRatePerSecond * 0) +
                interestShortfall +
                ((loanAuction.amountDrawn * lending.originationPremiumBps()) / 10_000)
=======
            loanAuction
>>>>>>> d67d9620
        );

        vm.startPrank(borrower1);
        sigLending.refinanceByBorrowerSignature(
            newOffer,
            signature,
            newOffer.nftId,
            loanAuction.lastUpdatedTimestamp
        );
        vm.stopPrank();

        LoanAuction memory loanAuction2 = lending.getLoanAuction(
            newOffer.nftContractAddress,
            newOffer.nftId
        );

        assertEq(
            loanAuction2.amountDrawn,
            initialAmount +
                (offer.interestRatePerSecond * 0) +
                interestShortfall +
                ((loanAuction.amountDrawn * lending.originationPremiumBps()) / 10_000)
        );
        assertEq(loanAuction2.amount, newOffer.amount);
    }

    function test_fuzz_refinanceLoanByBorrowerSignature_emits_amount_drawn(
        FuzzedOfferFields memory fuzzed
    ) public validateFuzzedOfferFields(fuzzed) {
        _test_refinanceLoanByBorrowerSignature_emits_amount_drawn(fuzzed);
    }

    function test_unit_refinanceLoanByBorrowerSignature_emits_amount_drawn() public {
        FuzzedOfferFields memory fixedForSpeed = defaultFixedFuzzedFieldsForFastUnitTesting;
        _test_refinanceLoanByBorrowerSignature_emits_amount_drawn(fixedForSpeed);
    }

    function _test_refinanceLoanByBorrowerSignature_emits_offer_signature_used(
        FuzzedOfferFields memory fuzzed
    ) private {
        Offer memory offer = offerStructFromFields(fuzzed, defaultFixedOfferFields);

        (, LoanAuction memory loanAuction) = createOfferAndTryToExecuteLoanByBorrower(
            offer,
            "should work"
        );

        uint256 initialAmount = offer.amount;

        assertionsForExecutedLoan(offer);

        uint256 interestShortfall = lending.checkSufficientInterestAccumulated(
            offer.nftContractAddress,
            offer.nftId
        );

        Offer memory newOffer = offer;
        newOffer.amount +=
            uint128(initialAmount) +
            uint128(offer.interestRatePerSecond * 0) +
            uint128(interestShortfall) +
            1;
        bytes memory signature = signOffer(lender1_private_key, offer);

        vm.expectEmit(true, true, false, true); // OfferSignatureUsed has two indexes
        emit OfferSignatureUsed(offer.nftContractAddress, offer.nftId, newOffer, signature);

        vm.startPrank(borrower1);
        sigLending.refinanceByBorrowerSignature(
            newOffer,
            signature,
            newOffer.nftId,
            loanAuction.lastUpdatedTimestamp
        );
        vm.stopPrank();

        LoanAuction memory loanAuction2 = lending.getLoanAuction(
            newOffer.nftContractAddress,
            newOffer.nftId
        );

        assertEq(
            loanAuction2.amountDrawn,
            initialAmount +
                (offer.interestRatePerSecond * 0) +
                interestShortfall +
                ((loanAuction.amountDrawn * lending.originationPremiumBps()) / 10_000)
        );
        assertEq(loanAuction2.amount, newOffer.amount);
    }

    function test_fuzz_refinanceLoanByBorrowerSignature_emits_offer_signature_used(
        FuzzedOfferFields memory fuzzed
    ) public validateFuzzedOfferFields(fuzzed) {
        fuzzed.floorTerm = false;
        _test_refinanceLoanByBorrowerSignature_emits_offer_signature_used(fuzzed);
    }

    function test_unit_refinanceLoanByBorrowerSignature_emits_offer_signature_used() public {
        FuzzedOfferFields memory fixedForSpeed = defaultFixedFuzzedFieldsForFastUnitTesting;
        _test_refinanceLoanByBorrowerSignature_emits_offer_signature_used(fixedForSpeed);
    }
}<|MERGE_RESOLUTION|>--- conflicted
+++ resolved
@@ -191,14 +191,10 @@
             offer.nftContractAddress,
             offer.nftId,
             (offer.interestRatePerSecond * 0) + interestShortfall,
-<<<<<<< HEAD
-            initialAmount +
-                (offer.interestRatePerSecond * 0) +
-                interestShortfall +
-                ((loanAuction.amountDrawn * lending.originationPremiumBps()) / 10_000)
-=======
-            loanAuction
->>>>>>> d67d9620
+            initialAmount +
+                (offer.interestRatePerSecond * 0) +
+                interestShortfall +
+                ((loanAuction.amountDrawn * lending.originationPremiumBps()) / 10_000)
         );
 
         vm.startPrank(borrower1);
