// SPDX-License-Identifier: MIT
pragma solidity 0.8.13;

import "@openzeppelin/contracts/interfaces/IERC20Upgradeable.sol";
import "@openzeppelin/contracts/token/ERC721/utils/ERC721HolderUpgradeable.sol";
import "../../interfaces/compound/ICERC20.sol";
import "../../interfaces/compound/ICEther.sol";
import "../../Lending.sol";
import "../../Liquidity.sol";
import "../../Offers.sol";
import "../../SigLending.sol";
<<<<<<< HEAD
import "../../PurchaseWithFinancing.sol";
=======
import "../../FlashClaim.sol";
>>>>>>> 9eda6f33
import "../../interfaces/niftyapes/lending/ILendingStructs.sol";
import "../../interfaces/niftyapes/offers/IOffersStructs.sol";

import "../common/BaseTest.sol";
import "../mock/CERC20Mock.sol";
import "../mock/CEtherMock.sol";
import "../mock/ERC20Mock.sol";
import "../mock/ERC721Mock.sol";
import "../mock/SeaportMock.sol";
import "../mock/SudoswapFactoryMock.sol";
import "../mock/SudoswapRouterMock.sol";

contract NiftyApesPauseUnitTest is
    BaseTest,
    ILendingStructs,
    IOffersStructs,
    ERC721HolderUpgradeable
{
    NiftyApesLending lendingAuction;
    NiftyApesOffers offersContract;
    NiftyApesLiquidity liquidityProviders;
    NiftyApesSigLending sigLendingAuction;
<<<<<<< HEAD
    NiftyApesPurchaseWithFinancing purchaseWithFinancing;
    SeaportMock seaportMock;
    LSSVMPairFactoryMock sudoswapFactoryMock;
    LSSVMRouterMock sudoswapRouterMock;
=======
    NiftyApesFlashClaim flashClaim;
>>>>>>> 9eda6f33
    ERC20Mock daiToken;
    CERC20Mock cDAIToken;
    CEtherMock cEtherToken;
    address compContractAddress = 0xbbEB7c67fa3cfb40069D19E598713239497A3CA5;

    ERC721Mock mockNft;

    bool acceptEth;

    address constant ZERO_ADDRESS = address(0);
    address constant ETH_ADDRESS = address(0xEeeeeEeeeEeEeeEeEeEeeEEEeeeeEeeeeeeeEEeE);

    address constant LENDER_1 = address(0x1010);
    address constant LENDER_2 = address(0x2020);
    address constant BORROWER_1 = address(0x101);

    receive() external payable {
        require(acceptEth, "acceptEth");
    }

    function setUp() public {
<<<<<<< HEAD
        seaportMock = new SeaportMock();
        sudoswapFactoryMock = new LSSVMPairFactoryMock();
        sudoswapRouterMock = new LSSVMRouterMock();

        purchaseWithFinancing = new NiftyApesPurchaseWithFinancing();
        purchaseWithFinancing.initialize();
=======
        flashClaim = new NiftyApesFlashClaim();
        flashClaim.initialize();
>>>>>>> 9eda6f33

        liquidityProviders = new NiftyApesLiquidity();
        liquidityProviders.initialize(compContractAddress, address(purchaseWithFinancing));

        offersContract = new NiftyApesOffers();
        offersContract.initialize(address(liquidityProviders), address(purchaseWithFinancing));

        sigLendingAuction = new NiftyApesSigLending();
        sigLendingAuction.initialize(address(offersContract), address(purchaseWithFinancing));

        lendingAuction = new NiftyApesLending();
        lendingAuction.initialize(
            address(liquidityProviders),
            address(offersContract),
            address(sigLendingAuction),
<<<<<<< HEAD
            address(purchaseWithFinancing)
=======
            address(flashClaim)
>>>>>>> 9eda6f33
        );

        offersContract.updateLendingContractAddress(address(lendingAuction));

        daiToken = new ERC20Mock();
        daiToken.initialize("USD Coin", "DAI");
        cDAIToken = new CERC20Mock();
        cDAIToken.initialize(daiToken);
        liquidityProviders.setCAssetAddress(address(daiToken), address(cDAIToken));

        cEtherToken = new CEtherMock();
        cEtherToken.initialize();
        liquidityProviders.setCAssetAddress(
            address(0xEeeeeEeeeEeEeeEeEeEeeEEEeeeeEeeeeeeeEEeE),
            address(cEtherToken)
        );

        lendingAuction.pause();
        liquidityProviders.pause();
        offersContract.pause();
        sigLendingAuction.pause();
        flashClaim.pause();

        acceptEth = true;

        mockNft = new ERC721Mock();
        mockNft.initialize("BoredApe", "BAYC");

        mockNft.safeMint(address(this), 1);
        mockNft.approve(address(lendingAuction), 1);

        mockNft.safeMint(address(this), 2);
        mockNft.approve(address(lendingAuction), 2);
    }

    function getOffer() internal view returns (Offer memory offer) {
        return
            Offer({
                creator: address(0x0000000000000000000000000000000000000001),
                nftContractAddress: address(0x0000000000000000000000000000000000000002),
                interestRatePerSecond: 3,
                fixedTerms: false,
                floorTerm: false,
                lenderOffer: true,
                nftId: 4,
                asset: address(daiToken),
                amount: 6,
                duration: 7,
                expiration: 8,
                floorTermLimit: 1
            });
    }

    function testCannotPause_not_owner() public {
        hevm.startPrank(LENDER_1);

        hevm.expectRevert("Ownable: caller is not the owner");

        lendingAuction.pause();
    }

    function testCannotUnpause_not_owner() public {
        hevm.startPrank(LENDER_1);

        hevm.expectRevert("Ownable: caller is not the owner");

        lendingAuction.unpause();
    }

    function testCannotPauseLiquidityProviders_not_owner() public {
        hevm.startPrank(LENDER_1);

        hevm.expectRevert("Ownable: caller is not the owner");

        liquidityProviders.pause();
    }

    function testCannotUnpauseLiquidityProviders_not_owner() public {
        hevm.startPrank(LENDER_1);

        hevm.expectRevert("Ownable: caller is not the owner");

        liquidityProviders.unpause();
    }

    function testCannotPauseOffersContract_not_owner() public {
        hevm.startPrank(LENDER_1);

        hevm.expectRevert("Ownable: caller is not the owner");

        offersContract.pause();
    }

    function testCannotUnpauseOffersContract_not_owner() public {
        hevm.startPrank(LENDER_1);

        hevm.expectRevert("Ownable: caller is not the owner");

        offersContract.unpause();
    }

    function testCannotPauseSigLendingAuction_not_owner() public {
        hevm.startPrank(LENDER_1);

        hevm.expectRevert("Ownable: caller is not the owner");

        sigLendingAuction.pause();
    }

    function testCannotUnpauseSigLendingAuction_not_owner() public {
        hevm.startPrank(LENDER_1);

        hevm.expectRevert("Ownable: caller is not the owner");

        sigLendingAuction.unpause();
    }

    function testCannotSupplyErc20_paused() public {
        hevm.expectRevert("Pausable: paused");

        liquidityProviders.supplyErc20(address(daiToken), 1);
    }

    function testCannotSupplyCErc20_paused() public {
        hevm.expectRevert("Pausable: paused");

        liquidityProviders.supplyCErc20(address(cDAIToken), 1);
    }

    function testCannotWithdrawErc20_paused() public {
        hevm.expectRevert("Pausable: paused");

        liquidityProviders.withdrawErc20(address(daiToken), 1);
    }

    function testCannotwithdrawCErc20_paused() public {
        hevm.expectRevert("Pausable: paused");

        liquidityProviders.withdrawCErc20(address(cDAIToken), 1);
    }

    function testCannotSupplyEth_paused() public {
        hevm.expectRevert("Pausable: paused");

        liquidityProviders.supplyEth();
    }

    function testCannotWithdrawEth_paused() public {
        hevm.expectRevert("Pausable: paused");

        liquidityProviders.withdrawEth(1);
    }

    function testCannotExecuteLoanByBorrower_paused() public {
        hevm.expectRevert("Pausable: paused");

        lendingAuction.executeLoanByBorrower(address(0), 1, bytes32(0), false);
    }

    function testCannotExecuteLoanByBorrowerSignature_paused() public {
        hevm.expectRevert("Pausable: paused");

        sigLendingAuction.executeLoanByBorrowerSignature(getOffer(), "", 0);
    }

    function testCannotExecuteLoanByLender_paused() public {
        hevm.expectRevert("Pausable: paused");

        lendingAuction.executeLoanByLender(address(0), 1, bytes32(0), false);
    }

    function testCannotExecuteLoanByLenderSignature_paused() public {
        hevm.expectRevert("Pausable: paused");

        sigLendingAuction.executeLoanByLenderSignature(getOffer(), "");
    }

    function testCannotRefinanceByBorrower_paused() public {
        hevm.expectRevert("Pausable: paused");

        lendingAuction.refinanceByBorrower(
            address(0),
            1,
            false,
            bytes32(0),
            uint32(block.timestamp)
        );
    }

    function testCannotRefinanceByBorrowerSignature_paused() public {
        hevm.expectRevert("Pausable: paused");

        sigLendingAuction.refinanceByBorrowerSignature(getOffer(), "", 1, uint32(block.timestamp));
    }

    function testCannotRefinanceByLender_paused() public {
        hevm.expectRevert("Pausable: paused");

        lendingAuction.refinanceByLender(getOffer(), 0);
    }

    function testCannotDrawLoanAmount_paused() public {
        hevm.expectRevert("Pausable: paused");

        lendingAuction.drawLoanAmount(address(0), 1, 2);
    }

    function testCannotRepayLoan_paused() public {
        hevm.expectRevert("Pausable: paused");

        lendingAuction.repayLoan(address(0), 1);
    }

    function testCannotRepayLoanForAccount_paused() public {
        hevm.expectRevert("Pausable: paused");

        lendingAuction.repayLoanForAccount(address(0), 1, uint32(block.timestamp));
    }

    function testCannotPartialRepayLoan_paused() public {
        hevm.expectRevert("Pausable: paused");

        lendingAuction.partialRepayLoan(address(0), 1, 2);
    }

    function testCannotSeizeAsset_paused() public {
        hevm.expectRevert("Pausable: paused");

        lendingAuction.seizeAsset(address(0), 1);
    }
}<|MERGE_RESOLUTION|>--- conflicted
+++ resolved
@@ -9,11 +9,8 @@
 import "../../Liquidity.sol";
 import "../../Offers.sol";
 import "../../SigLending.sol";
-<<<<<<< HEAD
+import "../../FlashClaim.sol";
 import "../../PurchaseWithFinancing.sol";
-=======
-import "../../FlashClaim.sol";
->>>>>>> 9eda6f33
 import "../../interfaces/niftyapes/lending/ILendingStructs.sol";
 import "../../interfaces/niftyapes/offers/IOffersStructs.sol";
 
@@ -36,14 +33,11 @@
     NiftyApesOffers offersContract;
     NiftyApesLiquidity liquidityProviders;
     NiftyApesSigLending sigLendingAuction;
-<<<<<<< HEAD
+    NiftyApesFlashClaim flashClaim;
     NiftyApesPurchaseWithFinancing purchaseWithFinancing;
     SeaportMock seaportMock;
     LSSVMPairFactoryMock sudoswapFactoryMock;
     LSSVMRouterMock sudoswapRouterMock;
-=======
-    NiftyApesFlashClaim flashClaim;
->>>>>>> 9eda6f33
     ERC20Mock daiToken;
     CERC20Mock cDAIToken;
     CEtherMock cEtherToken;
@@ -65,17 +59,15 @@
     }
 
     function setUp() public {
-<<<<<<< HEAD
+        flashClaim = new NiftyApesFlashClaim();
+        flashClaim.initialize();
+
         seaportMock = new SeaportMock();
         sudoswapFactoryMock = new LSSVMPairFactoryMock();
         sudoswapRouterMock = new LSSVMRouterMock();
 
         purchaseWithFinancing = new NiftyApesPurchaseWithFinancing();
         purchaseWithFinancing.initialize();
-=======
-        flashClaim = new NiftyApesFlashClaim();
-        flashClaim.initialize();
->>>>>>> 9eda6f33
 
         liquidityProviders = new NiftyApesLiquidity();
         liquidityProviders.initialize(compContractAddress, address(purchaseWithFinancing));
@@ -91,11 +83,8 @@
             address(liquidityProviders),
             address(offersContract),
             address(sigLendingAuction),
-<<<<<<< HEAD
+            address(flashClaim),
             address(purchaseWithFinancing)
-=======
-            address(flashClaim)
->>>>>>> 9eda6f33
         );
 
         offersContract.updateLendingContractAddress(address(lendingAuction));
