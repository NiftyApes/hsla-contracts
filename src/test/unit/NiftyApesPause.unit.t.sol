--- conflicted
+++ resolved
@@ -9,12 +9,9 @@
 import "../../Liquidity.sol";
 import "../../Offers.sol";
 import "../../SigLending.sol";
-<<<<<<< HEAD
-import "../../FlashSell.sol";
-=======
 import "../../FlashClaim.sol";
 import "../../FlashPurchase.sol";
->>>>>>> b0c7e295
+import "../../FlashSell.sol";
 import "../../interfaces/niftyapes/lending/ILendingStructs.sol";
 import "../../interfaces/niftyapes/offers/IOffersStructs.sol";
 
@@ -37,15 +34,12 @@
     NiftyApesOffers offersContract;
     NiftyApesLiquidity liquidityProviders;
     NiftyApesSigLending sigLendingAuction;
-<<<<<<< HEAD
-    NiftyApesFlashSell flashSell;
-=======
     NiftyApesFlashClaim flashClaim;
     NiftyApesFlashPurchase flashPurchase;
     SeaportMock seaportMock;
     LSSVMPairFactoryMock sudoswapFactoryMock;
     LSSVMRouterMock sudoswapRouterMock;
->>>>>>> b0c7e295
+    NiftyApesFlashSell flashSell;
     ERC20Mock daiToken;
     CERC20Mock cDAIToken;
     CEtherMock cEtherToken;
@@ -94,12 +88,9 @@
             address(liquidityProviders),
             address(offersContract),
             address(sigLendingAuction),
-<<<<<<< HEAD
+            address(flashClaim),
+            address(flashPurchase),
             address(flashSell)
-=======
-            address(flashClaim),
-            address(flashPurchase)
->>>>>>> b0c7e295
         );
 
         offersContract.updateLendingContractAddress(address(lendingAuction));
@@ -121,11 +112,8 @@
         liquidityProviders.pause();
         offersContract.pause();
         sigLendingAuction.pause();
-<<<<<<< HEAD
+        flashClaim.pause();
         flashSell.pause();
-=======
-        flashClaim.pause();
->>>>>>> b0c7e295
 
         acceptEth = true;
 
