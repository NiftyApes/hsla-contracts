--- conflicted
+++ resolved
@@ -12,11 +12,8 @@
 import "../../FlashClaim.sol";
 import "../../FlashPurchase.sol";
 import "../../FlashSell.sol";
-<<<<<<< HEAD
+import "../../SellOnSeaport.sol";
 import "../../Refinance.sol";
-=======
-import "../../SellOnSeaport.sol";
->>>>>>> 83231af2
 import "../../interfaces/niftyapes/lending/ILendingStructs.sol";
 import "../../interfaces/niftyapes/offers/IOffersStructs.sol";
 
@@ -83,14 +80,10 @@
 
         flashSell = new NiftyApesFlashSell();
         flashSell.initialize();
-<<<<<<< HEAD
-        
-=======
 
         sellOnSeaport = new NiftyApesSellOnSeaport();
         sellOnSeaport.initialize();
 
->>>>>>> 83231af2
         lendingAuction = new NiftyApesLending();
         lendingAuction.initialize(
             address(liquidityProviders),
