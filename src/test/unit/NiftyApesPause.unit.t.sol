// SPDX-License-Identifier: MIT
pragma solidity 0.8.13;

import "@openzeppelin/contracts/interfaces/IERC20Upgradeable.sol";
import "@openzeppelin/contracts/token/ERC721/utils/ERC721HolderUpgradeable.sol";
import "../../interfaces/compound/ICERC20.sol";
import "../../interfaces/compound/ICEther.sol";
import "../../Lending.sol";
import "../../Liquidity.sol";
import "../../Offers.sol";
import "../../SigLending.sol";
import "../../FlashClaim.sol";
import "../../FlashPurchase.sol";
import "../../FlashSell.sol";
import "../../SellOnSeaport.sol";
import "../../Refinance.sol";
import "../../interfaces/niftyapes/lending/ILendingStructs.sol";
import "../../interfaces/niftyapes/offers/IOffersStructs.sol";

import "../common/BaseTest.sol";
import "../mock/CERC20Mock.sol";
import "../mock/CEtherMock.sol";
import "../mock/ERC20Mock.sol";
import "../mock/ERC721Mock.sol";

import "@openzeppelin-norm/contracts/proxy/transparent/TransparentUpgradeableProxy.sol";
import "@openzeppelin-norm/contracts/proxy/transparent/ProxyAdmin.sol";

import "../../interfaces/niftyapes/lending/ILending.sol";
import "../../interfaces/niftyapes/offers/IOffers.sol";
import "../../interfaces/niftyapes/liquidity/ILiquidity.sol";
import "../../interfaces/niftyapes/sigLending/ISigLending.sol";

contract NiftyApesPauseUnitTest is
    BaseTest,
    ILendingStructs,
    IOffersStructs,
    ERC721HolderUpgradeable
{
<<<<<<< HEAD
    NiftyApesLending lendingAuction;
    NiftyApesOffers offersContract;
    NiftyApesLiquidity liquidityProviders;
    NiftyApesSigLending sigLendingAuction;
    NiftyApesRefinance refinance;
    NiftyApesFlashClaim flashClaim;
    NiftyApesFlashPurchase flashPurchase;
    NiftyApesFlashSell flashSell;
    NiftyApesSellOnSeaport sellOnSeaport;
=======
>>>>>>> af3c55d2
    ERC20Mock daiToken;
    CERC20Mock cDAIToken;
    CEtherMock cEtherToken;

    NiftyApesLending lendingImplementation;
    NiftyApesOffers offersImplementation;
    NiftyApesLiquidity liquidityImplementation;
    NiftyApesSigLending sigLendingImplementation;

    ProxyAdmin lendingProxyAdmin;
    ProxyAdmin offersProxyAdmin;
    ProxyAdmin liquidityProxyAdmin;
    ProxyAdmin sigLendingProxyAdmin;

    TransparentUpgradeableProxy lendingProxy;
    TransparentUpgradeableProxy offersProxy;
    TransparentUpgradeableProxy liquidityProxy;
    TransparentUpgradeableProxy sigLendingProxy;

    ILending lendingAuction;
    IOffers offersContract;
    ILiquidity liquidityProviders;
    ISigLending sigLendingAuction;

    address compContractAddress = 0xbbEB7c67fa3cfb40069D19E598713239497A3CA5;
    address seaportContractAddress = 0x00000000006c3852cbEf3e08E8dF289169EdE581;

    ERC721Mock mockNft;

    bool acceptEth;

    address constant ZERO_ADDRESS = address(0);
    address constant ETH_ADDRESS = address(0xEeeeeEeeeEeEeeEeEeEeeEEEeeeeEeeeeeeeEEeE);

    address constant LENDER_1 = address(0x1010);
    address constant LENDER_2 = address(0x2020);
    address constant BORROWER_1 = address(0x101);

    receive() external payable {
        require(acceptEth, "acceptEth");
    }

    function setUp() public {
<<<<<<< HEAD
        flashClaim = new NiftyApesFlashClaim();
        flashClaim.initialize();

        flashPurchase = new NiftyApesFlashPurchase();
        flashPurchase.initialize();

        refinance = new NiftyApesRefinance();
        refinance.initialize();

        liquidityProviders = new NiftyApesLiquidity();
        liquidityProviders.initialize(compContractAddress, address(refinance), address(flashPurchase));

        offersContract = new NiftyApesOffers();
        offersContract.initialize(address(liquidityProviders), address(refinance), address(flashPurchase));

        sigLendingAuction = new NiftyApesSigLending();
        sigLendingAuction.initialize(address(offersContract), address(flashPurchase));

        flashSell = new NiftyApesFlashSell();
        flashSell.initialize();

        sellOnSeaport = new NiftyApesSellOnSeaport();
        sellOnSeaport.initialize();
=======
        liquidityImplementation = new NiftyApesLiquidity();
        offersImplementation = new NiftyApesOffers();
        sigLendingImplementation = new NiftyApesSigLending();
        lendingImplementation = new NiftyApesLending();

        // deploy proxy admins
        lendingProxyAdmin = new ProxyAdmin();
        offersProxyAdmin = new ProxyAdmin();
        liquidityProxyAdmin = new ProxyAdmin();
        sigLendingProxyAdmin = new ProxyAdmin();

        // deploy proxies
        lendingProxy = new TransparentUpgradeableProxy(
            address(lendingImplementation),
            address(lendingProxyAdmin),
            bytes("")
        );
        offersProxy = new TransparentUpgradeableProxy(
            address(offersImplementation),
            address(offersProxyAdmin),
            bytes("")
        );
        liquidityProxy = new TransparentUpgradeableProxy(
            address(liquidityImplementation),
            address(liquidityProxyAdmin),
            bytes("")
        );

        sigLendingProxy = new TransparentUpgradeableProxy(
            address(sigLendingImplementation),
            address(sigLendingProxyAdmin),
            bytes("")
        );

        // declare interfaces
        lendingAuction = ILending(address(lendingProxy));
        liquidityProviders = ILiquidity(address(liquidityProxy));
        offersContract = IOffers(address(offersProxy));
        sigLendingAuction = ISigLending(address(sigLendingProxy));
>>>>>>> af3c55d2

        // initialize proxies
        liquidityProviders.initialize(address(compContractAddress));
        offersContract.initialize(address(liquidityProviders));
        sigLendingAuction.initialize(address(offersContract));
        lendingAuction.initialize(
            address(liquidityProviders),
            address(offersContract),
            address(sigLendingAuction),
            address(refinance),
            address(flashClaim),
            address(flashPurchase),
            address(flashSell),
            address(sellOnSeaport)
        );

        offersContract.updateLendingContractAddress(address(lendingAuction));

        daiToken = new ERC20Mock();
        daiToken.initialize("USD Coin", "DAI");
        cDAIToken = new CERC20Mock();
        cDAIToken.initialize(daiToken);
        liquidityProviders.setCAssetAddress(address(daiToken), address(cDAIToken));

        cEtherToken = new CEtherMock();
        cEtherToken.initialize();
        liquidityProviders.setCAssetAddress(
            address(0xEeeeeEeeeEeEeeEeEeEeeEEEeeeeEeeeeeeeEEeE),
            address(cEtherToken)
        );

        lendingAuction.pause();
        liquidityProviders.pause();
        offersContract.pause();
        sigLendingAuction.pause();
        flashClaim.pause();
        flashSell.pause();
        refinance.pause();

        acceptEth = true;

        mockNft = new ERC721Mock();
        mockNft.initialize("BoredApe", "BAYC");

        mockNft.safeMint(address(this), 1);
        mockNft.approve(address(lendingAuction), 1);

        mockNft.safeMint(address(this), 2);
        mockNft.approve(address(lendingAuction), 2);
    }

    function getOffer() internal view returns (Offer memory offer) {
        return
            Offer({
                creator: address(0x0000000000000000000000000000000000000001),
                nftContractAddress: address(0x0000000000000000000000000000000000000002),
                interestRatePerSecond: 3,
                fixedTerms: false,
                floorTerm: false,
                lenderOffer: true,
                nftId: 4,
                asset: address(daiToken),
                amount: 6,
                duration: 7,
                expiration: 8,
                floorTermLimit: 1
            });
    }

    function testCannotPause_not_owner() public {
        hevm.startPrank(LENDER_1);

        hevm.expectRevert("Ownable: caller is not the owner");

        lendingAuction.pause();
    }

    function testCannotUnpause_not_owner() public {
        hevm.startPrank(LENDER_1);

        hevm.expectRevert("Ownable: caller is not the owner");

        lendingAuction.unpause();
    }

    function testCannotPauseLiquidityProviders_not_owner() public {
        hevm.startPrank(LENDER_1);

        hevm.expectRevert("Ownable: caller is not the owner");

        liquidityProviders.pause();
    }

    function testCannotUnpauseLiquidityProviders_not_owner() public {
        hevm.startPrank(LENDER_1);

        hevm.expectRevert("Ownable: caller is not the owner");

        liquidityProviders.unpause();
    }

    function testCannotPauseOffersContract_not_owner() public {
        hevm.startPrank(LENDER_1);

        hevm.expectRevert("Ownable: caller is not the owner");

        offersContract.pause();
    }

    function testCannotUnpauseOffersContract_not_owner() public {
        hevm.startPrank(LENDER_1);

        hevm.expectRevert("Ownable: caller is not the owner");

        offersContract.unpause();
    }

    function testCannotPauseSigLendingAuction_not_owner() public {
        hevm.startPrank(LENDER_1);

        hevm.expectRevert("Ownable: caller is not the owner");

        sigLendingAuction.pause();
    }

    function testCannotUnpauseSigLendingAuction_not_owner() public {
        hevm.startPrank(LENDER_1);

        hevm.expectRevert("Ownable: caller is not the owner");

        sigLendingAuction.unpause();
    }

    function testCannotSupplyErc20_paused() public {
        hevm.expectRevert("Pausable: paused");

        liquidityProviders.supplyErc20(address(daiToken), 1);
    }

    function testCannotSupplyCErc20_paused() public {
        hevm.expectRevert("Pausable: paused");

        liquidityProviders.supplyCErc20(address(cDAIToken), 1);
    }

    function testCannotWithdrawErc20_paused() public {
        hevm.expectRevert("Pausable: paused");

        liquidityProviders.withdrawErc20(address(daiToken), 1);
    }

    function testCannotwithdrawCErc20_paused() public {
        hevm.expectRevert("Pausable: paused");

        liquidityProviders.withdrawCErc20(address(cDAIToken), 1);
    }

    function testCannotSupplyEth_paused() public {
        hevm.expectRevert("Pausable: paused");

        liquidityProviders.supplyEth();
    }

    function testCannotWithdrawEth_paused() public {
        hevm.expectRevert("Pausable: paused");

        liquidityProviders.withdrawEth(1);
    }

    function testCannotExecuteLoanByBorrower_paused() public {
        hevm.expectRevert("Pausable: paused");

        lendingAuction.executeLoanByBorrower(address(0), 1, bytes32(0), false);
    }

    function testCannotExecuteLoanByBorrowerSignature_paused() public {
        hevm.expectRevert("Pausable: paused");

        sigLendingAuction.executeLoanByBorrowerSignature(getOffer(), "", 0);
    }

    function testCannotExecuteLoanByLender_paused() public {
        hevm.expectRevert("Pausable: paused");

        lendingAuction.executeLoanByLender(address(0), 1, bytes32(0), false);
    }

    function testCannotExecuteLoanByLenderSignature_paused() public {
        hevm.expectRevert("Pausable: paused");

        sigLendingAuction.executeLoanByLenderSignature(getOffer(), "");
    }

    function testCannotRefinanceByBorrower_paused() public {
        hevm.expectRevert("Pausable: paused");

        refinance.refinanceByBorrower(
            address(0),
            1,
            false,
            bytes32(0),
            uint32(block.timestamp)
        );
    }

    function testCannotRefinanceByBorrowerSignature_paused() public {
        hevm.expectRevert("Pausable: paused");

        sigLendingAuction.refinanceByBorrowerSignature(getOffer(), "", 1, uint32(block.timestamp));
    }

    function testCannotRefinanceByLender_paused() public {
        hevm.expectRevert("Pausable: paused");

        refinance.refinanceByLender(getOffer(), 0);
    }

    function testCannotDrawLoanAmount_paused() public {
        hevm.expectRevert("Pausable: paused");

        lendingAuction.drawLoanAmount(address(0), 1, 2);
    }

    function testCannotRepayLoan_paused() public {
        hevm.expectRevert("Pausable: paused");

        lendingAuction.repayLoan(address(0), 1);
    }

    function testCannotRepayLoanForAccount_paused() public {
        hevm.expectRevert("Pausable: paused");

        lendingAuction.repayLoanForAccount(address(0), 1, uint32(block.timestamp));
    }

    function testCannotPartialRepayLoan_paused() public {
        hevm.expectRevert("Pausable: paused");

        lendingAuction.partialRepayLoan(address(0), 1, 2);
    }

    function testCannotSeizeAsset_paused() public {
        hevm.expectRevert("Pausable: paused");

        lendingAuction.seizeAsset(address(0), 1);
    }
}<|MERGE_RESOLUTION|>--- conflicted
+++ resolved
@@ -37,18 +37,6 @@
     IOffersStructs,
     ERC721HolderUpgradeable
 {
-<<<<<<< HEAD
-    NiftyApesLending lendingAuction;
-    NiftyApesOffers offersContract;
-    NiftyApesLiquidity liquidityProviders;
-    NiftyApesSigLending sigLendingAuction;
-    NiftyApesRefinance refinance;
-    NiftyApesFlashClaim flashClaim;
-    NiftyApesFlashPurchase flashPurchase;
-    NiftyApesFlashSell flashSell;
-    NiftyApesSellOnSeaport sellOnSeaport;
-=======
->>>>>>> af3c55d2
     ERC20Mock daiToken;
     CERC20Mock cDAIToken;
     CEtherMock cEtherToken;
@@ -73,6 +61,12 @@
     ILiquidity liquidityProviders;
     ISigLending sigLendingAuction;
 
+     NiftyApesRefinance refinance;
+        NiftyApesFlashClaim flashClaim;
+        NiftyApesFlashPurchase flashPurchase;
+        NiftyApesFlashSell flashSell;
+        NiftyApesSellOnSeaport sellOnSeaport;
+
     address compContractAddress = 0xbbEB7c67fa3cfb40069D19E598713239497A3CA5;
     address seaportContractAddress = 0x00000000006c3852cbEf3e08E8dF289169EdE581;
 
@@ -92,31 +86,6 @@
     }
 
     function setUp() public {
-<<<<<<< HEAD
-        flashClaim = new NiftyApesFlashClaim();
-        flashClaim.initialize();
-
-        flashPurchase = new NiftyApesFlashPurchase();
-        flashPurchase.initialize();
-
-        refinance = new NiftyApesRefinance();
-        refinance.initialize();
-
-        liquidityProviders = new NiftyApesLiquidity();
-        liquidityProviders.initialize(compContractAddress, address(refinance), address(flashPurchase));
-
-        offersContract = new NiftyApesOffers();
-        offersContract.initialize(address(liquidityProviders), address(refinance), address(flashPurchase));
-
-        sigLendingAuction = new NiftyApesSigLending();
-        sigLendingAuction.initialize(address(offersContract), address(flashPurchase));
-
-        flashSell = new NiftyApesFlashSell();
-        flashSell.initialize();
-
-        sellOnSeaport = new NiftyApesSellOnSeaport();
-        sellOnSeaport.initialize();
-=======
         liquidityImplementation = new NiftyApesLiquidity();
         offersImplementation = new NiftyApesOffers();
         sigLendingImplementation = new NiftyApesSigLending();
@@ -156,12 +125,11 @@
         liquidityProviders = ILiquidity(address(liquidityProxy));
         offersContract = IOffers(address(offersProxy));
         sigLendingAuction = ISigLending(address(sigLendingProxy));
->>>>>>> af3c55d2
 
         // initialize proxies
-        liquidityProviders.initialize(address(compContractAddress));
-        offersContract.initialize(address(liquidityProviders));
-        sigLendingAuction.initialize(address(offersContract));
+        liquidityProviders.initialize(compContractAddress, address(refinance), address(flashPurchase));
+        offersContract.initialize(address(liquidityProviders), address(refinance), address(flashPurchase));
+        sigLendingAuction.initialize(address(offersContract), address(flashPurchase));
         lendingAuction.initialize(
             address(liquidityProviders),
             address(offersContract),
@@ -172,6 +140,30 @@
             address(flashSell),
             address(sellOnSeaport)
         );
+        flashClaim = new NiftyApesFlashClaim();
+        flashClaim.initialize();
+
+        flashPurchase = new NiftyApesFlashPurchase();
+        flashPurchase.initialize();
+
+        refinance = new NiftyApesRefinance();
+        refinance.initialize();
+
+        liquidityProviders = new NiftyApesLiquidity();
+        liquidityProviders.initialize(compContractAddress, address(refinance), address(flashPurchase));
+        offersContract = new NiftyApesOffers();
+        offersContract.initialize(address(liquidityProviders), address(refinance), address(flashPurchase));
+
+        sigLendingAuction = new NiftyApesSigLending();
+        sigLendingAuction.initialize(address(offersContract), address(flashPurchase));
+
+        flashSell = new NiftyApesFlashSell();
+        flashSell.initialize();
+
+        sellOnSeaport = new NiftyApesSellOnSeaport();
+        sellOnSeaport.initialize();
+
+        lendingAuction = new NiftyApesLending();
 
         offersContract.updateLendingContractAddress(address(lendingAuction));
 
