--- conflicted
+++ resolved
@@ -427,13 +427,8 @@
                 loanAuctionBeforeDraw.interestRatePerSecond +
                 1 hours *
                 loanAuctionAfterDraw.interestRatePerSecond +
-<<<<<<< HEAD
                 protocolInterest +
                 interestDelta
-=======
-                protocolInterest,
-            loanAuctionAfterDraw
->>>>>>> d67d9620
         );
 
         lending.repayLoan(offer.nftContractAddress, offer.nftId);
@@ -665,13 +660,8 @@
                 loanAuctionBeforeDraw.interestRatePerSecond +
                 1 hours *
                 loanAuctionAfterDraw.interestRatePerSecond +
-<<<<<<< HEAD
                 protocolInterest +
                 interestDelta
-=======
-                protocolInterest,
-            loanAuctionAfterDraw
->>>>>>> d67d9620
         );
 
         lending.repayLoan(offer.nftContractAddress, offer.nftId);
