// SPDX-License-Identifier: MIT
pragma solidity 0.8.13;

import "forge-std/Test.sol";
import "@openzeppelin/contracts/token/ERC721/utils/ERC721HolderUpgradeable.sol";

import "../../utils/fixtures/OffersLoansRefinancesFixtures.sol";

contract TestDrawLoanAmount is Test, OffersLoansRefinancesFixtures {
    function setUp() public override {
        super.setUp();
    }

    // this is set up to have the borrower refinance
    // there's no reason to prefer borrower to lender here
    // or vice versa
    function refinanceSetup(
        FuzzedOfferFields memory fuzzed,
        uint16 secondsBeforeRefinance,
        uint256 amountExtraOnRefinance
    ) private {
        Offer memory offer = offerStructFromFields(fuzzed, defaultFixedOfferFields);

        createOfferAndTryToExecuteLoanByBorrower(offer, "should work");

        assertionsForExecutedLoan(offer);

        LoanAuction memory loanAuction = lending.getLoanAuction(
            offer.nftContractAddress,
            offer.nftId
        );

        vm.warp(block.timestamp + secondsBeforeRefinance);

        uint256 interestShortfall = lending.checkSufficientInterestAccumulated(
            offer.nftContractAddress,
            offer.nftId
        );

        (, uint256 protocolInterest) = lending.calculateInterestAccrued(
            offer.nftContractAddress,
            offer.nftId
        );

        // will trigger gas griefing (but not term griefing with borrower refinance)
        defaultFixedOfferFields.creator = lender2;
        fuzzed.floorTerm = false; // refinance can't be floor term
        fuzzed.expiration = uint32(block.timestamp) + secondsBeforeRefinance + 1;
        fuzzed.amount = uint128(
            offer.amount +
                (offer.interestRatePerSecond * secondsBeforeRefinance) +
                interestShortfall +
<<<<<<< HEAD
                protocolInterest +
=======
>>>>>>> 614eb44c
                amountExtraOnRefinance
        );
        console.log("offer.amount", offer.amount);

        console.log(
            "(offer.interestRatePerSecond * secondsBeforeRefinance)",
            (offer.interestRatePerSecond * secondsBeforeRefinance)
        );
        console.log("interestShortfall", interestShortfall);
        console.log("protocolInterest", protocolInterest);

        console.log("amountExtraOnRefinance", amountExtraOnRefinance);

        console.log("fuzzed.amount", fuzzed.amount);

        console.log("loanAuction.amount", loanAuction.amount);

        Offer memory newOffer = offerStructFromFields(fuzzed, defaultFixedOfferFields);

        uint256 beforeRefinanceLenderBalance = assetBalance(lender1, address(usdcToken));

        if (offer.asset == address(usdcToken)) {
            beforeRefinanceLenderBalance = assetBalance(lender1, address(usdcToken));
        } else {
            beforeRefinanceLenderBalance = assetBalance(lender1, ETH_ADDRESS);
        }

        tryToRefinanceLoanByBorrower(newOffer, "should work");

        LoanAuction memory loanAuction2 = lending.getLoanAuction(
            offer.nftContractAddress,
            offer.nftId
        );

        console.log("loanAuction.amount 2", loanAuction2.amount);

        assertionsForExecutedRefinance(
            offer,
            loanAuction.amountDrawn,
            secondsBeforeRefinance,
            interestShortfall,
            beforeRefinanceLenderBalance
        );
    }

    function assertionsForExecutedLoan(Offer memory offer) private {
        // borrower has money
        if (offer.asset == address(usdcToken)) {
            assertEq(usdcToken.balanceOf(borrower1), offer.amount);
        } else {
            assertEq(borrower1.balance, defaultInitialEthBalance + offer.amount);
        }
        // lending contract has NFT
        assertEq(mockNft.ownerOf(1), address(lending));
        // loan auction exists
        assertEq(lending.getLoanAuction(address(mockNft), 1).lastUpdatedTimestamp, block.timestamp);
    }

    function assertionsForExecutedRefinance(
        Offer memory offer,
        uint256 amountDrawn,
        uint16 secondsBeforeRefinance,
        uint256 interestShortfall,
        uint256 beforeRefinanceLenderBalance
    ) private {
        // lender1 has money
        if (offer.asset == address(usdcToken)) {
            assertBetween(
                beforeRefinanceLenderBalance +
                    amountDrawn +
                    (offer.interestRatePerSecond * secondsBeforeRefinance) +
                    interestShortfall,
                assetBalance(lender1, address(usdcToken)),
                assetBalancePlusOneCToken(lender1, address(usdcToken))
            );
        } else {
            assertBetween(
                beforeRefinanceLenderBalance +
                    amountDrawn +
                    (offer.interestRatePerSecond * secondsBeforeRefinance) +
                    interestShortfall,
                assetBalance(lender1, ETH_ADDRESS),
                assetBalancePlusOneCToken(lender1, ETH_ADDRESS)
            );
        }
    }

    function test_fuzz_drawLoanAmount_simplest_case(
        FuzzedOfferFields memory fuzzedOffer,
        uint16 secondsBeforeRefinance,
        uint64 amountExtraOnRefinance,
        bool excessDraw
    ) public validateFuzzedOfferFields(fuzzedOffer) {
        vm.assume(amountExtraOnRefinance > 0);
        // since we add 1 to amountExtraOnRefinance sometimes below
        // we want to make sure adding 1 doesn't overflow
        vm.assume(amountExtraOnRefinance < ~uint64(0));
        if (fuzzedOffer.randomAsset % 2 == 0) {
            vm.assume(amountExtraOnRefinance < (defaultUsdcLiquiditySupplied * 2) / 100);
        } else {
            vm.assume(amountExtraOnRefinance < (defaultEthLiquiditySupplied * 2) / 100);
        }

        bool isRefinanceExtraEnough; // to avoid "redeemTokens zero" when borrower draws more
        if (fuzzedOffer.randomAsset % 2 == 0) {
            isRefinanceExtraEnough =
                amountExtraOnRefinance >= 10 * uint128(10**usdcToken.decimals());
        } else {
            isRefinanceExtraEnough = amountExtraOnRefinance >= 250000000;
        }

        amountExtraOnRefinance = isRefinanceExtraEnough
            ? amountExtraOnRefinance
            : uint64(
                fuzzedOffer.randomAsset % 2 == 0
                    ? 10 * uint128(10**usdcToken.decimals())
                    : 250000000
            );

        refinanceSetup(fuzzedOffer, secondsBeforeRefinance, amountExtraOnRefinance);

        vm.startPrank(borrower1);
        if (excessDraw) {
            vm.expectRevert("00020");
        }

        lending.drawLoanAmount(
            defaultFixedOfferFields.nftContractAddress,
            defaultFixedOfferFields.nftId,
            excessDraw ? amountExtraOnRefinance + 1 : amountExtraOnRefinance
        );
        vm.stopPrank();
    }

<<<<<<< HEAD
    function test_fuzz_drawLoanAmount_math_works_2(
=======
    function test_fuzz_drawLoanAmount_math_works(
>>>>>>> 614eb44c
        FuzzedOfferFields memory fuzzedOffer,
        uint16 secondsBeforeRefinance,
        uint64 amountExtraOnRefinance,
        bool excessDraw
    ) public validateFuzzedOfferFields(fuzzedOffer) {
        vm.startPrank(owner);
        lending.updateProtocolInterestBps(100);
        vm.stopPrank();

        vm.assume(amountExtraOnRefinance > 0);
        // since we add 1 to amountExtraOnRefinance sometimes below
        // we want to make sure adding 1 doesn't overflow
        vm.assume(amountExtraOnRefinance < ~uint64(0));
        if (fuzzedOffer.randomAsset % 2 == 0) {
            vm.assume(amountExtraOnRefinance < (defaultUsdcLiquiditySupplied * 2) / 100);
        } else {
            vm.assume(amountExtraOnRefinance < (defaultEthLiquiditySupplied * 2) / 100);
        }

        bool isRefinanceExtraEnough; // to avoid "redeemTokens zero" when borrower draws more
        if (fuzzedOffer.randomAsset % 2 == 0) {
            isRefinanceExtraEnough =
                amountExtraOnRefinance >= 10 * uint128(10**usdcToken.decimals());
        } else {
            isRefinanceExtraEnough = amountExtraOnRefinance >= 250000000;
        }

        amountExtraOnRefinance = isRefinanceExtraEnough
            ? amountExtraOnRefinance
            : uint64(
                fuzzedOffer.randomAsset % 2 == 0
                    ? 10 * uint128(10**usdcToken.decimals())
                    : 250000000
            );

        refinanceSetup(fuzzedOffer, secondsBeforeRefinance, amountExtraOnRefinance);

        LoanAuction memory loanAuction = lending.getLoanAuction(
            defaultFixedOfferFields.nftContractAddress,
            defaultFixedOfferFields.nftId
        );

<<<<<<< HEAD
        console.log("loanAuction.amount", loanAuction.amount);
        console.log("loanAuction.amountDrawn", loanAuction.amountDrawn);
        console.log(
            "loanAuction.amount - loanAuction.amountDrawn",
            loanAuction.amount - loanAuction.amountDrawn
        );
=======
        (, uint256 interestEarned) = lending.calculateInterestAccrued(
            defaultFixedOfferFields.nftContractAddress,
            defaultFixedOfferFields.nftId
        );

        amountExtraOnRefinance -= uint64(interestEarned);

        console.log("amount", loanAuction.amount);
        console.log("amountDrawn", loanAuction.amountDrawn);
>>>>>>> 614eb44c
        console.log("amountExtraOnRefinance", amountExtraOnRefinance);

        vm.startPrank(borrower1);
        if (excessDraw) {
            vm.expectRevert("00020");
        }

        lending.drawLoanAmount(
            defaultFixedOfferFields.nftContractAddress,
            defaultFixedOfferFields.nftId,
            excessDraw ? amountExtraOnRefinance + 1 : amountExtraOnRefinance
        );
        vm.stopPrank();
    }
}<|MERGE_RESOLUTION|>--- conflicted
+++ resolved
@@ -50,10 +50,7 @@
             offer.amount +
                 (offer.interestRatePerSecond * secondsBeforeRefinance) +
                 interestShortfall +
-<<<<<<< HEAD
                 protocolInterest +
-=======
->>>>>>> 614eb44c
                 amountExtraOnRefinance
         );
         console.log("offer.amount", offer.amount);
@@ -188,11 +185,7 @@
         vm.stopPrank();
     }
 
-<<<<<<< HEAD
-    function test_fuzz_drawLoanAmount_math_works_2(
-=======
     function test_fuzz_drawLoanAmount_math_works(
->>>>>>> 614eb44c
         FuzzedOfferFields memory fuzzedOffer,
         uint16 secondsBeforeRefinance,
         uint64 amountExtraOnRefinance,
@@ -235,24 +228,12 @@
             defaultFixedOfferFields.nftId
         );
 
-<<<<<<< HEAD
         console.log("loanAuction.amount", loanAuction.amount);
         console.log("loanAuction.amountDrawn", loanAuction.amountDrawn);
         console.log(
             "loanAuction.amount - loanAuction.amountDrawn",
             loanAuction.amount - loanAuction.amountDrawn
         );
-=======
-        (, uint256 interestEarned) = lending.calculateInterestAccrued(
-            defaultFixedOfferFields.nftContractAddress,
-            defaultFixedOfferFields.nftId
-        );
-
-        amountExtraOnRefinance -= uint64(interestEarned);
-
-        console.log("amount", loanAuction.amount);
-        console.log("amountDrawn", loanAuction.amountDrawn);
->>>>>>> 614eb44c
         console.log("amountExtraOnRefinance", amountExtraOnRefinance);
 
         vm.startPrank(borrower1);
