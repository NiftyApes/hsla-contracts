// SPDX-License-Identifier: MIT
pragma solidity 0.8.13;

import "forge-std/Test.sol";

import "@openzeppelin/contracts/utils/cryptography/draft-EIP712Upgradeable.sol";
import "../../utils/fixtures/OffersLoansRefinancesFixtures.sol";
import "../../../interfaces/niftyapes/offers/IOffersEvents.sol";

contract TestGetOfferHash is Test, IOffersEvents, OffersLoansRefinancesFixtures {
    function setUp() public override {
        super.setUp();
    }

    function test_unit_getOfferHash() public {
        Offer memory offer = Offer({
            creator: lender1,
            nftContractAddress: address(0xB4FFCD625FefD541b77925c7A37A55f488bC69d9),
            interestRatePerSecond: 3,
            fixedTerms: false,
            floorTerm: true,
            lenderOffer: true,
            nftId: 1,
            asset: address(0x18669eb6c7dFc21dCdb787fEb4B3F1eBb3172400),
            amount: 6,
            duration: 1 days,
            expiration: uint32(1657217355),
            floorTermLimit: 1
        });

        bytes32 functionOfferHash = offers.getOfferHash(offer);

<<<<<<< HEAD
        bytes32 expectedFunctionHash = 0xd50030049901af5a064af70108db6cbf47ff42779e2afb40751d3b96500edcb9;
=======
        bytes32 expectedFunctionHash = 0xc231d3ff2d57544decc2121ca4464bfe58f359689caabb06b44940fa61d77557;
>>>>>>> de45f089

        assertEq(functionOfferHash, expectedFunctionHash);
    }
}<|MERGE_RESOLUTION|>--- conflicted
+++ resolved
@@ -30,11 +30,7 @@
 
         bytes32 functionOfferHash = offers.getOfferHash(offer);
 
-<<<<<<< HEAD
-        bytes32 expectedFunctionHash = 0xd50030049901af5a064af70108db6cbf47ff42779e2afb40751d3b96500edcb9;
-=======
-        bytes32 expectedFunctionHash = 0xc231d3ff2d57544decc2121ca4464bfe58f359689caabb06b44940fa61d77557;
->>>>>>> de45f089
+        bytes32 expectedFunctionHash = 0xb1ac6b863d84c0b8fa89458520ff97046da67774b2f0f670106df362493ab87e;
 
         assertEq(functionOfferHash, expectedFunctionHash);
     }
