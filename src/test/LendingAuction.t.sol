// SPDX-License-Identifier: MIT
pragma solidity 0.8.11;

import "./Console.sol";
import "ds-test/test.sol";
import "@openzeppelin/contracts/interfaces/IERC20.sol";
import "../interfaces/compound/ICERC20.sol";
import "../interfaces/compound/ICEther.sol";
import "../LendingAuction.sol";
import "./Utilities.sol";
import "@openzeppelin/contracts/token/ERC721/utils/ERC721Holder.sol";

// @dev These tests are intended to be run against a forked mainnet.

// TODO(Refactor/deduplicate with LiquidityProviders testing)
contract TestLendingAuction is DSTest, TestUtility, ERC721Holder {
    IUniswapV2Router SushiSwapRouter;
    MockERC721Token mockNFT;
    IWETH WETH;
    Hevm IHEVM;
    IERC20 DAI;
    ICERC20 cDAI;
    ICEther cETH;
    LendingAuction LA;

    function setUp() public {
        // Setup WETH
        WETH = IWETH(0xC02aaA39b223FE8D0A0e5C4F27eAD9083C756Cc2);

        // Setup DAI
        DAI = IERC20(0x6B175474E89094C44Da98b954EedeAC495271d0F);

        // Setup SushiSwapRouter
        SushiSwapRouter = IUniswapV2Router(
            0xd9e1cE17f2641f24aE83637ab66a2cca9C378B9F
        );

        // Setup cETH and balances
        cETH = ICEther(0x4Ddc2D193948926D02f9B1fE9e1daa0718270ED5);
        // Mint some cETH
        cETH.mint{value: 10 ether}();

        // Setup HEVM
        IHEVM = Hevm(HEVM_ADDRESS);

        // Setup DAI balances

        // There is another way to do this using HEVM cheatcodes like so:
        //
        // IEVM.store(address(DAI), 0xde88c4128f6243399c8c224ee49c9683b554a068089998cb8cf2b7c8a19de28d, bytes32(uint256(100000 ether)));
        //
        // but I didn't figure out how to easily calculate the
        // storage addresses for the deployed test contracts or approvals, so I just used a deployed router.

        // So, we get some DAI with Sushiswap.
        address[] memory path = new address[](2);
        path[0] = address(WETH);
        path[1] = address(DAI);
        // Let's trade for 100k dai
        SushiSwapRouter.swapExactETHForTokens{value: 1000000 ether}(
            1000 ether,
            path,
            address(this),
            block.timestamp + 1000
        );

        // Setup cDAI and balances
        // Point at the real compound DAI token deployment
        cDAI = ICERC20(0x5d3a536E4D6DbD6114cc1Ead35777bAB948E3643);
        // Mint 25 ether in cDAI
        DAI.approve(address(cDAI), 500000 ether);
        cDAI.mint(500000 ether);

        // Setup the liquidity providers contract
        LA = new LendingAuction();
        // Allow assets for testing
        LA.setCAssetAddress(address(DAI), address(cDAI));
        LA.setCAssetAddress(
            address(0xEeeeeEeeeEeEeeEeEeEeeEEEeeeeEeeeeeeeEEeE),
            address(cETH)
        );
        uint256 max = type(uint256).max;

        // Setup mock NFT
        mockNFT = new MockERC721Token("BoredApe", "BAYC");

        // Give this contract some
        mockNFT.safeMint(address(this), 0);

        // Approve spends
        DAI.approve(address(LA), max);
        cDAI.approve(address(LA), max);
        cETH.approve(address(LA), max);

        // Supply to 10k DAI contract
        LA.supplyErc20(address(DAI), 100000 ether);
        // Supply 10 ether to contract
        LA.supplyEth{value: 10 ether}();
    }

    // Test Cases

<<<<<<< HEAD
    function testProtocolDrawFeePercentage() public {
        LA.protocolDrawFeePercentage();
    }

    function testRefinancePremiumLenderPercentage() public {
        LA.refinancePremiumLenderPercentage();
    }

    function testRefinancePremiumProtocolPercentage() public {
        LA.refinancePremiumProtocolPercentage();
=======
    // TODO(Using a consistent unit of basis points here for the next 3 tests/6 interfaces would be more scrutable.)
    // Additionally, a basis points unit could let all 3 of these fit into one word of storage as uint64.
    // Addtionally, none of these really look like a "percentage".
    function testUpdateLoanDrawFee() public {
        // TODO(Why not just make the fee in basis points and get rid of the divisions?)
        LA.updateLoanDrawFee(50000);
        assert(LA.protocolDrawFeePercentage() == (50000 / 10000));
    }

    function testUpdateRefinancePremiumLenderPercentage() public {
        LA.updateRefinancePremiumLenderPercentage(500000);
        assert(LA.refinancePremiumLenderPercentage() == (500000 / 100000));
    }

    function testUpdateRefinancePremiumProtocolPercentage() public {
        LA.updateRefinancePremiumProtocolPercentage(5000);
        assert(LA.refinancePremiumProtocolPercentage() == (5000 / 1000));
>>>>>>> 8d74e351
    }

    function testCreateGetandRemoveFloorOffer(
        bool fixedTerms,
        uint256 amount,
        uint256 nftId
    ) public {
        // Create a floor offer
        LendingAuction.Offer memory offer;
        offer.creator = address(this);
        offer.nftContractAddress = address(mockNFT);
        offer.nftId = nftId;
        offer.asset = address(DAI);
        offer.amount = amount;
        offer.interestRate = 10;
        offer.duration = 100000000;
        offer.expiration = block.timestamp + 1000000;
        offer.fixedTerms = fixedTerms;
        offer.floorTerm = true;

        bytes32 create_hash = LA.getOfferHash(offer);

        LA.createFloorOffer(address(mockNFT), offer);

        LendingAuction.Offer memory get_offer = LA.getOffer(
            address(mockNFT),
            nftId,
            create_hash,
            true
        );

        assert(LA.getOfferHash(get_offer) == create_hash);

        // And remove it
        LA.removeFloorOffer(address(mockNFT), create_hash);
    }

<<<<<<< HEAD
    function testUpdateRefinancePremiumLenderPercentage() public {
        LA.updateRefinancePremiumLenderPercentage(5);
    }

    function testUpdateRefinancePremiumProtocolPercentage() public {
        LA.updateRefinancePremiumProtocolPercentage(5);
=======
    function testCreateGetandRemoveNftOffer(
        bool fixedTerms,
        uint256 amount,
        uint256 nftId,
        uint256 interestRate
    ) public {
        // Create a floor offer
        LendingAuction.Offer memory offer;
        offer.creator = address(this);
        offer.nftContractAddress = address(mockNFT);
        offer.nftId = nftId;
        offer.asset = address(DAI);
        offer.amount = amount;
        offer.interestRate = interestRate;
        offer.duration = 172800;
        offer.expiration = block.timestamp + 1000000;
        offer.fixedTerms = fixedTerms;
        offer.floorTerm = false;

        bytes32 create_hash = LA.getOfferHash(offer);

        LA.createNftOffer(address(mockNFT), nftId, offer);

        LendingAuction.Offer memory get_offer = LA.getOffer(
            address(mockNFT),
            nftId,
            create_hash,
            false
        );

        assert(LA.getOfferHash(get_offer) == create_hash);

        // And remove it
        LA.removeNftOffer(address(mockNFT), nftId, create_hash);
    }

    // TODO(What is this underlying function useful for?)
    function testSize(
        address nftContractAddress,
        uint256 nftId,
        bool floorTerm
    ) public {
        assert(0 == LA.size(nftContractAddress, nftId, floorTerm));
    }

    function testChainLoan(
        bool fixedTerms,
        uint256 amount,
        uint256 interestRate
    ) public {
        // Create a floor offer
        LendingAuction.Offer memory offer;
        offer.creator = address(this);
        offer.nftContractAddress = address(mockNFT);
        offer.nftId = 0;
        offer.asset = address(DAI);
        offer.amount = amount % 50000 ether;
        offer.interestRate = interestRate;
        offer.duration = 172800;
        offer.expiration = block.timestamp + 1000000;
        offer.fixedTerms = fixedTerms;
        offer.floorTerm = true;

        bytes32 create_hash = LA.getOfferHash(offer);

        LA.createFloorOffer(address(mockNFT), offer);

        mockNFT.approve(address(LA), 0);

        LA.chainExecuteLoanByBorrowerFloor(address(mockNFT), 0, create_hash);

        LA.getLoanAuction(address(mockNFT), 0);

        // TODO(Test Refinance)
>>>>>>> 8d74e351
    }
}<|MERGE_RESOLUTION|>--- conflicted
+++ resolved
@@ -100,18 +100,6 @@
 
     // Test Cases
 
-<<<<<<< HEAD
-    function testProtocolDrawFeePercentage() public {
-        LA.protocolDrawFeePercentage();
-    }
-
-    function testRefinancePremiumLenderPercentage() public {
-        LA.refinancePremiumLenderPercentage();
-    }
-
-    function testRefinancePremiumProtocolPercentage() public {
-        LA.refinancePremiumProtocolPercentage();
-=======
     // TODO(Using a consistent unit of basis points here for the next 3 tests/6 interfaces would be more scrutable.)
     // Additionally, a basis points unit could let all 3 of these fit into one word of storage as uint64.
     // Addtionally, none of these really look like a "percentage".
@@ -129,7 +117,6 @@
     function testUpdateRefinancePremiumProtocolPercentage() public {
         LA.updateRefinancePremiumProtocolPercentage(5000);
         assert(LA.refinancePremiumProtocolPercentage() == (5000 / 1000));
->>>>>>> 8d74e351
     }
 
     function testCreateGetandRemoveFloorOffer(
@@ -167,14 +154,6 @@
         LA.removeFloorOffer(address(mockNFT), create_hash);
     }
 
-<<<<<<< HEAD
-    function testUpdateRefinancePremiumLenderPercentage() public {
-        LA.updateRefinancePremiumLenderPercentage(5);
-    }
-
-    function testUpdateRefinancePremiumProtocolPercentage() public {
-        LA.updateRefinancePremiumProtocolPercentage(5);
-=======
     function testCreateGetandRemoveNftOffer(
         bool fixedTerms,
         uint256 amount,
@@ -249,6 +228,5 @@
         LA.getLoanAuction(address(mockNFT), 0);
 
         // TODO(Test Refinance)
->>>>>>> 8d74e351
     }
 }