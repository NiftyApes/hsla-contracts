--- conflicted
+++ resolved
@@ -1001,13 +1001,14 @@
         emit OfferSignatureUsed(offer.nftContractAddress, offer.nftId, offer, signature);
     }
 
-<<<<<<< HEAD
+
     function requireEthTransferable() internal view {
         require(_ethTransferable, "eth not transferable");
-=======
+    }
+
     function requireSignature65(bytes memory signature) internal pure {
         require(signature.length == 65, "signature unsupported");
->>>>>>> 5ce1f068
+
     }
 
     function requireOfferPresent(Offer memory offer) internal pure {
