--- conflicted
+++ resolved
@@ -101,13 +101,10 @@
 
         protocolInterestBps = 0;
         refinancePremiumLenderBps = 50;
-<<<<<<< HEAD
-        refinancePremiumProtocolBps = 50;
+        refinancePremiumProtocolBps = 0;
         regenCollectiveBpsOfRevenue = 100;
         regenCollectiveAddress = address(0x252de94Ae0F07fb19112297F299f8c9Cc10E28a6);
-=======
-        refinancePremiumProtocolBps = 0;
->>>>>>> 4d159b1e
+
 
         OwnableUpgradeable.__Ownable_init();
         PausableUpgradeable.__Pausable_init();
@@ -977,16 +974,6 @@
     }
 
     function updateInterest(LoanAuction storage loanAuction) internal {
-<<<<<<< HEAD
-        if (loanAuction.loanDrawFeeProtocolPerSecond > loanDrawFeeProtocolPerSecond) {
-            loanAuction.loanDrawFeeProtocolPerSecond = loanDrawFeeProtocolPerSecond;
-        }
-=======
-        // if (loanAuction.protocolInterestBps > protocolInterestBps) {
-        //     loanAuction.protocolInterestBps = protocolInterestBps;
-        // }
->>>>>>> 4d159b1e
-
         (uint256 lenderInterest, uint256 protocolInterest) = calculateInterestAccrued(loanAuction);
 
         loanAuction.accumulatedLenderInterest += SafeCastUpgradeable.toUint128(lenderInterest);
